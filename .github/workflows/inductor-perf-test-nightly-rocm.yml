name: inductor-perf-nightly-rocm

on:
  schedule:
    - cron: 0 7 * * 1-6
    - cron: 0 7 * * 0
  # NB: GitHub has an upper limit of 10 inputs here, so before we can sort it
  # out, let try to run torchao cudagraphs_low_precision as part of cudagraphs
  workflow_dispatch:
    inputs:
      training:
        description: Run training (on by default)?
        required: false
        type: boolean
        default: true
      inference:
        description: Run inference (on by default)?
        required: false
        type: boolean
        default: true
      default:
        description: Run inductor_default?
        required: false
        type: boolean
        default: false
      dynamic:
        description: Run inductor_dynamic_shapes?
        required: false
        type: boolean
        default: false
      cppwrapper:
        description: Run inductor_cpp_wrapper?
        required: false
        type: boolean
        default: false
      cudagraphs:
        description: Run inductor_cudagraphs?
        required: false
        type: boolean
        default: true
      freezing_cudagraphs:
        description: Run inductor_cudagraphs with freezing for inference?
        required: false
        type: boolean
        default: false
      aotinductor:
        description: Run aot_inductor for inference?
        required: false
        type: boolean
        default: false
      maxautotune:
        description: Run inductor_max_autotune?
        required: false
        type: boolean
        default: false
      benchmark_configs:
        description: The list of configs used the benchmark
        required: false
        type: string
        default: inductor_huggingface_perf_rocm,inductor_timm_perf_rocm,inductor_torchbench_perf_rocm

concurrency:
  group: ${{ github.workflow }}-${{ github.event.pull_request.number || github.ref_name }}-${{ github.ref_type == 'branch' && github.sha }}-${{ github.event_name == 'workflow_dispatch' }}-${{ github.event_name == 'schedule' }}
  cancel-in-progress: true

permissions: read-all

jobs:
  get-label-type:
    name: get-label-type
    uses: pytorch/pytorch/.github/workflows/_runner-determinator.yml@main
    if: ${{ (github.event_name != 'schedule' || github.repository == 'pytorch/pytorch') && github.repository_owner == 'pytorch' }}
    with:
      triggering_actor: ${{ github.triggering_actor }}
      issue_owner: ${{ github.event.pull_request.user.login || github.event.issue.user.login }}
      curr_branch: ${{ github.head_ref || github.ref_name }}
      curr_ref_type: ${{ github.ref_type }}

  linux-focal-rocm6_3-py3_10-inductor-benchmark-build:
    if: github.repository_owner == 'pytorch'
    name: rocm6_3-py3_10-inductor-benchmark-build
    uses: ./.github/workflows/_linux-build.yml
    with:
      build-environment: linux-focal-rocm6_3-py3_10
      docker-image-name: pytorch-linux-focal-rocm-n-py3
      test-matrix: |
        { include: [
<<<<<<< HEAD
          { config: "inductor_huggingface_perf_rocm", shard: 1, num_shards: 3, runner: "linux.rocm.gpu.mi300.2.c1" },
          { config: "inductor_huggingface_perf_rocm", shard: 2, num_shards: 3, runner: "linux.rocm.gpu.mi300.2.c2" },
          { config: "inductor_huggingface_perf_rocm", shard: 3, num_shards: 3, runner: "linux.rocm.gpu.mi300.2.c1" },
          { config: "inductor_timm_perf_rocm", shard: 1, num_shards: 5, runner: "linux.rocm.gpu.mi300.2.c2" },
          { config: "inductor_timm_perf_rocm", shard: 2, num_shards: 5, runner: "linux.rocm.gpu.mi300.2.c1" },
          { config: "inductor_timm_perf_rocm", shard: 3, num_shards: 5, runner: "linux.rocm.gpu.mi300.2.c2" },
          { config: "inductor_timm_perf_rocm", shard: 4, num_shards: 5, runner: "linux.rocm.gpu.mi300.2.c1" },
          { config: "inductor_timm_perf_rocm", shard: 5, num_shards: 5, runner: "linux.rocm.gpu.mi300.2.c2" },
          { config: "inductor_torchbench_perf_rocm", shard: 1, num_shards: 4, runner: "linux.rocm.gpu.mi300.2.c1" },
          { config: "inductor_torchbench_perf_rocm", shard: 2, num_shards: 4, runner: "linux.rocm.gpu.mi300.2.c2" },
          { config: "inductor_torchbench_perf_rocm", shard: 3, num_shards: 4, runner: "linux.rocm.gpu.mi300.2.c1" },
          { config: "inductor_torchbench_perf_rocm", shard: 4, num_shards: 4, runner: "linux.rocm.gpu.mi300.2.c2" },
=======
          { config: "inductor_huggingface_perf_rocm", shard: 1, num_shards: 3, runner: "linux.rocm.gpu.mi300.2" },
          { config: "inductor_huggingface_perf_rocm", shard: 2, num_shards: 3, runner: "linux.rocm.gpu.mi300.2" },
          { config: "inductor_huggingface_perf_rocm", shard: 3, num_shards: 3, runner: "linux.rocm.gpu.mi300.2" },
          { config: "inductor_timm_perf_rocm", shard: 1, num_shards: 5, runner: "linux.rocm.gpu.mi300.2" },
          { config: "inductor_timm_perf_rocm", shard: 2, num_shards: 5, runner: "linux.rocm.gpu.mi300.2" },
          { config: "inductor_timm_perf_rocm", shard: 3, num_shards: 5, runner: "linux.rocm.gpu.mi300.2" },
          { config: "inductor_timm_perf_rocm", shard: 4, num_shards: 5, runner: "linux.rocm.gpu.mi300.2" },
          { config: "inductor_timm_perf_rocm", shard: 5, num_shards: 5, runner: "linux.rocm.gpu.mi300.2" },
          { config: "inductor_torchbench_perf_rocm", shard: 1, num_shards: 4, runner: "linux.rocm.gpu.mi300.2" },
          { config: "inductor_torchbench_perf_rocm", shard: 2, num_shards: 4, runner: "linux.rocm.gpu.mi300.2" },
          { config: "inductor_torchbench_perf_rocm", shard: 3, num_shards: 4, runner: "linux.rocm.gpu.mi300.2" },
          { config: "inductor_torchbench_perf_rocm", shard: 4, num_shards: 4, runner: "linux.rocm.gpu.mi300.2" },
>>>>>>> 3ef1551f
        ]}
    secrets: inherit

  linux-focal-rocm6_3-py3_10-inductor-benchmark-test:
    permissions:
      id-token: write
      contents: read
    name: rocm6_3-py3_10-inductor-benchmark-test
    uses: ./.github/workflows/_rocm-test.yml
    needs: linux-focal-rocm6_3-py3_10-inductor-benchmark-build
    with:
      build-environment: linux-focal-rocm6_3-py3_10
      dashboard-tag: training-true-inference-true-default-true-dynamic-true-cudagraphs-true-cppwrapper-true-aotinductor-true-freezing_cudagraphs-true-cudagraphs_low_precision-true
      docker-image: ${{ needs.linux-focal-rocm6_3-py3_10-inductor-benchmark-build.outputs.docker-image }}
      test-matrix: ${{ needs.linux-focal-rocm6_3-py3_10-inductor-benchmark-build.outputs.test-matrix }}
      timeout-minutes: 720
      # Disable monitor in perf tests for more investigation
      disable-monitor: true
    secrets: inherit<|MERGE_RESOLUTION|>--- conflicted
+++ resolved
@@ -85,20 +85,6 @@
       docker-image-name: pytorch-linux-focal-rocm-n-py3
       test-matrix: |
         { include: [
-<<<<<<< HEAD
-          { config: "inductor_huggingface_perf_rocm", shard: 1, num_shards: 3, runner: "linux.rocm.gpu.mi300.2.c1" },
-          { config: "inductor_huggingface_perf_rocm", shard: 2, num_shards: 3, runner: "linux.rocm.gpu.mi300.2.c2" },
-          { config: "inductor_huggingface_perf_rocm", shard: 3, num_shards: 3, runner: "linux.rocm.gpu.mi300.2.c1" },
-          { config: "inductor_timm_perf_rocm", shard: 1, num_shards: 5, runner: "linux.rocm.gpu.mi300.2.c2" },
-          { config: "inductor_timm_perf_rocm", shard: 2, num_shards: 5, runner: "linux.rocm.gpu.mi300.2.c1" },
-          { config: "inductor_timm_perf_rocm", shard: 3, num_shards: 5, runner: "linux.rocm.gpu.mi300.2.c2" },
-          { config: "inductor_timm_perf_rocm", shard: 4, num_shards: 5, runner: "linux.rocm.gpu.mi300.2.c1" },
-          { config: "inductor_timm_perf_rocm", shard: 5, num_shards: 5, runner: "linux.rocm.gpu.mi300.2.c2" },
-          { config: "inductor_torchbench_perf_rocm", shard: 1, num_shards: 4, runner: "linux.rocm.gpu.mi300.2.c1" },
-          { config: "inductor_torchbench_perf_rocm", shard: 2, num_shards: 4, runner: "linux.rocm.gpu.mi300.2.c2" },
-          { config: "inductor_torchbench_perf_rocm", shard: 3, num_shards: 4, runner: "linux.rocm.gpu.mi300.2.c1" },
-          { config: "inductor_torchbench_perf_rocm", shard: 4, num_shards: 4, runner: "linux.rocm.gpu.mi300.2.c2" },
-=======
           { config: "inductor_huggingface_perf_rocm", shard: 1, num_shards: 3, runner: "linux.rocm.gpu.mi300.2" },
           { config: "inductor_huggingface_perf_rocm", shard: 2, num_shards: 3, runner: "linux.rocm.gpu.mi300.2" },
           { config: "inductor_huggingface_perf_rocm", shard: 3, num_shards: 3, runner: "linux.rocm.gpu.mi300.2" },
@@ -111,7 +97,6 @@
           { config: "inductor_torchbench_perf_rocm", shard: 2, num_shards: 4, runner: "linux.rocm.gpu.mi300.2" },
           { config: "inductor_torchbench_perf_rocm", shard: 3, num_shards: 4, runner: "linux.rocm.gpu.mi300.2" },
           { config: "inductor_torchbench_perf_rocm", shard: 4, num_shards: 4, runner: "linux.rocm.gpu.mi300.2" },
->>>>>>> 3ef1551f
         ]}
     secrets: inherit
 
