#include <ATen/core/dynamic_type.h>

#include <string>

#include <ATen/core/class_type.h>
#include <ATen/core/ivalue.h>
#include <ATen/core/jit_type.h>
#include <ATen/core/type_factory.h>
#include <c10/util/Exception.h>

namespace c10 {

namespace {

bool contains(DynamicType::Tag lhs, DynamicTypeBits rhs) {
  return (static_cast<DynamicTypeBits>(lhs) | rhs) ==
      static_cast<DynamicTypeBits>(lhs);
}

bool contains(DynamicType::Tag lhs, DynamicType::Tag rhs) {
  return contains(lhs, static_cast<DynamicTypeBits>(rhs));
}

} // namespace

namespace detail {

DynamicTypePtr makeBaseType(DynamicType::Tag tag) {
  return std::make_shared<DynamicType>(tag, DynamicType::Arguments{});
}

} // namespace detail

std::string DynamicType::str() const {
  if (name_) {
    return *name_;
  }
  std::string ret = "Dynamic<";
  ret += std::to_string(static_cast<DynamicTypeBits>(tag_));
  ret += ">";
  if (tag_ != Tag::Class && !arguments_.elems.empty()) {
    ret += "[";
    for (const auto& arg : arguments_.elems) {
      if (arg.label) {
        ret += *arg.label + ":";
      }
      ret += arg.ty->str();
      ret += ",";
    }
    ret += "]";
  }
  return ret;
}

DynamicType::Arguments::Arguments(c10::ArrayRef<TypePtr> args) {
  elems.reserve(args.size());
  for (const auto& arg : args) {
    elems.emplace_back(create(*arg));
  }
}

DynamicType::Arguments::Arguments(
<<<<<<< HEAD
    const std::vector<c10::string_view>& names,
=======
    const std::vector<std::string_view>& names,
>>>>>>> fcf9dc3b
    c10::ArrayRef<TypePtr> args)
    : Arguments(args) {
  TORCH_INTERNAL_ASSERT(names.size() == args.size());
  for (size_t i = 0; i < args.size(); i++) {
    elems[i].label = std::string{names[i]};
  }
}

DynamicType::~DynamicType() {
  if (tag_ == Tag::Class) {
    class_.~ClassTypePtr();
    return;
  }

  arguments_.~Arguments();
}

std::shared_ptr<const DynamicType> DynamicType::create(const Type& other) {
  if (auto dynRaw = other.castRaw<DynamicType>()) {
    TORCH_INTERNAL_ASSERT(
        !dynRaw->weak_from_this().expired(),
        "Error creating dynamic type instance not managed by shared_ptr: ",
        other.str());
  }
  if (auto dyn = other.cast<DynamicType>()) {
    return dyn;
  }
  return std::shared_ptr<const DynamicType>(new DynamicType{other});
}

DynamicTypePtr DynamicType::create(Type& other) {
  if (auto dynRaw = other.castRaw<DynamicType>()) {
    TORCH_INTERNAL_ASSERT(
        !dynRaw->weak_from_this().expired(),
        "Error creating dynamic type instance not managed by shared_ptr: ",
        other.str());
  }
  if (auto dyn = other.cast<DynamicType>()) {
    return dyn;
  }
  return std::shared_ptr<DynamicType>(new DynamicType{other});
}

DynamicType::DynamicType(Tag tag, Arguments arguments)
    : SharedType(Kind), tag_(tag), arguments_(std::move(arguments)) {}

DynamicType::DynamicType(Tag tag, c10::string_view name, Arguments arguments)
    : SharedType(Kind),
      tag_(tag),
      name_(std::string{name}),
      arguments_(std::move(arguments)) {}

DynamicType::DynamicType(const Type& other) : SharedType(DynamicType::Kind) {
  auto kind = other.kind();
  TORCH_INTERNAL_ASSERT(kind != Kind);
  if (auto n = other.castRaw<NamedType>()) {
    if (const auto& qn = n->name()) {
      name_ = qn->qualifiedName();
    }
  } else if (auto v = other.castRaw<VarType>()) {
    name_ = v->name();
  }

  if (auto cls = other.cast<ClassType>()) {
    new (&class_) ClassTypePtr(std::move(cls));
    tag_ = Tag::Class;
    return;
  }
  switch (kind) {
#define CASE_TYPE(T, _, __) \
  case T##Type::Kind:       \
    tag_ = Tag::T;          \
    break;
    FORALL_DYNAMIC_TYPES(CASE_TYPE)
    FORALL_DYNAMIC_TYPES_FAKE(CASE_TYPE)
#undef CASE_TYPE
    default:
      TORCH_INTERNAL_ASSERT(false, "Unsupported dynamic type: ", other.str());
  }

  auto args = other.containedTypes();
  if (args.empty()) {
    new (&arguments_) Arguments();
    return;
  }

  if (auto tup = other.castRaw<TupleType>()) {
    if (auto names = tup->names()) {
      new (&arguments_) Arguments(*names, args);
      return;
    }
  }

  new (&arguments_) Arguments(args);
}

bool DynamicType::equals(const DynamicType& other) const {
  if (this == &other) {
    return true;
  }
  if (tag_ != other.tag_) {
    return false;
  }
  switch (tag_) {
    case Tag::Class:
      return *class_ == *other.class_;
    default:
      return compareArguments(
          other, [](const LabeledDynamicType& a, const LabeledDynamicType& b) {
            return a.equals(b);
          });
  }
}

bool DynamicType::equals(const Type& rhs) const {
  return equals(*create(rhs));
}

bool DynamicType::isSubtypeOfExt(const Type& rhs, std::ostream*) const {
  auto other = create(rhs);
  if (tag_ == other->tag_) {
    if (equals(*other)) {
      return true;
    }
    if (contains(tag_, kDynamicCovariantTypeBit)) {
      if (compareArguments(
              *other,
              [](const LabeledDynamicType& a, const LabeledDynamicType& b) {
                return a.isSubtypeOf(b);
              })) {
        return true;
      };
    }
  } else if (contains(other->tag_, tag_)) {
    return true;
  }

  if (other->tag_ == Tag::Optional) {
    if (isSubtypeOf(other->arguments_.elems[0].ty)) {
      return true;
    }
  }

  return false;
}

TypePtr DynamicType::containedType(size_t i) const {
  TORCH_INTERNAL_ASSERT(tag_ != Tag::Class);
  return arguments_.elems.at(i).ty;
}

size_t DynamicType::containedTypeSize() const {
  TORCH_INTERNAL_ASSERT(tag_ != Tag::Class);
  return arguments_.elems.size();
}

TypeKind DynamicType::dynamicKind() const {
  switch (tag_) {
#define CASE_TYPE(T, _, __) \
  case Tag::T:              \
    return TypeKind::T##Type;
    FORALL_DYNAMIC_TYPES(CASE_TYPE)
    // FORALL_DYNAMIC_TYPES_FAKE is intentionally omitted here
    // as these dynamic types map to the same tag, so they always
    // resolve to integers
#undef CASE_TYPE
    default:
      TORCH_INTERNAL_ASSERT_DEBUG_ONLY(false);
      return TypeKind::AnyType;
  }
}

TypePtr DynamicType::fallback() const {
  switch (tag_) {
    case Tag::Tensor:
      return TensorType::get();
    case Tag::None:
      return NoneType::get();
    case Tag::Bool:
      return BoolType::get();
    case Tag::Int:
      return IntType::get();
    case Tag::Float:
      return FloatType::get();
    case Tag::Complex:
      return ComplexType::get();
    case Tag::Number:
      return NumberType::get();
    case Tag::String:
      return StringType::get();
    case Tag::List:
      return ListType::create(arguments_.elems[0].ty->fallback());
    case Tag::Tuple: {
      std::vector<TypePtr> fallbacks;
      fallbacks.reserve(arguments_.elems.size());
      for (const auto& elem : arguments_.elems) {
        fallbacks.push_back(elem.ty->fallback());
      }
      if (name_) {
        std::vector<c10::string_view> fields;
        fields.reserve(arguments_.elems.size());
        for (const auto& elem : arguments_.elems) {
          // NOLINTNEXTLINE(bugprone-unchecked-optional-access)
          fields.emplace_back(elem.label.value());
        }
        return TupleType::createNamed(*name_, fields, fallbacks);
      }
      return TupleType::create(std::move(fallbacks));
    }
    case Tag::Dict:
      return DictType::create(
          arguments_.elems[0].ty->fallback(),
          arguments_.elems[1].ty->fallback());
    case Tag::Class:
      return std::make_shared<ClassType>(*class_);
    case Tag::Optional:
      return OptionalType::create(arguments_.elems[0].ty->fallback());
    case Tag::AnyList:
      return AnyListType::get();
    case Tag::AnyTuple:
      return AnyTupleType::get();
    case Tag::DeviceObj:
      return DeviceObjType::get();
    case Tag::StreamObj:
      return StreamObjType::get();
    case Tag::Capsule:
      return CapsuleType::get();
    case Tag::Generator:
      return GeneratorType::get();
    case Tag::Storage:
      return StorageType::get();
    case Tag::Var:
      // NOLINTNEXTLINE(bugprone-unchecked-optional-access)
      return VarType::create(name_.value());
    case Tag::AnyClass:
      return AnyClassType::get();
    case Tag::QScheme:
      return QSchemeType::get();
    case Tag::Quantizer:
      return QuantizerType::get();
    case Tag::AnyEnum:
      return AnyEnumType::get();
    case Tag::RRef:
      return RRefType::create(arguments_.elems[0].ty->fallback());
    case Tag::Future:
      return FutureType::create(arguments_.elems[0].ty->fallback());
    case Tag::Await:
      return AwaitType::create(arguments_.elems[0].ty->fallback());
    case Tag::Any:
      return AnyType::get();
  }
  TORCH_INTERNAL_ASSERT_DEBUG_ONLY(false);
  return nullptr;
}

bool DynamicType::LabeledDynamicType::isSubtypeOf(
    const LabeledDynamicType& other) const {
  if (!other.label || (label == other.label)) {
    return ty->isSubtypeOf(other.ty);
  }

  return false;
}

bool DynamicType::LabeledDynamicType::equals(
    const LabeledDynamicType& other) const {
  return (label == other.label) && (*ty == *other.ty);
}

DynamicType::Ptr IValue::TagType<c10::DynamicType>::get(const c10::IValue& v) {
  switch (v.tag) {
    case Tag::None:
      return DynamicTypeTrait<NoneType>::getBaseType();
    case Tag::Tensor:
      return DynamicTypeTrait<TensorType>::getBaseType();
    case Tag::Double:
      return DynamicTypeTrait<FloatType>::getBaseType();
    case Tag::ComplexDouble:
      return DynamicTypeTrait<ComplexType>::getBaseType();
    case Tag::Int:
      return DynamicTypeTrait<IntType>::getBaseType();
    case Tag::Bool:
      return DynamicTypeTrait<BoolType>::getBaseType();
    case Tag::String:
      return DynamicTypeTrait<StringType>::getBaseType();
    case Tag::GenericDict: {
      auto d = v.toGenericDict();
      return DynamicTypeFactory::create<DictType>(d.keyType(), d.valueType());
    }
    case Tag::GenericList:
      return DynamicTypeFactory::create<ListType>(v.toList().elementType());
    case Tag::Device:
      return DynamicTypeTrait<DeviceObjType>::getBaseType();
    case Tag::Stream:
      return DynamicTypeTrait<StreamObjType>::getBaseType();
    case Tag::Object:
      return v.toObjectRef().type();
    case Tag::Capsule:
      return DynamicTypeTrait<CapsuleType>::getBaseType();
    case Tag::Tuple:
      return v.toTupleRef().type<c10::DynamicType>();
    default:
      return DynamicTypeTrait<AnyType>::getBaseType();
  }
}

DynamicTypePtr ivalue::TupleTypeFactory<c10::DynamicType>::create(
    const std::vector<TypePtr>& elemTypes) {
  return DynamicTypeFactory::create<TupleType>(elemTypes);
}

DynamicTypePtr ivalue::TupleTypeFactory<c10::DynamicType>::fallback(
    const Type&) {
  TORCH_INTERNAL_ASSERT_DEBUG_ONLY(false);
  return nullptr;
}

TORCH_API TupleTypePtr ivalue::TupleTypeFactory<TupleType>::fallback(
    [[maybe_unused]] const Type& type) {
#ifdef C10_MOBILE
  return nullptr;
#else
  const auto& dyn = type.expectRef<DynamicType>();
  std::vector<c10::string_view> fields;
  std::vector<TypePtr> types;

  for (const auto& elem : dyn.arguments().elems) {
    types.emplace_back(elem.ty);
    if (const auto& name = elem.label) {
      fields.emplace_back(*name);
    }
  }
  if (const auto& name = dyn.name()) {
    return TupleType::createNamed(*name, fields, types);
  }
  return TupleType::create(std::move(types));
#endif
}

} // namespace c10<|MERGE_RESOLUTION|>--- conflicted
+++ resolved
@@ -60,11 +60,7 @@
 }
 
 DynamicType::Arguments::Arguments(
-<<<<<<< HEAD
-    const std::vector<c10::string_view>& names,
-=======
     const std::vector<std::string_view>& names,
->>>>>>> fcf9dc3b
     c10::ArrayRef<TypePtr> args)
     : Arguments(args) {
   TORCH_INTERNAL_ASSERT(names.size() == args.size());
@@ -111,7 +107,7 @@
 DynamicType::DynamicType(Tag tag, Arguments arguments)
     : SharedType(Kind), tag_(tag), arguments_(std::move(arguments)) {}
 
-DynamicType::DynamicType(Tag tag, c10::string_view name, Arguments arguments)
+DynamicType::DynamicType(Tag tag, std::string_view name, Arguments arguments)
     : SharedType(Kind),
       tag_(tag),
       name_(std::string{name}),
@@ -264,7 +260,7 @@
         fallbacks.push_back(elem.ty->fallback());
       }
       if (name_) {
-        std::vector<c10::string_view> fields;
+        std::vector<std::string_view> fields;
         fields.reserve(arguments_.elems.size());
         for (const auto& elem : arguments_.elems) {
           // NOLINTNEXTLINE(bugprone-unchecked-optional-access)
@@ -388,7 +384,7 @@
   return nullptr;
 #else
   const auto& dyn = type.expectRef<DynamicType>();
-  std::vector<c10::string_view> fields;
+  std::vector<std::string_view> fields;
   std::vector<TypePtr> types;
 
   for (const auto& elem : dyn.arguments().elems) {
