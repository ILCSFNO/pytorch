--- conflicted
+++ resolved
@@ -110,11 +110,6 @@
       {c10::kXPU, c10::xpu::current_device()});
   auto stream = GpuStreamManager::Instance().get_stream();
 
-<<<<<<< HEAD
-  // create usr_md for tensors, and md for conv primitive
-  dnnl::memory::desc src_md, weight_md, output_md, bias_md;
-=======
->>>>>>> 43a00d73
   // input tensors config
   dnnl::memory::dims src_dims = act.sizes().vec();
   dnnl::memory::dims weight_dims = weight.sizes().vec();
@@ -141,14 +136,9 @@
   bool src_need_zp = (act_scale != 0);
   bool dst_need_zp = (output_zero_point != 0);
 
-<<<<<<< HEAD
-  std::tie(src_md, weight_md, bias_md, output_md) =
+  // create usr_md for tensors, and md for conv primitive
+  auto [src_md, weight_md, bias, output_md] =
       qconv_get_md(act, weight, bias, output, groups);
-=======
-  // create usr_md for tensors, and md for conv primitive
-  auto [src_md, weight_md, output_md] =
-      qconv_get_md(act, weight, output, groups);
->>>>>>> 43a00d73
 
   // get tensor md
   auto ic = act.size(1);
