#include <ATen/core/op_registration/op_registration.h>
#include <ATen/native/mkldnn/xpu/detail/oneDNN.h>
#include <c10/core/MemoryFormat.h>
#include <torch/library.h>

#include <c10/core/ScalarType.h>
#include <iostream>

using namespace at::native::onednn;
namespace at::native::xpu {

at::Tensor qconv_prepack_xpu(
    at::Tensor weight,
    at::Tensor weight_scales,
    double input_scale,
    int64_t input_zero_point,
    torch::List<int64_t> stride,
    torch::List<int64_t> padding,
    torch::List<int64_t> dilation,
    int64_t groups,
    std::optional<torch::List<int64_t>> input_shape) {
  // XPU has no prepack at present
  return weight;
}

class QConvoneDNNXPU final {
 public:
  static at::Tensor run_pointwise(
      at::Tensor act,
      double act_scale,
      int64_t act_zero_point,
      at::Tensor weight,
      at::Tensor weight_scales,
      at::Tensor weight_zero_points,
      c10::optional<at::Tensor> bias,
      torch::List<int64_t> stride,
      torch::List<int64_t> padding,
      torch::List<int64_t> dilation,
      int64_t groups,
      double inv_output_scale,
      int64_t output_zero_point,
      c10::optional<c10::ScalarType> output_dtype,
      c10::string_view attr,
      torch::List<c10::optional<at::Scalar>> scalars,
      c10::optional<c10::string_view> algorithm) {
    if (act.dim() == 3 || act.dim() == 5) {
      TORCH_CHECK(
          attr == "none",
          "quantized pointwise conv",
          act.dim() - 2,
          "d doesn't support unary_post_op fusion. Got unary_post_op:",
          attr,
          ".");
    } else {
      TORCH_CHECK(
          attr == "none" || attr == "relu" || attr == "hardtanh" ||
              attr == "hardswish" || attr == "swish",
          "We support quantized convolution without any post-ops or combinations for Quantized Conv + ReLU, Hardtanh, and Hardswish are supported. However, encountered unsupported post operation:",
          attr,
          ".");
    }

    bool is_channels_last_suggested = use_channels_last_for_conv(act, weight);
    auto mfmt = is_channels_last_suggested
        ? get_cl_tag_by_ndim(act.ndimension())
        : at::MemoryFormat::Contiguous;
    Tensor input_ = act.contiguous(mfmt);
    Tensor weight_ = weight.contiguous(mfmt);

    auto dst_tz = conv_dst_size(
        input_.ndimension(),
        input_.sizes(),
        weight_.sizes(),
        padding.vec(),
        padding.vec(),
        stride.vec(),
        dilation.vec());

    Tensor output = at::empty(
        dst_tz, device(c10::kXPU).dtype(output_dtype).memory_format(mfmt));

    return quantized_convolution(
        act,
        act_scale,
        act_zero_point,
        weight,
        weight_scales,
        weight_zero_points,
        bias,
        stride,
        padding,
        dilation,
        /*transposed*/ false,
        groups,
        output,
        inv_output_scale,
        output_zero_point,
        /*accum*/ c10::nullopt,
        /*accum_scale*/ 0.0,
        /*accum_zero_point*/ 0,
        /*output_dtype*/ output_dtype,
        /*binary_attr*/ c10::nullopt,
        /*binary_alpha*/ c10::nullopt,
        /*unary_attr*/ attr,
        /*unary_scalars*/ scalars,
        /*unary_algorithm*/ algorithm);
  }

  static at::Tensor run_pointwise_binary(
      at::Tensor act,
      double act_scale,
      int64_t act_zero_point,
      at::Tensor weight,
      at::Tensor weight_scales,
      at::Tensor weight_zero_points,
      at::Tensor accum,
      c10::optional<at::Tensor> bias,
      torch::List<int64_t> stride,
      torch::List<int64_t> padding,
      torch::List<int64_t> dilation,
      int64_t groups,
      double output_scale,
      int64_t output_zero_point,
<<<<<<< HEAD
      c10::optional<c10::ScalarType> output_dtype,
=======
      std::optional<c10::ScalarType> output_dtype,
      double accum_scale,
      int64_t accum_zero_point,
>>>>>>> 8ae09228
      c10::string_view binary_attr,
      c10::optional<at::Scalar> alpha,
      c10::optional<c10::string_view> unary_attr,
      torch::List<c10::optional<at::Scalar>> unary_scalars,
      c10::optional<c10::string_view> unary_algorithm) {
    TORCH_CHECK(
        act.dim() == 4 && binary_attr == "sum" &&
            (!unary_attr.has_value() ||
             (unary_attr.has_value() &&
              (unary_attr.value() == "none" || unary_attr.value() == "relu"))),
        "post_op sum or post_op sum_relu is supported for quantized pointwise conv2d. Got binary_post_op: ",
        binary_attr,
        " unary_post_op: ",
        unary_attr.has_value() ? unary_attr.value() : "none",
        ".")

    bool is_channels_last_suggested = use_channels_last_for_conv(act, weight);
    auto mfmt = is_channels_last_suggested
        ? get_cl_tag_by_ndim(act.ndimension())
        : at::MemoryFormat::Contiguous;
    Tensor input_ = act.contiguous(mfmt);
    Tensor weight_ = weight.contiguous(mfmt);

    auto dst_tz = conv_dst_size(
        input_.ndimension(),
        input_.sizes(),
        weight_.sizes(),
        padding.vec(),
        padding.vec(),
        stride.vec(),
        dilation.vec());

    bool fp32_output =
        output_dtype.has_value() && (output_dtype == c10::kFloat);
    bool bfloat16_output =
        output_dtype.has_value() && (output_dtype == c10::kBFloat16);
    auto dst_dtype = fp32_output
        ? c10::kFloat
        : (bfloat16_output ? c10::kBFloat16 : act.scalar_type());
    Tensor output = at::empty(
        dst_tz, device(c10::kXPU).dtype(dst_dtype).memory_format(mfmt));

    return quantized_convolution(
        act,
        act_scale,
        act_zero_point,
        weight,
        weight_scales,
        weight_zero_points,
        bias,
        stride,
        padding,
        dilation,
        /*transposed*/ false,
        groups,
        output,
        output_scale,
        output_zero_point,
        /*accum*/ accum,
        /*accum_scale*/ accum_scale,
        /*accum_zero_point*/ accum_zero_point,
        /*output_dtype*/ output_dtype,
        /*binary_attr*/ binary_attr,
        /*binary_alpha*/ alpha,
        /*unary_attr*/ unary_attr,
        /*unary_scalars*/ unary_scalars,
        /*unary_algorithm*/ unary_algorithm);
  }

};


TORCH_LIBRARY_IMPL(onednn, XPU, m) {
  m.impl(
      TORCH_SELECTIVE_NAME("onednn::qconv_prepack"),
      TORCH_FN(xpu::qconv_prepack_xpu));
  m.impl(
      TORCH_SELECTIVE_NAME("onednn::qconv1d_pointwise"),
      QConvoneDNNXPU::run_pointwise);
  m.impl(
      TORCH_SELECTIVE_NAME("onednn::qconv2d_pointwise"),
      QConvoneDNNXPU::run_pointwise);
  m.impl(
      TORCH_SELECTIVE_NAME("onednn::qconv3d_pointwise"),
      QConvoneDNNXPU::run_pointwise);
  m.impl(
      TORCH_SELECTIVE_NAME("onednn::qconv2d_pointwise.binary"),
      QConvoneDNNXPU::run_pointwise_binary);
}

} // namespace at::native::xpu<|MERGE_RESOLUTION|>--- conflicted
+++ resolved
@@ -121,13 +121,9 @@
       int64_t groups,
       double output_scale,
       int64_t output_zero_point,
-<<<<<<< HEAD
-      c10::optional<c10::ScalarType> output_dtype,
-=======
       std::optional<c10::ScalarType> output_dtype,
       double accum_scale,
       int64_t accum_zero_point,
->>>>>>> 8ae09228
       c10::string_view binary_attr,
       c10::optional<at::Scalar> alpha,
       c10::optional<c10::string_view> unary_attr,
