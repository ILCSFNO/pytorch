--- conflicted
+++ resolved
@@ -21,7 +21,6 @@
 import time
 from contextlib import contextmanager
 
-<<<<<<< HEAD
 from typing import (
     Any,
     Callable,
@@ -34,10 +33,7 @@
     Type,
     TYPE_CHECKING,
 )
-=======
-from typing import Any, Callable, Mapping, NamedTuple, Optional, Tuple, Type
 from typing_extensions import Self
->>>>>>> 9965a732
 from unittest.mock import MagicMock
 
 if TYPE_CHECKING:
@@ -1545,7 +1541,14 @@
 
         # Flatten nested tuple of tensors, i.e. past_key_values
         correct_result = pytree.tree_flatten(correct_result)[0]
+        # Hack to put results from different runs on same device.
+        # This is needed for ONNX CPU fallback benchmark, where PyTorch eager is run on GPU.
+        # Assuming outputs from a single run are always on same device!
+        devices = [x.device for x in correct_result if isinstance(x, torch.Tensor)]
+        assert devices and all(x == devices[0] for x in devices), "All tensors must be on same device!"
+        device = devices[0]
         new_result = pytree.tree_flatten(new_result)[0]
+        new_result = pytree.tree_map(lambda x: x.to(device=device) if isinstance(x, torch.Tensor) else x, new_result)
         fp64_outputs = pytree.tree_flatten(fp64_outputs)[0]
 
         return correct_result, new_result, fp64_outputs
