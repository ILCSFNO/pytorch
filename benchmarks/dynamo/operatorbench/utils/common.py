--- conflicted
+++ resolved
@@ -15,13 +15,10 @@
     max_samples: int
     repeat: int
     metrics: List[Metrics]
-<<<<<<< HEAD
     channels_last: bool
     mode: str
-=======
     profile: bool
     profile_folder: str
->>>>>>> 9f293693
 
 
 class Phase(Enum):
