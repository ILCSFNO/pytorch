#include <c10/core/Allocator.h>
#include <c10/core/ScalarType.h>
#include <c10/core/impl/DeviceGuardImplInterface.h>
#include <c10/core/impl/alloc_cpu.h>
#include <c10/macros/Macros.h>
#include <c10/util/ArrayRef.h>

#include <torch/csrc/Device.h>
#include <torch/csrc/jit/serialization/pickler.h>
#include <torch/extension.h>

#include <ATen/EmptyTensor.h>
#include <ATen/detail/PrivateUse1HooksInterface.h>
#include <ATen/native/CPUFallback.h>
#include <ATen/native/DispatchStub.h>
#include <ATen/native/Resize.h>
#include <ATen/native/UnaryOps.h>
#include <ATen/native/cpu/Loops.h>
#include <ATen/native/quantized/AffineQuantizer.h>
#include <ATen/native/transformers/attention.h>
#include <ATen/native/transformers/sdp_utils_cpp.h>
#include <ATen/ops/abs_native.h>
#include <ATen/ops/view.h>

#include <unordered_map>

static uint64_t add_counter = 0;
static uint64_t last_saved_value = 0;
static c10::DeviceIndex custom_device_index = 0;

static uint64_t abs_counter = 0;
static uint64_t last_abs_saved_value = 0;

static uint64_t storageImpl_counter = 0;
static uint64_t last_storageImpl_saved_value = 0;

namespace {

// Using the simplest way to obtain continuous Tensor data and process it.
// This is a demo for using operand API, and you can add more complex logic
// for input and output tensor based on your custom device kernel.
void abs_kernel(at::TensorIteratorBase& iter) {
  // Abs only have a input tensor and a output tensor.
  auto& output_operand = iter.operand(0);
  auto& input_operand = iter.operand(1);
  auto& output_tensor_base = output_operand.tensor_base();
  auto& input_tensor_base = input_operand.tensor_base();
  TORCH_CHECK(!input_operand.original_tensor_base().defined(),
    "input original tensor is defined.");
  TORCH_CHECK(!output_operand.original_tensor_base().defined(),
    "output original tensor is defined.");
  // For easy test, only accept contiguous input tensor for calculate.
  auto memory_format = input_tensor_base.suggest_memory_format();
  TORCH_CHECK(input_tensor_base.is_contiguous(memory_format),
    "Input tensor need be contiguous.");
  // Add necessary restrictions to ensure the security of the demo.
  TORCH_CHECK(input_tensor_base.sizes() == output_tensor_base.sizes(),
    "Intput and output tensor size are not equal.");
  // Common dtype is calculate in TensorIteratorBase.
  TORCH_CHECK(iter.common_dtype() == at::ScalarType::Float,
    "Only support float type.")
  // Using for loop for abs calculate.
  auto abs_function = [](float* output_ptr, const float* input_ptr,
                         const int64_t NUM) {
    for (int64_t i = 0; i < NUM; ++i) {
      *(output_ptr + i) = std::abs(*(input_ptr + i));
    }
  };
  // To simplify the logic of the test demo code,
  // we only use contiguous tensor to calculate on device side.
  // And using input tensor memory format.
  if (iter.is_contiguous()) {
    // Add for will_resize flag check. You can convert to differernt
    // tensor memory format when will_resize is True.
    // If TensorIteratorConfig resize_outputs_ flag is true, and there are two
    // situations:
    // 1) Out tensor is undefined, and TensorIterator set will_resize to true;
    // 2) Out tensor is defined and tensor size is not equal to input tensor size;
    //    TensorIterator set will_resize to true, and call set_output_raw_strided
    //    to resize output tensor.
    // When output operand will_resize flag is ture, dummy
    // device can convert tensor to dummy device preferred memory format.
    // Here we don't convert tensor memory format, because it will become complex
    // when dummy device want keep same memory format for training network.
    TORCH_CHECK(output_operand.will_resize,
      "output operand will_resize flag need be True.");
    abs_function((float*)iter.data_ptr(0), (float*)iter.data_ptr(1), iter.numel());
  } else {
    // Stride copy is not support for foo device, using cpu device instead.
    // For abs op, the last situation is: output tensor is not contiguous with
    // operand will_resize is False.
    TORCH_CHECK(!output_operand.will_resize, "output operand will_resize is True.");
    // Get a contiguous tensor with input memory format.
    at::Tensor output = at::empty(output_tensor_base.sizes(),
                                  input_tensor_base.options()
                                                   .memory_format(memory_format));
    // For structured op which inheried from TensorIteratorBase, maybe you need to
    // call set_output_raw_strided function to update output stored in op sturctured.
    // abs op is no need to do this.
    output_operand.exchange_tensor(c10::MaybeOwned<at::TensorBase>::owned(std::in_place, output));
    abs_function((float*)output_operand.tensor_base().mutable_data_ptr(),
                 (float*)iter.data_ptr(1), iter.numel());
    // Copy tensor base to original tensor base, and keep same scalar type and
    // stride with cpu and gpu.
    if (output_operand.original_tensor_base().defined() &&
        !output_operand.original_tensor_base().is_same(output_operand.tensor_base())) {
      output_operand.original_tensor().copy_(output_operand.tensor());
      output_operand.restore_original_tensor();
    }
  }
}

void quantize_tensor_per_tensor_affine_privateuse1(
    const at::Tensor& rtensor,
    at::Tensor& qtensor,
    double scale,
    int64_t zero_point) {
    // do nothing
}

int64_t _fused_sdp_choice_privateuse1(const at::Tensor & query, const at::Tensor & key, const at::Tensor & value,
    const std::optional<at::Tensor> & attn_mask, double dropout_p, bool is_causal, std::optional<double> scale, bool enable_gqa){
  auto backend = sdp::SDPBackend::overrideable;
  return static_cast<int64_t>(backend);
}
} // namespace

namespace at::native {

REGISTER_PRIVATEUSE1_DISPATCH(abs_stub, &abs_kernel);
REGISTER_PRIVATEUSE1_DISPATCH(quantize_tensor_per_tensor_affine_stub, &quantize_tensor_per_tensor_affine_privateuse1);
REGISTER_PRIVATEUSE1_DISPATCH(_fused_sdp_choice_stub, &_fused_sdp_choice_privateuse1);

} // namespace at::native
struct CustomBackendMetadata : public c10::BackendMeta {
  // for testing this field will mutate when clone() is called by shallow_copy_from.
  int backend_version_format_{-1};
  int format_number_{-1};
  mutable bool cloned_{false};
  // define the constructor
  CustomBackendMetadata(int backend_version_format, int format_number) :
      backend_version_format_(backend_version_format), format_number_(format_number) {}
  c10::intrusive_ptr<c10::BackendMeta> clone(
      const c10::intrusive_ptr<c10::BackendMeta>& ptr) const override {
    cloned_ = true;
    return c10::BackendMeta::clone(ptr);
  }
};

// we need to register two functions for serialization
void for_serialization(const at::Tensor& t, std::unordered_map<std::string, bool>& m) {
  if (t.unsafeGetTensorImpl()->get_backend_meta_intrusive_ptr() == nullptr) {
    return;
  }
  auto tmeta = dynamic_cast<CustomBackendMetadata*>(t.unsafeGetTensorImpl()->get_backend_meta());
  if (tmeta->backend_version_format_ == 1) {
    m["backend_version_format"] = true;
  }
  if (tmeta->format_number_ == 29) {
    m["format_number"] = true;
  }
}

void for_deserialization(const at::Tensor& t, std::unordered_map<std::string, bool>& m) {
  int backend_version_format{-1};
  int format_number{-1};
  if (m.find("backend_version_format") != m.end()) {
    backend_version_format = 1;
  }
  if (m.find("format_number") != m.end()) {
    format_number = 29;
  }
  c10::intrusive_ptr<c10::BackendMeta> new_tmeta{std::unique_ptr<c10::BackendMeta>(
      new CustomBackendMetadata(backend_version_format, format_number))};
  t.unsafeGetTensorImpl()->set_backend_meta(new_tmeta);
}

void custom_serialization_registry() {
  torch::jit::TensorBackendMetaRegistry(c10::DeviceType::PrivateUse1,
                                        &for_serialization,
                                        &for_deserialization);
}

//check if BackendMeta serialization correctly
bool check_backend_meta(const at::Tensor& t) {
  if (t.unsafeGetTensorImpl()->get_backend_meta_intrusive_ptr()) {
    CustomBackendMetadata* tmeta = dynamic_cast<CustomBackendMetadata*>(
        t.unsafeGetTensorImpl()->get_backend_meta());
    if (tmeta->backend_version_format_==1 && tmeta->format_number_==29) {
      return true;
    }
  }
  return false;
}

// a fake set function is exposed to the Python side
void custom_set_backend_meta(const at::Tensor& t) {
  int backend_version_format{1};
  int format_number{29};
  c10::intrusive_ptr<c10::BackendMeta> new_tmeta{std::unique_ptr<c10::BackendMeta>(
      new CustomBackendMetadata(backend_version_format, format_number))};
  t.unsafeGetTensorImpl()->set_backend_meta(new_tmeta);
}

// A dummy storageImpl for our custom device, that secretly uses the CPU
c10::intrusive_ptr<c10::StorageImpl> make_custom_storage_impl(c10::StorageImpl::use_byte_size_t,
                                                              c10::SymInt size_bytes,
                                                              c10::DataPtr data_ptr,
                                                              c10::Allocator* allocator,
                                                              bool resizable) {
  c10::intrusive_ptr<c10::StorageImpl> custom_storage_impl;
  if (data_ptr == nullptr){
    custom_storage_impl = c10::make_intrusive<c10::StorageImpl>(
      c10::StorageImpl::use_byte_size_t(), size_bytes, allocator, resizable);
  } else {
    custom_storage_impl = c10::make_intrusive<c10::StorageImpl>(
      c10::StorageImpl::use_byte_size_t(), size_bytes, std::move(data_ptr), allocator, resizable);
  }
  storageImpl_counter += 1;
  return custom_storage_impl;
}

// Register our dummy storageImpl create method.
void custom_storage_registry() {
  c10::SetStorageImplCreate(c10::DeviceType::PrivateUse1, &make_custom_storage_impl);
}

bool custom_storageImpl_called() {
  if (storageImpl_counter > last_storageImpl_saved_value) {
    last_storageImpl_saved_value = storageImpl_counter;
    return true;
  }
  return false;
}

// basic dummy add function
at::Tensor custom_add_Tensor(const at::Tensor& self, const at::Tensor& other, const at::Scalar& alpha) {
  add_counter += 1;
  // Since this custom device is just for testing, not bothering to implement kernels.
  return at::empty(self.sizes(), self.options());
}

at::Tensor custom__copy_from_and_resize(const at::Tensor& self, const at::Tensor& dst) {
<<<<<<< HEAD
  return custom__copy_from(self, dst, false);
}

at::Tensor custom_empty_strided(c10::IntArrayRef size,
                                c10::IntArrayRef stride,
                                std::optional<at::ScalarType> dtype_opt,
                                std::optional<at::Layout> layout_opt,
                                std::optional<at::Device> device_opt,
                                std::optional<bool> pin_memory_opt) {
  constexpr c10::DispatchKeySet private_use_ks(c10::DispatchKey::PrivateUse1);
  auto dtype = c10::dtype_or_default(dtype_opt);
  return at::detail::empty_strided_generic(size, stride, &global_custom_alloc, private_use_ks, dtype);
=======
    return dst.copy_(self, false);
>>>>>>> 02008b85
}

// Some set operations for the basic use case
at::Tensor& custom_set_source_Storage(at::Tensor& result, c10::Storage src) {
  int64_t new_size = static_cast<int64_t>(src.nbytes() / result.dtype().itemsize());
  c10::IntArrayRef stride = {};
  result.unsafeGetTensorImpl()->set_storage_offset(0);
  at::OptionalIntArrayRef stride_opt = stride.data() != nullptr ? at::OptionalIntArrayRef(stride) : std::nullopt;
  at::native::resize_impl_cpu_(result.unsafeGetTensorImpl(),
                               new_size, stride_opt,
                               /*resize_storage=*/!result.is_meta());
  return result;
}

std::tuple<at::Tensor, at::Tensor, at::Tensor, at::Tensor, c10::SymInt, c10::SymInt, at::Tensor, at::Tensor, at::Tensor>
custom_scaled_dot_product_fused_attention_overrideable(
    const at::Tensor & query,
    const at::Tensor & key,
    const at::Tensor & value,
    const std::optional<at::Tensor> & attn_bias,
    double dropout_p,
    bool is_causal,
    bool return_debug_mask,
    std::optional<double> scale) {
  const int64_t batch_size = query.size(0);
  const int64_t num_heads = query.size(1);
  const int64_t head_dim_qk = query.size(3);
  const int64_t head_dim_v = value.size(3);
  const int64_t max_seqlen_q = query.size(2);
  const int64_t max_seqlen_kv = key.size(2);

  auto opts = query.options();
  auto output = at::empty({batch_size, num_heads, max_seqlen_q, head_dim_v}, opts);
  auto logsumexp = at::empty({batch_size, num_heads, max_seqlen_q}, opts.dtype(at::kFloat));
  auto debug_attn_mask = at::empty({batch_size, num_heads, max_seqlen_q, max_seqlen_kv},
                                   opts.dtype(at::kFloat));
  auto philox_seed = at::empty({}, at::dtype(at::kLong));
  auto philox_offset = at::empty({}, at::dtype(at::kLong));

  return std::make_tuple(output, logsumexp, at::Tensor(), at::Tensor(), max_seqlen_q, max_seqlen_kv, philox_seed, philox_offset, debug_attn_mask);
}
std::tuple<at::Tensor, at::Tensor, at::Tensor, at::Tensor>
custom_scaled_dot_product_fused_attention_overrideable_backward(
    const at::Tensor & grad_out,
    const at::Tensor & query,
    const at::Tensor & key,
    const at::Tensor & value,
    const at::Tensor & attn_bias,
    std::array<bool,4> grad_input_mask,
    const at::Tensor & out,
    const at::Tensor & logsumexp,
    const at::Tensor & cum_seq_q,
    const at::Tensor & cum_seq_k,
    int64_t max_q,
    int64_t max_k,
    double dropout_p,
    bool is_causal,
    const at::Tensor & philox_seed,
    const at::Tensor & philox_offset,
    std::optional<double> scale) {
  return std::tuple<at::Tensor, at::Tensor, at::Tensor, at::Tensor>(
          at::empty_like(query),
          at::empty_like(key),
          at::empty_like(value),
          at::empty_like(attn_bias));
}

// This macro does the heavy lifting.
// With TORCH_LIBRARY_IMPL, you can register custom kernels for your backend.
// For open registration, we're registering all of our kernels to the PrivateUse1 dispatch key.
// Later in this file, we map a custom device to the PrivateUse1 device type,
// which allows user code that puts a tensor on your custom_device to eventually get plumbed
// into the kernels registered here.
//
// This macro registers your kernels to the PyTorch Dispatcher.
// More details on the dispatcher can be found at http://blog.ezyang.com/2020/09/lets-talk-about-the-pytorch-dispatcher/.
TORCH_LIBRARY_IMPL(aten, PrivateUse1, m) {
  m.impl("add.Tensor", &custom_add_Tensor);
  m.impl("_copy_from_and_resize", &custom__copy_from_and_resize);
  m.impl("set_.source_Storage", &custom_set_source_Storage);
  m.impl("quantize_per_tensor", at::native::quantize_per_tensor);
  m.impl("_fused_sdp_choice", &_fused_sdp_choice_privateuse1);
  m.impl("_scaled_dot_product_fused_attention_overrideable", &custom_scaled_dot_product_fused_attention_overrideable);
  m.impl("_scaled_dot_product_fused_attention_overrideable_backward", &custom_scaled_dot_product_fused_attention_overrideable_backward);
}

void custom_cpu_fallback(const c10::OperatorHandle& op, torch::jit::Stack* stack) {
  at::native::cpu_fallback(op, stack);
}

TORCH_LIBRARY_IMPL(aten, PrivateUse1, m) {
  m.impl("_foreach_add.List", torch::CppFunction::makeFromBoxedFunction<&custom_cpu_fallback>());
  m.impl("_fused_adamw_", torch::CppFunction::makeFromBoxedFunction<&custom_cpu_fallback>());
  m.impl("triu_indices", torch::CppFunction::makeFromBoxedFunction<&custom_cpu_fallback>());
}

// This basic implementation doesn't bother dealing with different device indices
// (e.g. custom_device:0 vs. custom_device:1).
// We could do that by letting the user pass in a device index in our exposed device function.
// Note that if you do that, you'll also need to register a device guard to core.
// See `c10/core/impl/DeviceGuardImplInterface.h:C10_REGISTER_GUARD_IMPL`.
c10::Device get_custom_device() {
  return c10::Device(c10::DeviceType::PrivateUse1, 0);
}

bool custom_add_called() {
  bool called = false;
  if (add_counter > last_saved_value) {
    called = true;
    last_saved_value = add_counter;
  }
  return called;
}

void set_custom_device_index(c10::DeviceIndex device_index) {
  custom_device_index = device_index;
}

const at::Generator& default_generator(c10::DeviceIndex device_index) {
  return at::globalContext().defaultGenerator(at::Device(c10::DeviceType::PrivateUse1, device_index));;
}

struct CustomAutogradFnReturnsSelf : public torch::autograd::Function<CustomAutogradFnReturnsSelf> {

  static at::Tensor forward(torch::autograd::AutogradContext* ctx, at::Tensor self) {
    return self;
  }

  static torch::autograd::variable_list backward(torch::autograd::AutogradContext* ctx, torch::autograd::variable_list grad_output) {
    return {grad_output[0] * 0.5};
  }
};

struct CustomAutogradFnAliasing : public torch::autograd::Function<CustomAutogradFnAliasing> {

  static at::Tensor forward(torch::autograd::AutogradContext* ctx, at::Tensor self) {
    return self.view_symint(self.sym_sizes());
  }

  static torch::autograd::variable_list backward(torch::autograd::AutogradContext* ctx, torch::autograd::variable_list grad_output) {
    return {grad_output[0] * 0.5};
  }
};

at::Tensor custom_autograd_fn_returns_self(at::Tensor x) {
  return CustomAutogradFnReturnsSelf::apply(x);
}

at::Tensor custom_autograd_fn_aliasing(at::Tensor x) {
  return CustomAutogradFnAliasing::apply(x);
}

// Here, we're exposing a custom device object that corresponds to our custom backend.
// We do this using pybind: exposing an "extension_name.custom_device()" function in python,
// that's implemented in C++.
// The implementation in this file maps directly to the `PrivateUse1` device type.
PYBIND11_MODULE(TORCH_EXTENSION_NAME, m) {
    m.def("custom_device", &get_custom_device, "get custom device object");
    m.def("custom_add_called", &custom_add_called, "check if our custom add function was called");
    m.def("set_custom_device_index", &set_custom_device_index, "set custom device index");
    m.def("custom_storage_registry", &custom_storage_registry, "set custom storageImpl creat method");
    m.def("custom_storageImpl_called", &custom_storageImpl_called, "check if our custom abs function was called");
    m.def("custom_set_backend_meta", &custom_set_backend_meta, "a fake set tensor BackendMeta function");
    m.def("check_backend_meta", &check_backend_meta, "check if BackendMeta serialization correctly");
    m.def("custom_serialization_registry", &custom_serialization_registry, "register custom serialization function");
    m.def("default_generator", &default_generator, "default_generator for privateuse1");

    // Co-opting this file to more easily test torch.compile'ing of custom autograd functions in C++
    m.def("custom_autograd_fn_returns_self", &custom_autograd_fn_returns_self);
}

TORCH_LIBRARY(_test_funcs, m) {
  m.def("custom_autograd_fn_aliasing(Tensor(a) input)-> Tensor(a)");
}
TORCH_LIBRARY_IMPL(_test_funcs, AutogradCPU, m) {
  m.impl("custom_autograd_fn_aliasing", &custom_autograd_fn_aliasing);
}<|MERGE_RESOLUTION|>--- conflicted
+++ resolved
@@ -241,22 +241,7 @@
 }
 
 at::Tensor custom__copy_from_and_resize(const at::Tensor& self, const at::Tensor& dst) {
-<<<<<<< HEAD
-  return custom__copy_from(self, dst, false);
-}
-
-at::Tensor custom_empty_strided(c10::IntArrayRef size,
-                                c10::IntArrayRef stride,
-                                std::optional<at::ScalarType> dtype_opt,
-                                std::optional<at::Layout> layout_opt,
-                                std::optional<at::Device> device_opt,
-                                std::optional<bool> pin_memory_opt) {
-  constexpr c10::DispatchKeySet private_use_ks(c10::DispatchKey::PrivateUse1);
-  auto dtype = c10::dtype_or_default(dtype_opt);
-  return at::detail::empty_strided_generic(size, stride, &global_custom_alloc, private_use_ks, dtype);
-=======
     return dst.copy_(self, false);
->>>>>>> 02008b85
 }
 
 // Some set operations for the basic use case
