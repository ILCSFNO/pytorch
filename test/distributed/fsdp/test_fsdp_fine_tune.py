# Owner(s): ["oncall: distributed"]

import copy
import sys
from unittest import mock

import torch
import torch.distributed as dist
import torch.nn as nn
from torch.distributed.fsdp import BackwardPrefetch, CPUOffload, MixedPrecision
from torch.distributed.fsdp.fully_sharded_data_parallel import (
    FullyShardedDataParallel as FSDP,
    ShardingStrategy,
)
from torch.distributed.fsdp.wrap import ModuleWrapPolicy
from torch.nn.parallel import DistributedDataParallel as DDP
from torch.testing._internal.common_distributed import skip_if_lt_x_gpu
from torch.testing._internal.common_fsdp import FSDPTest
from torch.testing._internal.common_utils import run_tests, TEST_WITH_DEV_DBG_ASAN


if not dist.is_available():
    print("Distributed not available, skipping tests", file=sys.stderr)
    sys.exit(0)

if TEST_WITH_DEV_DBG_ASAN:
    print(
        "Skip dev-asan as torch + multiprocessing spawn have known issues",
        file=sys.stderr,
    )
    sys.exit(0)


class LinearUnusedInput(nn.Linear):
    def forward(self, frozen_input, learnable_input):
        return super().forward(frozen_input)


class ModelUnusedInput(nn.Module):
    def __init__(self, freeze: bool):
        super().__init__()
        self.layer0 = LinearUnusedInput(4, 4, device="cuda")
        self.layer1_frozen = LinearUnusedInput(4, 4, device="cuda")
        if freeze:
            for param in self.layer1_frozen.parameters():
                param.requires_grad = False
        self.layer2 = LinearUnusedInput(4, 4, device="cuda")

    def forward(self, frozen_input, learnable_input):
        x = self.layer0(frozen_input, learnable_input)
        y = self.layer1_frozen(frozen_input, learnable_input)
        z = self.layer2(frozen_input, learnable_input)
        return torch.concat([x, y, z, learnable_input])


class TestFSDPFineTune(FSDPTest):
    """Tests fine-tuning cases where some parameters are frozen."""

    NUM_LINEARS = 6

    @property
    def world_size(self) -> int:
        return min(torch.cuda.device_count(), 2)

    def _init_seq_module(self) -> nn.Module:
        torch.manual_seed(42)
        modules = []
        for _ in range(self.NUM_LINEARS):
            modules += [nn.Linear(5, 5, device="cuda"), nn.ReLU()]
        seq = nn.Sequential(*modules)
        self._set_seq_module_requires_grad(seq, False)
        return seq

    def _set_seq_module_requires_grad(self, seq: nn.Module, requires_grad: bool):
        # Assume that the linears are leaf modules, meaning that we can pass
        # `recurse=True` to have this to work for both pre/post FSDP wrapping
        for i in range(self.NUM_LINEARS):
            # Only set for every other linear to test mixing frozen/non-frozen
            if i % 2 == 0:
                for param in seq[i * 2].parameters(recurse=True):
                    param.requires_grad = requires_grad

    @skip_if_lt_x_gpu(2)
    def test_backward_reshard_hooks(self):
        """
        Tests that the post-backward reshard happens even for flat parameters
        that do not require gradients.
        """
        self.run_subtests(
            {
                "sharding_strategy": [
                    ShardingStrategy.FULL_SHARD,
                    ShardingStrategy.SHARD_GRAD_OP,
                    ShardingStrategy.NO_SHARD,
                ],
                "use_orig_params": [False, True],
                "inp_requires_grad": [False, True],
                "unfreeze_params": [False, True],
            },
            self._test_backward_reshard_hooks,
        )

    def _test_backward_reshard_hooks(
        self,
        sharding_strategy: ShardingStrategy,
        use_orig_params: bool,
        inp_requires_grad: bool,
        unfreeze_params: bool,
    ):
        seq = self._init_seq_module()
        policy = ModuleWrapPolicy({nn.Linear})
        seq = FSDP(
            seq,
            auto_wrap_policy=policy,
            sharding_strategy=sharding_strategy,
            use_orig_params=use_orig_params,
        )
        orig_post_backward_reshard = (
            torch.distributed.fsdp._runtime_utils._post_backward_reshard
        )
        post_backward_reshard_count = 0

        def _post_backward_reshard_with_count(*args, **kwargs):
            nonlocal post_backward_reshard_count
            post_backward_reshard_count += 1
            return orig_post_backward_reshard(*args, **kwargs)

        def _assert_post_backward_requires_grad(seq):
            if step_idx == num_steps - 1 and unfreeze_params:
                self.assertTrue(
                    all(p.requires_grad for p in seq.parameters()),
                    msg="Expected all parameters to require grad but some did not!",
                )

        def _assert_post_backward_reshard_count(step_idx, num_steps):
            if step_idx < num_steps - 1 or not unfreeze_params:
                # If the input does not require gradient, then the 0th
                # frozen linear gets resharded in the catch-all reshard
                # since we cannot register an autograd hook on it
                expected_post_backward_reshard_count = (
                    self.NUM_LINEARS if inp_requires_grad else self.NUM_LINEARS - 1
                )
            else:
                # This follows the normal post-backward hook path
                expected_post_backward_reshard_count = self.NUM_LINEARS
            self.assertEqual(
                post_backward_reshard_count, expected_post_backward_reshard_count
            )

        with mock.patch(
            "torch.distributed.fsdp._runtime_utils._post_backward_reshard",
            _post_backward_reshard_with_count,
        ):
            num_steps = 3
            # interleave a `no_grad` step to validate post-backward hooks are not registered in that context
            # and that `requires_grad` is reset appropriately when unfreezing
            nograd_step_idx = 1
            for step_idx in range(num_steps):
                if unfreeze_params and step_idx == num_steps - 1:
                    # Unfreeze the parameters on the last step to emulate some
                    # kinds of fine-tuning
                    self._set_seq_module_requires_grad(seq, True)

                inp = torch.randn(
                    (8, 5), device="cuda", requires_grad=inp_requires_grad
                )
                if step_idx == nograd_step_idx:
                    with torch.no_grad():
                        output = seq(inp)
                else:
                    output = seq(inp)
                if step_idx != nograd_step_idx:
                    output.sum().backward()
                    _assert_post_backward_requires_grad(seq)
                    _assert_post_backward_reshard_count(step_idx, num_steps)
                    post_backward_reshard_count = 0

    def _init_multi_traversal_module(self) -> nn.Module:
        torch.manual_seed(42)

        class TestModule(nn.Module):
            def __init__(self) -> None:
                super().__init__()
                self.layer_0 = nn.Linear(5, 5, device="cuda")
                self.layer_no_grad = nn.Linear(5, 5, device="cuda")
                self.layer_with_grad = nn.Linear(5, 5, device="cuda")
                self.layer_no_grad.requires_grad_(False)

            def forward(self, x):
                # Layer `layer_no_grad` and `layer_with_grad` are called
                # multiple times, IOW, their parameters are used multiple times
                # during forward pass.
                x = self.layer_0(x)
                for _ in range(10):
                    x = self.layer_no_grad(self.layer_with_grad(x))
                    # Make sure calling the same layer multiple times works
                    # regardless whether gradient is enabled.
                    with torch.no_grad():
                        x += self.layer_with_grad(x)
                return x

        return TestModule()

    @skip_if_lt_x_gpu(2)
    def test_hooks_multi_traversal(self):
        """
        Tests that the hooks do reshard / unshard correctly in the case of same
        parameters being used multiple times during forward pass.
        """
        self.run_subtests(
            {
                "sharding_strategy": [
                    ShardingStrategy.FULL_SHARD,
                    ShardingStrategy.SHARD_GRAD_OP,
                    ShardingStrategy.NO_SHARD,
                ],
                "use_orig_params": [False, True],
                "inp_requires_grad": [False, True],
                "forward_prefetch": [False, True],
            },
            self._test_hooks_multi_traversal,
        )

    def _test_hooks_multi_traversal(
        self,
        sharding_strategy: ShardingStrategy,
        use_orig_params: bool,
        inp_requires_grad: bool,
        forward_prefetch: bool,
    ):
        seq = self._init_multi_traversal_module()
        policy = ModuleWrapPolicy({nn.Linear})
        fsdp_seq = FSDP(
            copy.deepcopy(seq),
            auto_wrap_policy=policy,
            sharding_strategy=sharding_strategy,
            use_orig_params=use_orig_params,
            forward_prefetch=forward_prefetch,
        )
        ddp_seq = DDP(copy.deepcopy(seq), device_ids=[self.rank])
        fsdp_optim = torch.optim.Adam(fsdp_seq.parameters(), lr=1e-2)
        ddp_optim = torch.optim.Adam(ddp_seq.parameters(), lr=1e-2)
        torch.manual_seed(self.rank + 1)
        losses = []
        for _ in range(6):
            inp = torch.randn((8, 5), device="cuda", requires_grad=inp_requires_grad)
            for seq, optim in ((fsdp_seq, fsdp_optim), (ddp_seq, ddp_optim)):
                loss = seq(inp).sum()
                losses.append(loss)
                loss.backward()
                optim.step()
                optim.zero_grad()
            torch.testing.assert_close(losses[0], losses[1])
            losses.clear()

    @skip_if_lt_x_gpu(2)
    def test_parity_with_ddp(self):
        """
        Tests parity with DDP when mixing flat parameters that require and do
        not require gradients.
        """
        self.run_subtests(
            {
                "sharding_strategy": [
                    ShardingStrategy.FULL_SHARD,
                    ShardingStrategy.SHARD_GRAD_OP,
                    ShardingStrategy.NO_SHARD,
                ],
                "use_orig_params": [False, True],
            },
            self._test_parity_with_ddp,
        )

    def _test_parity_with_ddp(
        self,
        sharding_strategy: ShardingStrategy,
        use_orig_params: bool,
    ):
        seq = self._init_seq_module()
        policy = ModuleWrapPolicy({nn.Linear})
        fsdp_seq = FSDP(
            copy.deepcopy(seq),
            auto_wrap_policy=policy,
            sharding_strategy=sharding_strategy,
            use_orig_params=use_orig_params,
        )
        ddp_seq = DDP(copy.deepcopy(seq), device_ids=[self.rank])
        fsdp_optim = torch.optim.Adam(fsdp_seq.parameters(), lr=1e-2)
        ddp_optim = torch.optim.Adam(ddp_seq.parameters(), lr=1e-2)
        torch.manual_seed(self.rank + 1)
        losses = []
        for _ in range(6):
            inp = torch.randn((8, 5), device="cuda")
            for seq, optim in ((fsdp_seq, fsdp_optim), (ddp_seq, ddp_optim)):
                loss = seq(inp).sum()
                losses.append(loss)
                loss.backward()
                optim.step()
                optim.zero_grad()
            torch.testing.assert_close(losses[0], losses[1])
            losses.clear()

    @skip_if_lt_x_gpu(2)
    def test_parity_with_non_frozen_fsdp(self):
        """
        For frozen modules with unused input, reshard could happen without unshard
        Verify numerical parity between `_post_backward_reshard_only_hook` and
        `_post_backward_hook` path
        """
        self.run_subtests(
            {
                "sharding_strategy": [
                    ShardingStrategy.FULL_SHARD,
                    ShardingStrategy.SHARD_GRAD_OP,
                ],
                "use_orig_params": [True, False],
                "offload_params": [True, False],
                "mixed_precision": [
                    MixedPrecision(),
                    MixedPrecision(
                        param_dtype=torch.float16,
                        buffer_dtype=torch.float16,
                        reduce_dtype=torch.float16,
                    ),
                ],
                "backward_prefetch": [
                    BackwardPrefetch.BACKWARD_PRE,
                    BackwardPrefetch.BACKWARD_POST,
                ],
            },
            self._test_parity_with_non_frozen_fsdp,
        )

    def _test_parity_with_non_frozen_fsdp(
        self,
        sharding_strategy: ShardingStrategy,
        use_orig_params: bool,
        offload_params: bool,
        mixed_precision: MixedPrecision,
        backward_prefetch: BackwardPrefetch,
    ):
        torch.manual_seed(42)
        model = ModelUnusedInput(freeze=True)
        torch.manual_seed(42)
        ref_model = ModelUnusedInput(freeze=False)
        fsdp_kwargs = {
            "auto_wrap_policy": ModuleWrapPolicy({LinearUnusedInput}),
            "sharding_strategy": sharding_strategy,
            "use_orig_params": use_orig_params,
            "cpu_offload": CPUOffload(offload_params=offload_params),
            "mixed_precision": mixed_precision,
            "backward_prefetch": backward_prefetch,
        }
        model = FSDP(model, **fsdp_kwargs)
        ref_model = FSDP(ref_model, **fsdp_kwargs)
        model_optim = torch.optim.Adam(model.parameters(), lr=1e-2)
        ref_model_optim = torch.optim.Adam(
            [
                param
                for name, param in ref_model.named_parameters()
                if not name.startswith("_fsdp_wrapped_module.layer1_frozen")
            ],
            lr=1e-2,
        )
        torch.manual_seed(self.rank + 1)
        losses = []
<<<<<<< HEAD
        for idx in range(6):
            frozen_input = torch.randn((4, 4), device="cuda", requires_grad=False)
            learnable_input = torch.randn((4, 4), device="cuda", requires_grad=True)
=======
        for _ in range(6):
            frozen_input = torch.randn((4, 4), device="cuda", requires_grad=False)
>>>>>>> 9706ada3
            for _model, _optim in ((model, model_optim), (ref_model, ref_model_optim)):
                loss = _model(frozen_input, frozen_input).sum()
                losses.append(loss)
                loss.backward()
                _optim.step()
                _optim.zero_grad()
            self.assertEqual(losses[0], losses[1])
            losses.clear()
        with FSDP.summon_full_params(model):
            with FSDP.summon_full_params(ref_model):
                for param, ref_param in zip(model.parameters(), ref_model.parameters()):
                    self.assertEqual(param, ref_param)


if __name__ == "__main__":
    run_tests()<|MERGE_RESOLUTION|>--- conflicted
+++ resolved
@@ -364,14 +364,8 @@
         )
         torch.manual_seed(self.rank + 1)
         losses = []
-<<<<<<< HEAD
-        for idx in range(6):
-            frozen_input = torch.randn((4, 4), device="cuda", requires_grad=False)
-            learnable_input = torch.randn((4, 4), device="cuda", requires_grad=True)
-=======
         for _ in range(6):
             frozen_input = torch.randn((4, 4), device="cuda", requires_grad=False)
->>>>>>> 9706ada3
             for _model, _optim in ((model, model_optim), (ref_model, ref_model_optim)):
                 loss = _model(frozen_input, frozen_input).sum()
                 losses.append(loss)
