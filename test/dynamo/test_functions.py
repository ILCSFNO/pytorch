# Owner(s): ["module: dynamo"]
# flake8: noqa: E731, C405, F811, C418, C417
import collections
import functools
import inspect
import itertools
import math
import operator
import random
import sys
import unittest
from dataclasses import dataclass, field
from typing import Any, Dict, Generic, List, TypeVar
from typing_extensions import NamedTuple
from unittest.mock import patch

import numpy as np

import torch
import torch._dynamo.test_case
import torch._dynamo.testing
from torch import sub
from torch._dynamo.testing import (
    CompileCounterWithBackend,
    EagerAndRecordGraphs,
    normalize_gm,
)
from torch._dynamo.utils import ifdynstaticdefault, same
from torch._dynamo.variables import ConstantVariable
from torch._dynamo.variables.lists import RangeVariable
from torch.nn import functional as F
from torch.testing._internal.common_cuda import TEST_MULTIGPU
from torch.testing._internal.common_utils import (
    disable_translation_validation_if_dynamic_shapes,
    instantiate_parametrized_tests,
    parametrize,
)

# Defines all the kernels for tests
from torch.testing._internal.triton_utils import *  # noqa: F403


T = TypeVar("T")

d = torch.ones(10, 10)
e = torch.nn.Linear(10, 10)
flag = True


class CustomDictSubclass(collections.OrderedDict):
    pass


clip01 = functools.partial(torch.clip, min=0.0, max=1.0)


def constant3(a, b):
    return a - b + (1.0 + 2)


_variable = 0


def update_global(x):
    global _variable
    _variable += 1
    # Check that updated global variable value is picked up
    return x * _variable


def func_with_default(a, b, some_default_arg=True):
    if some_default_arg:
        return a - b


def make_test(fn=None, expected_frame_count=1):
    if fn is None:
        return lambda fn: make_test(fn, expected_frame_count=expected_frame_count)

    nargs = len(inspect.signature(fn).parameters)

    def test_fn(self):
        return torch._dynamo.testing.standard_test(
            self,
            fn=fn,
            nargs=nargs,
            expected_frame_count=expected_frame_count,
        )

    return test_fn


class MyCls:
    a = 1


@torch.jit.script_if_tracing
def inline_script_if_tracing(x):
    return x + 1.2


@torch.jit.ignore
def inline_ignore(x):
    return x + 3.4


@torch.jit.unused
def inline_unused(x):
    return x + 5.6


@functools.lru_cache
def inline_lru_cache_fn_with_default_args(x, y, _=None):
    return torch.sin(x * y)


@torch.jit.script_if_tracing
def inline_script_if_tracing_fn_with_default_args(x, y, c=1.2):
    return torch.cos(x * y) + c


class FunctionTests(torch._dynamo.test_case.TestCase):
    @make_test
    def test_inline_jit_annotations(x):
        x = inline_script_if_tracing(x)
        x = inline_ignore(x)
        x = inline_unused(x)
        return

    @make_test
    def test_inline_script_if_tracing_fn_with_default_args(a, b):
        return inline_script_if_tracing_fn_with_default_args(a, b)

    @make_test
    def test_inline_lru_cache_fn_with_default_args(a, b):
        return inline_lru_cache_fn_with_default_args(a, 2, b)

    @make_test
    def test_add(a, b):
        return a + b

    @make_test
    def test_add_(a, b):
        a_copy = torch.tensor(a)
        return a_copy.add_(b, alpha=5.0)

    @make_test
    def test_addcdiv(a, b, c):
        # dynamo decomposes this to avoid a graph break when
        # the value kwarg is populated
        return torch.addcdiv(a, b, c, value=5.0)

    @make_test
    def test_addcdiv_(a, b, c):
        a_copy = torch.tensor(a)
        return a_copy.addcdiv_(b, c, value=5.0)

    @make_test
    def test_is_not_null(a, b):
        if a is not None and b is not None:
            return a + b

    def test_foreach_lerp_(self):
        def fn(x, y, s):
            return torch._foreach_lerp_(x, y, s)

        cnt = torch._dynamo.testing.CompileCounter()

        fn_opt = torch.compile(backend=cnt, fullgraph=True)(fn)
        expected = fn(
            [torch.ones(2, 2) * 4.26, torch.ones(2, 2) * 3.14],
            [torch.ones(2, 2), torch.ones(2, 2)],
            torch.tensor(0.5),
        )

        actual = fn_opt(
            [torch.ones(2, 2) * 4.26, torch.ones(2, 2) * 3.14],
            [torch.ones(2, 2), torch.ones(2, 2)],
            torch.tensor(0.5),
        )
        self.assertTrue(same(expected, actual))

    def test_broadcast_foreach_pow(self):
        from torch._dynamo.utils import same

        def fn(x, y):
            return torch._foreach_pow(x, y)

        cnt = torch._dynamo.testing.CompileCounter()

        fn_opt = torch.compile(backend=cnt, fullgraph=True)(fn)
        inps = (torch.tensor(0.80), [torch.tensor(3.4), torch.tensor(7.8)])

        actual = fn_opt(*inps)
        expected = fn(*inps)
        self.assertTrue(same(actual, expected))
        self.assertTrue(cnt.frame_count, 1)

    def test_addcmul_(self):
        from copy import deepcopy

        from torch._dynamo.utils import same

        def fn(x, y, z, s):
            return x.addcmul_(y, z, value=s)

        cnt = torch._dynamo.testing.CompileCounter()
        fn_opt = torch.compile(backend=cnt, fullgraph=True)(fn)
        inps = (
            torch.ones(2, 2),
            torch.ones(2, 2) + 1,
            torch.rand(2, 2),
            torch.tensor(0.3),
        )
        inps_2 = deepcopy(inps)
        actual = fn_opt(*inps)
        expected = fn(*inps_2)
        self.assertTrue(same(actual, expected))
        self.assertEqual(cnt.frame_count, 1)

    @make_test
    def test_functools_partial(a, b):
        return clip01(a + b)

    @make_test
    def test_itertools_product(a, b):
        v = a
        for x, i in itertools.product([a, b], [1, 2]):
            v = v + x * i
        return v

    @make_test
    def test_itertools_chain(a, b):
        v = a
        for x in itertools.chain([a, b], [1, 2]):
            v = v + x
        return v

    @make_test
    def test_itertools_chain_from_iterable(a, b):
        v = a
        for x in itertools.chain.from_iterable([[a, b], [1, 2]]):
            v = v + x
        return v

    def test_itertools_reconstruct(self):
        def fn(a):
            it1 = itertools.repeat(1)
            it2 = itertools.count(2)
            for _ in range(3):
                a += next(it1)
                a += next(it2)
            return it1, it2, a

        opt_fn = torch.compile(fn, backend="eager", fullgraph=True)
        i1, i2, a = fn(torch.ones(3, 3))
        it1, it2, b = opt_fn(torch.ones(3, 3))
        self.assertEqual(next(i1), next(it1))
        self.assertEqual(next(i2), next(it2))
        self.assertEqual(a, b)

    @make_test
    def test_obj_eq(a, b):
        v = a + b
        if MyCls() == None:  # noqa: E711
            return -1
        if MyCls() != None:  # noqa: E711
            v = v.sin()
        if MyCls() == MyCls():
            return -2
        if MyCls() != MyCls():
            return v + 1
        return -3

    @make_test
    def test_cls_eq(a, b):
        v = a + b
        if MyCls == None:  # noqa: E711
            return -1
        if MyCls != None:  # noqa: E711
            v = v.sin()
        if MyCls != MyCls:
            return -2
        if MyCls == MyCls:
            return v + 1
        return -3

    @make_test
    def test_obj_is(a, b):
        v = a + b
        if MyCls() is None:  # noqa: E711
            return -1
        if MyCls() is not None:  # noqa: E711
            v = v.sin()
        if MyCls() is MyCls():
            return -2
        if MyCls() is not MyCls():
            return v + 1
        return -3

    @make_test
    def test_cls_is(a, b):
        v = a + b
        if MyCls is None:  # noqa: E711
            return -1
        if MyCls is not None:  # noqa: E711
            v = v.sin()
        if MyCls is not MyCls:
            return -2
        if MyCls is MyCls:
            return v + 1
        return -3

    @make_test
    def test_itertools_combinations(a, b):
        combs = []
        for size in itertools.combinations((1, 2, 3, 4), 2):
            combs.append(torch.ones(size))
        return combs

    @unittest.skipIf(
        sys.version_info < (3, 10),
        "itertools.pairwise was added at Python 3.10",
    )
    @make_test
    def test_itertools_pairwise(a):
        pairs = []
        for size in itertools.pairwise((1, 2, 3, 4)):
            pairs.append(torch.ones(size))
        return pairs

    def test_itertools_compress(self):
        def fn():
            return itertools.compress("ABCDEF", [1, 0, 1, 0, 1, 1])

        opt_fn = torch.compile(fn, backend="eager", fullgraph=True)
        self.assertListEqual(list(opt_fn()), list(fn()))

    def test_itertools_compress_tensors(self):
        def fn():
            return itertools.compress(
                [torch.tensor([0]), torch.tensor([1]), torch.tensor([2])], [1, 0, 1]
            )

        opt_fn = torch.compile(fn, backend="eager", fullgraph=True)
        self.assertListEqual(list(opt_fn()), list(fn()))

    @make_test
    def test_np_iinfo(a):
        max_dim = np.iinfo(np.int16).max
        return a + max_dim

    @make_test
    def test_np_finfo(a):
        min_dim = np.finfo(np.float32).min
        return a + min_dim

    @make_test
    def test_constant1(a, b, c):
        return a - b * c + 1.0

    @make_test
    def test_constant2(a, b, c):
        return a - b * c + 1

    @make_test
    def test_constant3(a):
        b = 1
        c = 2
        d = 3
        return b + c - d + a

    @make_test
    def test_constant4(a, b):
        c = 2
        d = 3
        if c > d:
            return a - b
        return b - a

    @make_test
    def test_cls_hasattr(self, x):
        if hasattr(MyCls, "a"):
            x = x + 1
        if hasattr(MyCls, "b"):
            x = x + 2
        return x

    @make_test
    def test_finfo(a, b):
        if torch.iinfo(torch.int32).bits == 32:
            return torch.finfo(a.dtype).min * b

    @make_test
    def test_globalfn(a, b):
        return sub(a, b)

    @make_test
    def test_viatorch(a, b):
        return torch.sub(a, b)

    @make_test
    def test_viamethod(a, b):
        return a.sub(b)

    @make_test
    def test_indirect1(a, b):
        t = a.sub
        return t(b)

    @make_test
    def test_indirect2(a, b):
        t = a.sub
        args = (b,)
        return t(*args)

    @make_test
    def test_indirect3(a, b):
        t = a.sub
        args = (b,)
        kwargs = {}
        return t(*args, **kwargs)

    @make_test
    def test_methodcall1(a, b, c):
        return constant3(a, b) * c

    @make_test
    def test_methodcall2(a, b):
        return constant3(a=b, b=a) + 1

    @make_test
    def test_methodcall3(a, b):
        return constant3(a, b=1.0) + b

    def test_is_integer(self):
        @torch.compile(backend="eager", fullgraph=True)
        def forward(t, m):
            return 2 * t if m.is_integer() else t

        t = torch.tensor([1])
        self.assertEqual(forward(t, 1.0).item(), 2)
        self.assertEqual(forward(t, 1.5).item(), 1)

    @parametrize(
        "method, num_type",
        (
            ("as_integer_ratio", int),
            ("bit_length", int),
            ("conjugate", int),
            ("as_integer_ratio", float),
            ("conjugate", float),
            ("hex", float),
            ("is_integer", float),
        ),
    )
    def test_number_method(self, method, num_type):
        def forward(t, m):
            return 2 * t if getattr(m, method)() else t

        wrapped = torch.compile(backend="eager", fullgraph=True)(forward)

        for i in (0, 1, 2.5):
            m = num_type(i)
            t = torch.tensor([1])
            actual = wrapped(t, m)
            expected = forward(t, m)
            self.assertEqual(actual, expected)

    @make_test
    def test_device_constant(a):
        return a + torch.ones(1, device=torch.device("cpu"))

    @make_test
    def test_tuple1(a, b):
        args = (a, b)
        return sub(*args)

    @make_test
    def test_tuple2(a, b):
        args = [a, b]
        return sub(*args)

    @make_test
    def test_is_in_onnx_export(x, y):
        if torch.onnx.is_in_onnx_export():
            return x - 1
        else:
            return y + 1

    @make_test
    def test_is_fx_tracing(x, y):
        if torch.fx._symbolic_trace.is_fx_tracing():
            return x - 1
        else:
            return y + 1

    @make_test
    def test_listarg1(a, b):
        return torch.cat([a, b])

    @make_test
    def test_listarg2(a, b):
        return torch.cat((a, b), dim=0)

    @make_test
    def test_listarg3(a, b):
        kwargs = {"tensors": (a, b), "dim": 0}
        return torch.cat(**kwargs)

    @make_test
    def test_listarg4(a, b):
        return torch.cat(tensors=[a, b], dim=0)

    @make_test
    def test_listarg5(a, b):
        args = [(a, b)]
        kwargs = {"dim": 0}
        return torch.cat(*args, **kwargs)

    def test_list_slice(self):
        class Mock:
            def __init__(self):
                self.ets = []
                self.counter = 0

            @torch.compile(backend="eager")
            def run(self, x):
                self.ets = self.ets[-3:]
                self.ets.append(x)
                return torch.sin(x)

        mock = Mock()
        mock.run(torch.randn(4))
        self.assertEqual(len(mock.ets), 1)

    @make_test
    def test_deque(a, b):
        d = collections.deque([a, b])
        d.append(a + 1)
        d.extend([a, b])
        d.insert(0, "foo")
        tmp = d.pop()

        another_deque = collections.deque([tmp])
        d.extendleft(another_deque)
        another_deque.clear()
        d.extend(another_deque)

        d[2] = "setitem"
        d = d.copy()
        d.append(d.popleft())

        empty = collections.deque()
        d.extend(empty)

        return d

    @make_test
    def test_slice1(a):
        return a[5]

    @make_test
    def test_slice2(a):
        return a[:5]

    @make_test
    def test_slice3(a):
        return a[5:]

    @make_test
    def test_slice4(a):
        return a[2:5]

    @make_test
    def test_slice5(a):
        return a[::2]

    @make_test
    def test_slice6(a):
        return torch.unsqueeze(a, 0)[:, 2:]

    @make_test
    def test_range1(a):
        return torch.tensor(range(a.size(0)))

    @make_test
    def test_range2(x, y):
        r = x + y
        for i in range(x.size(0) + 2):
            r = r / y
        return r

    @make_test
    def test_unpack1(a):
        a, b = a[:5], a[5:]
        return a - b

    @make_test
    def test_unpack2(a):
        packed = [a[:5], a[5:]]
        a, b = packed
        return a - b

    @make_test
    def test_unpack3(a):
        packed = (a[:5], a[5:])
        a, b = packed
        return a - b

    @make_test
    def test_fn_with_self_set(a, b):
        # avg_pool2d is an odd one with __self__ set
        return F.avg_pool2d(
            torch.unsqueeze(a, 0) * torch.unsqueeze(b, 1), kernel_size=2, padding=1
        )

    @make_test
    def test_return_tuple1(a, b):
        return (a - b, b - a, a, b)

    @make_test
    def test_globalvar(a, b):
        return a - b + d

    @make_test
    def test_globalmodule(x):
        return e(x)

    @make_test
    def test_inline_with_default(a, b, c):
        return func_with_default(a, b) * c

    @make_test
    def test_inner_function(x):
        def fn(x):
            return torch.add(x, x)

        return fn(x)

    @make_test
    def test_transpose_for_scores(x):
        new_x_shape = x.size()[:-1] + (2, 5)
        x = x.view(*new_x_shape)
        return x.permute(0, 2, 1)

    @make_test
    def test_return_tuple2(x):
        return (torch.add(x, x), x)

    @make_test
    def test_load_global_bool(x):
        if flag:
            return torch.add(x, x)
        else:
            return x

    @make_test
    def test_len_tensor(x):
        z = len(x)
        return torch.add(x, z)

    @make_test
    def test_len_constant_list(x):
        z = len([1, 2, 3])
        return torch.add(x, z)

    @make_test
    def test_len_constant_dict(x):
        z = len({"foo": "bar"})
        return torch.add(x, z)

    @make_test
    def test_dict_copy(x):
        z = dict({"foo": x + 1})
        return z

    @make_test
    def test_dict_keys(x):
        d = {3: x}
        keys = d.keys()
        d[4] = x + 1
        d2 = {3: 2, 4: "aa"}
        return 3 in keys, 4 in keys, 5 in keys, d2.keys() == keys

    @make_test
    def test_dict_values(x):
        d = {3: x}
        values = d.values()
        d[3] = x + 1
        d[4] = x + 2
        return len(values)

    @make_test
    def test_dict_setdefault1(x):
        d = {"a": 1, "b": 2}
        d.setdefault("a", 10)
        if d["a"] == 1:
            return x + 1
        else:
            return x - 1

    @make_test
    def test_dict_setdefault2(x):
        d = {"a": 1, "b": 2}
        d.setdefault("c", 10)
        if d["c"] == 10:
            return x + 1
        else:
            return x - 1

    @make_test
    def test_dict_setdefault3(x):
        d = {"a": 1, "b": 2}
        d.setdefault("c")
        if d["c"] is None:
            return x + 1
        else:
            return x - 1

    @make_test
    def test_dict_update_kwargs(x):
        d = {"a": 2}
        d.update(b=4)
        return x * d["a"] * d["b"]

    @make_test
    def test_defaultdict_setdefault1(x):
        d = collections.defaultdict.fromkeys("a", "b")
        d["a"] = 1
        d["b"] = 2
        d.setdefault("a", 10)
        if d["a"] == 1:
            return x + 1
        else:
            return x - 1

    @make_test
    def test_defaultdict_setdefault2(x):
        d = collections.defaultdict.fromkeys("a", "b")
        d["a"] = 1
        d["b"] = 2
        d.setdefault("c", 10)
        if d["c"] == 10:
            return x + 1
        else:
            return x - 1

    @make_test
    def test_defaultdict_setdefault3(x):
        d = collections.defaultdict.fromkeys("a", "b")
        d["a"] = 1
        d["b"] = 2
        d.setdefault("c")
        if d["c"] is None:
            return x + 1
        else:
            return x - 1

    def test_dict_id_guard(self):
        d1 = collections.OrderedDict({"a": 2})
        d2 = d1

        def fn(x):
            # Iteration forces DictGuardManager
            for k in d1:
                x = x * d1[k] * d2[k]
            return x

        opt_fn = torch.compile(fn, backend="eager", fullgraph=True)
        x = torch.randn(4)
        self.assertEqual(fn(x), opt_fn(x))

    @make_test
    def test_callable_lambda(x):
        if callable(lambda x: True):
            return x + 1
        else:
            return x - 1

    @make_test
    def test_callable_torch(x):
        if callable(torch.abs):
            return x + 1
        else:
            return x - 1

    @make_test
    def test_callable_builtin(x):
        if callable(sum):
            return x + 1
        else:
            return x - 1

    def test_callable_class(self):
        class CallableClass:
            def __call__():
                pass

        class NotCallableClass:
            pass

        @torch.compile(backend="eager", fullgraph=True)
        def fn1(x, arg):
            if callable(arg):
                return x
            return x + 1

        @torch.compile(backend="eager", fullgraph=True)
        def fn2(x, arg):
            if callable(arg):
                return x * 2
            return x + 1

        input = torch.randn(4)

        for f in [fn1, fn2]:
            self.assertEqual(f(input, NotCallableClass()), input + 1)
            self.assertEqual(
                f(input, CallableClass()), input if f is fn1 else input * 2
            )

            # passing tensor and scalars
            self.assertEqual(f(input, 1), input + 1)
            self.assertEqual(f(input, 1.1), input + 1)
            self.assertEqual(f(input, True), input + 1)
            self.assertEqual(f(input, input), input + 1)

    def test_callable_list(self):
        @torch.compile(backend="eager", fullgraph=True)
        def fn(x, arg):
            if callable(arg):
                return x
            return x + 1

        input = torch.randn(4)
        self.assertEqual(fn(input, [1, 2, 3]), input + 1)
        self.assertEqual(fn(input, (1, 2, 3)), input + 1)

    @make_test
    def test_len_constant_misc_iterables(x):
        a = len((1, 2, 3))
        b = len("test str")
        c = a + b
        return torch.add(x, c)

    @make_test
    def test_dict_kwargs(x):
        z = dict(text_embed=x + 1, other=x + 2)
        return z

    @make_test
    def test_ordered_dict_kwargs(x):
        z = collections.OrderedDict(sample=torch.ones(10))
        return z

    @make_test
    def test_custom_dict_kwargs(x):
        z = CustomDictSubclass(sample=torch.ones(10))
        return z

    @make_test
    def test_float(x):
        y = float(1.2)  # noqa: UP018
        y += float("1.2")
        return torch.add(x, y)

    @make_test
    def test_is_floating_point(x):
        y = x + 1
        return torch.is_floating_point(y), torch.is_floating_point(input=y)

    @make_test
    def test_dtype(x):
        if x.dtype == torch.float32:
            return x + 1

    @make_test
    def test_get_default_dtype(x):
        if x.dtype == torch.get_default_dtype():
            return x + 1
        else:
            return x - 1

    @make_test
    def test_get_autocast_gpu_dtype(x):
        dtype = torch.get_autocast_gpu_dtype()
        return x.type(dtype)

    @make_test
    def test_is_any_autocast_enabled(x):
        if torch._C._is_any_autocast_enabled():
            return x + 1
        else:
            return x - 1

    @make_test
    def test_is_checkpoint_valid(x):
        if torch.autograd._is_checkpoint_valid():
            return x + 1
        else:
            return x - 1

    @make_test
    def test_list_compare_polyfill(x):
        for a, b, c in [
            [(1, 2, 3), (1, 2, 3), 7.77],
            [(1, 4, 3), (1, 2, 3), 3.33],
            [(1, 2), (1, 2, 3), 5.55],
            [(1, 2, 3), (1, 2), 11.11],
            [(1, -1, 3), (1, 2, 3), 13.33],
        ]:
            if a != b:
                x += 1 * c
            if a == b:
                x += 2 * c
            if a < b:
                x += 4 * c
            if a > b:
                x += 8 * c
            if a <= b:
                x += 16 * c
            if a >= b:
                x += 32 * c
        return x

    @make_test
    def test_promote_types(x):
        if x.dtype == torch.promote_types(torch.int32, torch.float32):
            return x + 1
        else:
            return x - 1

    @make_test
    def test_cublas_allow_tf32(x):
        if torch.backends.cuda.matmul.allow_tf32:
            return x.sin() + 1

        return x.cos() - 1

    @make_test
    def test_get_calculate_correct_fan(x):
        fan_in = torch.nn.init._calculate_correct_fan(x, "fan_in")
        return x + fan_in

    @make_test
    def test_is_complex(x):
        if torch.is_complex(x):
            return x + 1
        else:
            return x - 1

    @make_test
    def test_tensor_is_complex(x):
        if x.is_complex():
            return x + 1
        else:
            return x - 1

    @make_test
    def test_tensor_size(x):
        fn = torch.Tensor.size
        return fn(x + 1)

    @make_test
    def test_tensor_dim(x):
        fn = torch.Tensor.dim
        return fn(x + 1)

    @make_test
    def test_tensor_is_inference(x):
        if x.is_inference():
            return x + 1
        else:
            return x - 1

    def test_is_inference_recompilation(self):
        def fn(x):
            if x.is_inference():
                return x + 1
            else:
                return x - 1

        with torch.inference_mode():
            x_inference = torch.randn(2, 2)

        cnts = torch._dynamo.testing.CompileCounter()
        opt_fn = torch.compile(fn, backend=cnts, fullgraph=True)

        x = torch.randn(2, 2)

        self.assertEqual(fn(x), opt_fn(x))
        self.assertEqual(cnts.frame_count, 1)

        self.assertEqual(fn(x_inference), opt_fn(x_inference))
        self.assertEqual(cnts.frame_count, 2)  # Recompiles

    @make_test
    def test_get_privateuse1_name(x):
        if torch._C._get_privateuse1_backend_name() == "privateuseone":
            return x + 1
        else:
            return x - 1

    @make_test
    def test_device(x):
        if not x.is_cuda:
            return x + 1

    @unittest.skipIf(not torch.cuda.is_available(), "requires cuda")
    @make_test
    def test_get_device_properties_tensor_device(a):
        x = a.to("cuda")
        prop = torch.cuda.get_device_properties(x.device)
        if prop.major == 8:
            return x + prop.multi_processor_count
        return x + prop.max_threads_per_multi_processor

    @make_test
    def test_tensor_type(a, b):
        m = a.to(torch.float16)
        return b.type(m.type())

    @unittest.skipIf(not torch.cuda.is_available(), "requires cuda")
    @make_test
    def test_tensor_type2(a, b):
        m = a.to("cuda")
        return m + b.type(m.type())

    @make_test
    def test_tensor_type3(a, b):
        m = a.type(torch.HalfTensor)
        return b.type(m.type())

    @make_test
    def test_tensor_type4(a, b):
        m = a.type("torch.HalfTensor")
        return b.type(m.type())

    @unittest.skipIf(not torch.cuda.is_available(), "requires cuda")
    @make_test
    def test_tensor_type5(a, b):
        m = a.type(torch.cuda.HalfTensor)
        return b.type(m.type())

    @make_test
    def test_tensor_element_size(a):
        if a.element_size() > 1:
            return (a + a.element_size(), a - a.element_size())
        return (a - a.element_size(), a + a.element_size())

    @make_test
    def test_ndim(x):
        if x.ndim == 2 and x.ndimension() == 2 and x.dim() == 2:
            return x + 1

    @make_test
    def test_T(x):
        return torch.ones_like(x.T)

    @make_test
    def test_mT(x):
        return torch.ones_like(x.mT)

    @make_test
    def test_is_sparse(x):
        if not x.is_sparse:
            return x + 1

    @make_test
    def test_shape1(x):
        if x.shape[0] == 10:
            return x + 1

    @make_test
    def test_shape2(x):
        if x.size(1) == 10:
            return x + 1

    @make_test
    def test_del(a, b):
        c = a + 1
        d = c + 2
        del c, a
        return b + d

    @make_test
    def test_chunks1(x):
        chunk_size = 5
        assert x.shape[0] % chunk_size == 0
        assert x.shape[0] // chunk_size == 2
        return x[:chunk_size] - x[chunk_size:]

    @make_test
    def test_import1(x, y):
        import torch
        from torch import sub

        return sub(torch.add(x, y), y)

    @make_test
    def test_return_dict(x, y):
        z = [x + y, y, False]
        return {"x": x, "z": z, "a": x, "b": z, "c": x}

    @make_test
    def test_return_dict2(x, y):
        tmp = {"x": x}
        tmp["z"] = [x + y, y]
        tmp["y"] = y
        tmp["z"].append(False)
        return tmp

    @make_test
    def test_funcdef_closure(x, y):
        x = x + y + 1.0

        def inner(z):
            nonlocal x, y
            y = x + z + 20.0
            x = y + z + 10.0

        inner(2.0)
        inner(3.0)

        return x, y

    @make_test
    def test_module_constant(x, y):
        r = x + y
        for i in range(torch._dynamo.testing.three):
            r = r / y
        return r

    @make_test
    def test_inline_softmax(x, y):
        # This is common in sme huggingface models
        return torch.nn.Softmax(dim=-1)(x + y * 2)

    @make_test
    def test_dtype_compare(a, b):
        if a.dtype == torch.float16:
            return a + 10
        if a.dtype == torch.float32:
            return a - b * 32

    @make_test
    def test_build_list_unpack(a, b):
        it1 = (x + 1 for x in (a, b))
        it2 = (x - 1 for x in (a, b))
        return torch.cat([*it1, *it2], dim=-1)

    @make_test
    def test_tensor_len(a, b):
        return a + b + len(a) + b.__len__()

    @make_test
    def test_pop(a, b):
        ll = [a, b]
        ll.append(a + 1)
        ll.extend(
            [
                b + 2,
                a + b,
            ]
        )
        ll.pop(-1)
        ll.pop(0)
        ll.pop()
        v1, v2 = ll
        return v1 - v2

    @make_test
    def test_list_convert(a, b):
        ll = [a + 2, b]
        ll = tuple(ll)
        tmp = b + 3
        ll = list(ll)
        v1, v2 = ll
        return v1 - v2 + tmp

    @make_test
    def test_list_add(a, b):
        l1 = (a, b)
        l2 = ()  # being a LOAD_CONST in the bytecode
        l3 = l1 + l2
        return l3[0] + l3[1]

    @make_test
    def test_list_index_with_constant_tensor(a, b):
        l1 = [a, b, a + 1, b + 1]
        return l1[torch.as_tensor(2)]

    @make_test
    def test_startswith(a, b):
        x = a + b
        if "foobar".startswith("foo") and "test" in constant3.__module__:
            x = x + 1
        return x

    @make_test
    def test_dict_ops(a, b):
        tmp = {"a": a + 1, "b": b + 2}
        assert tmp.get("zzz") is None
        v = tmp.pop("b") + tmp.get("a") + tmp.get("missing", 3) + tmp.pop("missing", 4)
        tmp.update({"d": 3})
        tmp["c"] = v + tmp["d"]
        if "c" in tmp and "missing" not in tmp:
            return tmp["c"] - tmp["a"] + len(tmp)

    @make_test
    def test_inline_jit__unwrap_optional(x):
        if torch.jit._unwrap_optional(x) is None:
            return torch.ones(2, 2)
        return x.sin()

    @make_test
    def test_zip_longest(x):
        list1 = [1, 2, 3]
        list2 = ["a", "b"]
        list3 = [True, False, True, False]
        return torch.sin(x + 1), list(
            itertools.zip_longest(list1, list2, list3, fillvalue=None)
        )

    def test_torch_size_as_dict_key(self):
        def fn(x, cached):
            if x.shape not in cached:
                cached[x.shape] = x
            return x + cached[x.shape]

        opt_fn = torch.compile(fn, backend="eager", fullgraph=True)
        x1 = torch.randn(2, 3)
        x2 = torch.randn(2, 3)
        cached = {}
        ref1 = fn(x1, cached)
        ref2 = fn(x2, cached)
        cached = {}
        res1 = opt_fn(x1, cached)
        res2 = opt_fn(x2, cached)
        self.assertEqual(ref1, res1)
        self.assertEqual(ref2, res2)

    def test_dict_param_keys(self):
        a_param = torch.nn.Parameter(torch.ones([4, 4]))

        def fn(a):
            tmp = {"a": a, a_param: 3}
            return tmp["a"] + tmp[a_param]

        test = make_test(fn)
        test(self)

    def test_dict_mutable_map(self):
        from collections.abc import MutableMapping

        class TensorDict(MutableMapping):
            def __init__(self) -> None:
                self._dict = {}

            def add(self, key, value):
                self._dict[key] = value

            def items(self):
                return self._dict.items()

            def __delitem__(self, key):
                del self._dict[key]

            def __getitem__(self, key):
                return self._dict[key]

            def __iter__(self):
                return iter(self._dict)

            def __len__(self):
                return len(self._dict)

            def __setitem__(self, key, value):
                self._dict[key] = value

        tensor_dict = TensorDict()
        tensor_dict.add("a", torch.ones(4) * 2)

        def fn(x):
            copy_tensordict = dict(tensor_dict)
            return x * copy_tensordict["a"]

        opt_fn = torch.compile(fn, backend="eager", fullgraph=True)
        x = torch.randn(4)

        ref = fn(x)
        res = opt_fn(x)
        self.assertEqual(ref, res)

    def test_unpack_mutable_map(self):
        from collections.abc import MutableMapping

        class TensorDict(MutableMapping):
            def __init__(self) -> None:
                self._dict = {}

            def add(self, key, value):
                self._dict[key] = value

            def items(self):
                return self._dict.items()

            def __delitem__(self, key):
                del self._dict[key]

            def __getitem__(self, key):
                return self._dict[key]

            def __iter__(self):
                return iter(self._dict)

            def __len__(self):
                return len(self._dict)

            def __setitem__(self, key, value):
                self._dict[key] = value

        tensor_dict = TensorDict()
        tensor_dict.add("a", torch.ones(4) * 2)

        def gn(x, a=1):
            return x * a

        def fn(x):
            return gn(x, **tensor_dict)

        opt_fn = torch.compile(fn, backend="eager", fullgraph=True)

        x = torch.randn(4)

        ref = fn(x)
        res = opt_fn(x)
        self.assertEqual(ref, res)

    def _test_default_dict_helper(self, factory):
        dd = collections.defaultdict(factory)
        param = torch.nn.Parameter(torch.ones([2, 2]))

        def fn(x):
            dd["a"] = x + 1
            dd[param] = 123
            dd["c"] = x * 2
            return dd["b"], dd

        x = torch.randn(10, 10)
        ref = fn(x)
        opt_fn = torch._dynamo.optimize_assert("eager")(fn)
        res = opt_fn(x)

        self.assertTrue(same(ref[0], res[0]))
        self.assertTrue(same(ref[1]["a"], res[1]["a"]))
        self.assertTrue(same(ref[1]["c"], res[1]["c"]))
        self.assertTrue(same(ref[1][param], res[1][param]))

    def test_default_dict_dict(self):
        self._test_default_dict_helper(dict)

    def test_default_dict_list(self):
        self._test_default_dict_helper(list)

    def test_default_dict_tuple(self):
        self._test_default_dict_helper(tuple)

    def test_default_dict_set(self):
        self._test_default_dict_helper(set)

    def test_default_dict_lambda(self):
        self._test_default_dict_helper(lambda: dict())  # noqa: C408

    def test_default_dict_closure(self):
        def factory():
            return dict()  # noqa: C408

        self._test_default_dict_helper(factory)

    def test_class_dict(self):
        class A:
            x = 4
            y = 5

            def __init__(self) -> None:
                self.a = 6

        a = A()

        def fn(x):
            if "x" in type(a).__dict__:
                return x + 1
            return x + 2

        opt_fn = torch.compile(fn, backend="eager", fullgraph=True)
        x = torch.randn(4)
        self.assertEqual(fn(x), opt_fn(x))

    def test_default_dict_constr(self):
        param = torch.nn.Parameter(torch.ones([2, 2]))

        def fn(x):
            dd = collections.defaultdict(lambda: dict())  # noqa: C408
            dd["a"] = x + 1
            dd[param] = 123
            dd["c"] = x * 2
            dd.update({"b": x * 3})
            dd.update([["d", x - 2], ("e", x + 2)])
            dd.update(zip("ab", [x + 3, x + 4]))
            return dd["b"], dd

        x = torch.randn(10, 10)
        ref = fn(x)
        opt_fn = torch._dynamo.optimize_assert("eager")(fn)
        res = opt_fn(x)

        self.assertTrue(same(ref[0], res[0]))
        self.assertTrue(same(ref[1]["a"], res[1]["a"]))
        self.assertTrue(same(ref[1]["b"], res[1]["b"]))
        self.assertTrue(same(ref[1]["c"], res[1]["c"]))
        self.assertTrue(same(ref[1]["d"], res[1]["d"]))
        self.assertTrue(same(ref[1]["e"], res[1]["e"]))
        self.assertTrue(same(ref[1][param], res[1][param]))

    def test_dict_tuple_lazy_guard(self):
        @torch.compile(backend="eager")
        def fn(x, y):
            return torch.sin(x) * y[1]

        fn(torch.randn(3), {1: 1, 2: 2})
        # Changing the value of other key should not causing recompilation
        with unittest.mock.patch("torch._dynamo.config.error_on_recompile", True):
            fn(torch.randn(3), {1: 1, 2: 3})

        fn(torch.randn(3), (1, 2, 3))
        # Changing the value of index 0, 2 (not 1) should not cause recompilation
        with unittest.mock.patch("torch._dynamo.config.error_on_recompile", True):
            fn(torch.randn(3), (11, 2, 13))

    @make_test
    def test_call_dict1(x):
        d1 = dict()  # noqa: C408
        d1["x"] = x + 1
        d2 = collections.OrderedDict()
        d2["x"] = x + 2
        return d1["x"] + d2["x"] + 1

    @make_test
    def test_call_dict2(x):
        d1 = dict()  # noqa: C408
        d1["x"] = x
        d2 = collections.OrderedDict(d1)
        if isinstance(d2, collections.OrderedDict):
            return x + 1
        else:
            return x - 1

    @make_test
    def test_call_dict3(x):
        my_list = [("a", x), ("b", x + 1), ("c", x + 2)]
        d1 = dict(my_list)
        d1["a"] = x + 10
        d2 = collections.OrderedDict(my_list)
        d2["c"] = x + 20
        return d1["a"] + d2["c"] + 1

    @make_test
    def test_call_dict4(x):
        my_list = (("a", x), ("b", x + 1), ("c", x + 2))
        d1 = dict(my_list)
        d1["a"] = x + 10
        d2 = collections.OrderedDict(my_list)
        d2["c"] = x + 20
        return d1["a"] + d2["c"] + 1

    @make_test
    def test_call_dict5(x):
        my_list = iter([("a", x), ("b", x + 1), ("c", x + 2)])
        d1 = dict(my_list)
        d1["a"] = x + 10
        d2 = collections.OrderedDict(my_list)
        d2["c"] = x + 20
        return d1["a"] + d2["c"] + 1

    @make_test
    def test_dict_fromkeys(x, y):
        lst = ["a", "b"]
        d = dict.fromkeys(lst)
        d1 = dict.fromkeys(d, x + 1)
        d2 = collections.defaultdict.fromkeys(iter(d1), x - 2)
        d3 = collections.OrderedDict.fromkeys(tuple(lst), value=y)
        return d1["a"] * d2["b"] + d2["a"] + d1["b"] + d3["a"] + d3["b"] + 1

    @make_test
    def test_dict_copy(x):
        my_list = [("a", x), ("b", x + 1), ("c", x + 2)]
        d1 = dict(my_list)
        d1["a"] = x + 10
        d2 = d1.copy()
        d2["a"] = x - 5
        d2["b"] = x + 3
        d3 = collections.OrderedDict(my_list)
        d3["c"] = x + 20
        d4 = d3.copy()
        d4["c"] = x - 10
        return d1["a"] * d2["a"] + d2["b"] + d3["c"] * d4["c"] + 1

    @make_test
    def test_dict_update(x, y, z):
        d = {"a": x, "b": y}
        d.update({"a": y - 1})
        d.update([("b", z + 1), ["c", z]])
        d.update(zip("ab", [z + 3, y + 2]))

        od = collections.OrderedDict(a=x * 3, b=y + 2)
        od.update({"a": y + 5})
        od.update([["b", z + 6], ("c", z - 7)])
        od.update(zip("ab", [z - 3, x + 2]))
        return d["a"] * od["a"] + od["c"] + d["b"] + od["b"] * d["c"]

    @make_test
    def test_min_max(a, b):
        c = a + b
        a = a.sum()
        b = b.sum()
        a = min(max(a, 0), 1)
        b = max(0, min(1, b))
        return max(a, b) - min(a, b) + c

    @make_test
    def test_symbool_to_int(x):
        # this is roughly the pattern found in einops.unpack()
        if sum(s == -1 for s in x.size()) == 0:
            return x + 1
        else:
            return x - 1

    @make_test
    def test_map_sum(a, b, c, d):
        return sum(map(lambda x: x + 1, [a, b, c, d]))

    @make_test
    def test_sum(a, b, c, d):
        return sum([a, b, c, d])

    @make_test
    def test_sum_with_start_arg(a, b, c, d):
        return sum([b, c, d], a)

    @make_test
    def test_sum_with_start_kwarg(a, b, c, d):
        return sum([b, c, d], start=a)

    @make_test(expected_frame_count=0)
    def test_sum_shortcut():
        return sum([0, 1.0, 2, 3.0])

    @make_test(expected_frame_count=0)
    def test_sum_shortcut_with_start_arg():
        return sum([0, 1.0, 2, 3.0], -10)

    @make_test(expected_frame_count=0)
    def test_sum_shortcut_with_start_kwarg():
        return sum([0, 1.0, 2, 3.0], start=-10)

    @make_test
    def test_reduce(a, b, c, d):
        return functools.reduce(operator.add, [a, b, c, d])

    @make_test
    def test_reduce_with_initial(a, b, c, d):
        return functools.reduce(operator.add, [b, c, d], a)

    @make_test(expected_frame_count=0)
    def test_reduce_with_single(x):
        return functools.reduce(lambda a, b: (a, b), [x])

    @make_test(expected_frame_count=0)
    def test_reduce_with_single_with_initial(x, y):
        return functools.reduce(lambda a, b: (a, b), [y], x)

    @make_test(expected_frame_count=0)
    def test_reduce_with_none_initial(x):
        return functools.reduce(lambda a, b: (a, b), [x], None)

    @make_test
    def test_tuple_contains(a, b):
        v1 = "a"
        v2 = "b"
        v3 = "c"
        vals1 = (v1, v2, v3)
        vals2 = ("d", "e", "f")
        if "a" in vals1 and "b" not in vals2:
            return a + b
        return a - b

    @unittest.skipIf(
        sys.version_info < (3, 9),
        "SET_UPDATE was added at Python 3.9",
    )
    @make_test
    def test_set_update_bytecode(x):
        # This produces bytecode SET_UPDATE since python 3.9
        var = {"apple", "banana", "cherry"}
        if isinstance(var, set):
            return x + 1
        else:
            return x - 1

    @unittest.skipIf(
        sys.version_info < (3, 9),
        "SET_UPDATE was added at Python 3.9",
    )
    @make_test
    def test_set_update_list_with_duplicated_items(x):
        list1 = ["apple", "banana", "apple"]
        list2 = ["orange", "banana"]
        if len({*list1, *list2}) == 3:
            return x + 1
        else:
            return x - 1

    @make_test
    def test_set_contains(a, b):
        vals = set(["a", "b", "c"])
        if "a" in vals:
            x = a + b
        else:
            x = a - b
        if "d" in vals:
            y = a + b
        else:
            y = a - b
        return x, y

    def test_set_isdisjoint(self):
        x = {"apple", "banana", "cherry"}
        y = {"google", "microsoft", "apple"}

        def fn(a):
            if x.isdisjoint(y):
                return a + 1
            else:
                return a - 1

        test = make_test(fn)
        test(self)

    @make_test
    def test_set_intersection(a, b):
        set1 = {"apple", "banana", "cherry"}
        set2 = {"google", "microsoft", "apple"}
        intersection_set = set1.intersection(set2)
        if "apple" in intersection_set:
            x = a + b
        else:
            x = a - b
        if "banana" in intersection_set:
            y = a + b
        else:
            y = a - b
        return x, y

    @make_test
    def test_set_union(a, b):
        set1 = {"apple", "banana", "cherry"}
        set2 = {"google", "microsoft", "apple"}
        union_set = set1.union(set2)
        if "apple" in union_set:
            x = a + b
        else:
            x = a - b
        if "banana" in union_set:
            y = a + b
        else:
            y = a - b
        return x, y

    @make_test
    def test_set_difference(a, b):
        set1 = {"apple", "banana", "cherry"}
        set2 = {"google", "microsoft", "apple"}
        difference_set = set1.difference(set2)
        if "apple" in difference_set:
            x = a + b
        else:
            x = a - b
        if "banana" in difference_set:
            y = a + b
        else:
            y = a - b
        return x, y

    def test_set_keys_view(self):
        from collections.abc import KeysView

        class StringKeys(KeysView):
            def __init__(self, keys):
                self.keys = keys

            def __getitem__(self, key):
                return self.keys.__getitem__(key)

            def __iter__(self):
                yield from self.keys

            def __repr__(self):
                return f"{type(self).__name__}({self.keys})"

            def __len__(self):
                return len(self.keys)

            def __contains__(self, item):
                return self.keys.__contains__(item)

        a = StringKeys([1, 2, 3, 3])

        def fn(x):
            set_a = set(a)
            return len(set_a) * x

        opt_fn = torch.compile(fn, backend="eager", fullgraph=True)
        x = torch.rand(4)
        self.assertEqual(fn(x), opt_fn(x))

    def test_constant_set(self):
        s = set([1, 2])

        def fn(x):
            return torch.cos(x) * len(s)

        opt_fn = torch.compile(fn, backend="eager", fullgraph=True)

        x = torch.rand(4)
        self.assertEqual(fn(x), opt_fn(x))

        # This should cause recompilation
        s.add(3)
        self.assertEqual(fn(x), opt_fn(x))

    def test_set_add(self):
        s = set([1, 2])

        def fn(x):
            s.add(3)
            return torch.cos(x) * len(x)

        opt_fn = torch.compile(fn, backend="eager", fullgraph=True)

        x = torch.rand(4)
        self.assertEqual(fn(x), opt_fn(x))
        self.assertEqual(len(s), 3)

    @make_test
    def test_tuple_iadd(a, b):
        output = (a, b)
        output += (a + b, a - b)
        return output

    @make_test
    def test_unpack_ex1(x):
        output = (x, x + 1, x + 2, x + 3)
        a, b, *cd = output
        return a - b / cd[0]

    @make_test
    def test_unpack_ex2(x):
        output = (x, x + 1, x + 2, x + 3)
        *ab, c, d = output
        return c - d / ab[0]

    @make_test
    def test_unpack_ex3(x):
        output = (x, x + 1, x + 2, x + 3)
        a, *bc, d = output
        return a - d / bc[0]

    @make_test
    def test_const_tuple_add1(x):
        output = (x, x + 1, x + 2, x + 3)
        output = () + output + ()
        return output[2] + output[3]

    @make_test
    def test_const_tuple_add2(x):
        output = (x, x + 1, x + 2, x + 3)
        output = (None,) + output + (None,)
        return output[2] + output[3]

    @make_test
    def test_list_truth(a, b):
        tmp = [1, 2, 3]
        if tmp:
            return a + b
        else:
            return a - b

    @make_test
    def test_list_reversed(a, b):
        tmp = [a + 1, a + 2, a + 3]
        return a + b + next(iter(reversed(tmp)))

    @make_test
    def test_list_sorted1(x):
        tmp = [1, 10, 3, 0]
        return (
            x + 1,
            sorted(tmp),
            sorted(tmp, key=None),
            sorted(tmp, reverse=True),
            sorted(tmp, key=None, reverse=True),
        )

    @make_test
    def test_list_sorted2(x):
        y = [
            ("john", "A", 8),
            ("jane", "B", 5),
            ("dave", "B", 10),
        ]
        return (
            x + 1,
            sorted(y),
            sorted(y, key=None),
            sorted(y, reverse=True),
            sorted(y, key=None, reverse=True),
            sorted(y, key=lambda student: student[2]),
            sorted(y, key=lambda student: student[2], reverse=True),
        )

    @make_test
    def test_tuple_sorted(x):
        tmp = (1, 10, 3, 0)
        return (
            x + 1,
            sorted(tmp),
            sorted(tmp, key=None),
            sorted(tmp, reverse=True),
            sorted(tmp, key=None, reverse=True),
        )

    @make_test
    def test_dict_sorted(x):
        tmp = {1: "D", 10: "B", 3: "E", 0: "F"}
        return (
            x + 1,
            sorted(tmp),
            sorted(tmp, key=None),
            sorted(tmp, reverse=True),
            sorted(tmp, key=None, reverse=True),
        )

    @make_test
    def test_dict_items_sorted(x):
        tmp = {1: "D", 10: "B", 3: "E", 0: "F"}
        return (
            x + 1,
            # ordered by (key, value) pair
            sorted(tmp.items()),
            sorted(tmp.items(), key=None),
            sorted(tmp.items(), reverse=True),
            sorted(tmp.items(), key=None, reverse=True),
            # ordered by key
            sorted(tmp.items(), key=operator.itemgetter(0)),
            sorted(tmp.items(), key=operator.itemgetter(0), reverse=True),
            # ordered by value
            sorted(tmp.items(), key=operator.itemgetter(1)),
            sorted(tmp.items(), key=operator.itemgetter(1), reverse=True),
        )
<<<<<<< HEAD
=======

    @make_test
    def test_sorted_const_key_non_const_items(x, y):
        tmp = {1: x, 10: x - 1, 3: 2 * x, -1: y + 2, 0: torch.ones(3, 4)}
        return (
            sorted(tmp),
            sorted(tmp.items(), key=operator.itemgetter(0)),
            sorted(tmp.items(), key=operator.itemgetter(0), reverse=True),
        )
>>>>>>> 9dd3b85d

    def test_dict_hasattr(self):
        def fn(x):
            if hasattr(x, "to"):
                return x.to("cpu")
            if hasattr(x, "items"):
                return torch.cos(x["a"])
            return x

        opt_fn = torch.compile(fn, backend="eager", fullgraph=True)

        x = dict(a=torch.randn(3))
        self.assertEqual(fn(x), opt_fn(x))

        x = torch.randn(4)
        self.assertEqual(fn(x), opt_fn(x))

    @make_test
    def test_list_clear(a, b):
        tmp = [a + 1, a + 2]
        tmp.clear()
        tmp.append(a + b)
        return tmp

    @make_test
    def test_not_list(a):
        return not [a + 1]

    @make_test
    def test_islice_chain(a, b):
        tmp1 = [a + 1, a + 2]
        tmp2 = [a + 3, a + 4]
        a, b = list(itertools.islice(itertools.chain(tmp1, tmp2), 1, 3))
        c = next(itertools.islice(tmp1, 1, None))
        return a - b / c

    @make_test
    def test_namedtuple(a, b):
        mytuple = collections.namedtuple("mytuple", ["x", "y", "xy"])
        tmp = mytuple(a, b, a + b)
        return mytuple(tmp.x, tmp[1], tmp.xy + b)

    @make_test
    def test_namedtuple_defaults(a, b):
        mytuple = collections.namedtuple(
            "mytuple", ["x", "y", "xy"], defaults=(None, 1, None)
        )
        tmp = mytuple(a, xy=b)
        return mytuple(tmp.x, tmp[1], tmp.xy + b)

    class MyNamedTuple(NamedTuple):
        first: torch.Tensor
        second: torch.Tensor

        def add(self) -> torch.Tensor:
            return self.first + self.second

        @staticmethod
        def static_method() -> int:
            return 1

        @classmethod
        def class_method(cls) -> str:
            return cls.__name__

    class MyGenericNamedTuple(NamedTuple, Generic[T]):
        first: T
        second: T

        def add(self) -> T:
            return self.first + self.second

        @staticmethod
        def static_method() -> int:
            return 1

        @classmethod
        def class_method(cls) -> str:
            return cls.__name__

    class MyNamedTupleSubclass(MyNamedTuple):
        pass

    class MyGenericNamedTupleSubclass(MyGenericNamedTuple[T]):
        pass

    @make_test
    def test_namedtuple_user_methods(a, b):
        mytuple = FunctionTests.MyNamedTuple(a, b)
        return mytuple.add(), mytuple.static_method(), mytuple.class_method()

    @make_test
    def test_generic_namedtuple_user_methods(a, b):
        mytuple = FunctionTests.MyGenericNamedTuple(a, b)
        return mytuple.add(), mytuple.static_method(), mytuple.class_method()

    @make_test
    def test_namedtuple_hasattr(a, b):
        mytuple = FunctionTests.MyNamedTuple(a, b)

        def isinstance_namedtuple(obj) -> bool:
            return (
                isinstance(obj, tuple)
                and hasattr(obj, "_asdict")
                and hasattr(obj, "_fields")
            )

        if isinstance_namedtuple(mytuple):
            return a + b
        else:
            return a - b

    @make_test
    def test_generic_namedtuple_hasattr(a, b):
        mytuple = FunctionTests.MyGenericNamedTuple(a, b)

        def isinstance_namedtuple(obj) -> bool:
            return (
                isinstance(obj, tuple)
                and hasattr(obj, "_asdict")
                and hasattr(obj, "_fields")
            )

        if isinstance_namedtuple(mytuple):
            return a + b
        else:
            return a - b

    @make_test
    def test_namedtuple_subclass(a, b):
        mytuple = FunctionTests.MyNamedTupleSubclass(a, b)
        mytuple.x = a
        mytuple.y = b
        mytuple.z = b
        mytuple.z = a
        return hasattr(mytuple, "x"), mytuple.x + mytuple.y, mytuple.z

    @make_test
    def test_generic_namedtuple_subclass(a, b):
        mytuple = FunctionTests.MyGenericNamedTupleSubclass(a, b)
        mytuple.x = a
        mytuple.y = b
        mytuple.z = b
        mytuple.z = a
        return hasattr(mytuple, "x"), mytuple.x + mytuple.y, mytuple.z

    @make_test
    def test_torch_size_hasattr(x):
        if hasattr(x.shape, "_fields"):
            return x + 1
        else:
            return x - 1

    @make_test
    def test_is_quantized(a, b):
        if not a.is_quantized:
            return a + b

    @make_test
    def test_fstrings1(a, b):
        x = 1.229
        tmp = f"{x:.2f} bar"
        if tmp.startswith("1.23"):
            return a + b

    @make_test
    def test_fstrings2(x):
        tmp = f"{x.shape[0]} bar"
        if tmp.startswith("10"):
            return x + 1

    @make_test
    def test_fstrings3(x):
        tmp = f"{x.__class__.__name__} foo"
        if tmp.startswith("Tensor"):
            return x + 1

    @make_test
    def test_fstrings4(x):
        tmp = f"{x.shape[0]} bar"
        if "10" in tmp:
            return x + 1

    @make_test
    def test_fstrings5(x):
        tmp = f"{x.shape[0]} bar"
        if "10" in (tmp + "haha"):
            return x + 1

    @make_test
    def test_fstrings6(x):
        tmp = f"{x.shape[0] + x.shape[1]}"
        if "20" in tmp:
            return x + 1

    @make_test
    def test_tensor_new_with_size(x):
        y = torch.rand(5, 8)
        z = x.new(y.size())
        assert z.size() == y.size()

    @make_test
    def test_tensor_new_with_shape(x):
        y = torch.rand(5, 8)
        z = x.new(y.shape)
        assert z.size() == y.size()

    @make_test
    def test_jit_annotate(x):
        y = torch.jit.annotate(Any, x + 1)
        return y + 2

    @make_test
    def test_is_contiguous_memory_format(tensor):
        if torch.jit.is_scripting():
            return None
        elif tensor.is_contiguous(memory_format=torch.contiguous_format):
            return tensor + 1

    def test_is_contiguous_frame_counts(self):
        data = [
            torch.rand(10),
            torch.rand(2, 3, 32, 32),
            torch.rand(2, 3, 32, 32).contiguous(memory_format=torch.channels_last),
            torch.rand(10)[::2],
            torch.rand(12),
            torch.rand(2, 3, 24, 24).contiguous(memory_format=torch.channels_last),
            torch.rand(50)[::2],
            torch.rand(2, 3, 32, 32)[:, :, 2:-2, 3:-3],
        ]
        # dynamo should recompile for all inputs in static shapes mode
        expected_frame_counts_static = [1, 2, 3, 4, 5, 6, 7, 8]
        # dynamo should recompile for items 0, 1, 2, 6 in dynamic shapes mode
        expected_frame_counts_dynamic = [1, 2, 3, 4, 4, 4, 4, 5]
        expected_frame_counts = ifdynstaticdefault(
            expected_frame_counts_static, expected_frame_counts_dynamic
        )
        dynamic = ifdynstaticdefault(False, True)

        def func(x):
            if x.is_contiguous():
                return x + 1
            elif x.is_contiguous(memory_format=torch.channels_last):
                return x + 2
            else:
                return x + 3

        cnt = torch._dynamo.testing.CompileCounter()
        cfunc = torch._dynamo.optimize_assert(cnt, dynamic=dynamic)(func)

        assert cnt.frame_count == 0
        for i, x in enumerate(data):
            expected = func(x)
            output = cfunc(x)
            self.assertTrue(same(output, expected))
            assert cnt.frame_count == expected_frame_counts[i]

    @make_test
    def test_list_slice_assignment(x):
        m = [1, 2, 3, 4]
        m[1:] = [6] * (len(m) - 1)
        return x + 1

    @make_test
    def test_distributed_is_available(x):
        if torch.distributed.is_available():
            return x + 1
        else:
            return x - 1

    @unittest.skipIf(
        not torch.distributed.is_available(), "requires distributed package"
    )
    @make_test
    def test_distributed_is_initialized(x):
        if torch.distributed.is_initialized():
            return x + 1
        else:
            return x - 1

    @disable_translation_validation_if_dynamic_shapes
    @make_test
    def test_torch_distributions_functions(x):
        normal = torch.distributions.Normal(x, torch.tensor(1))
        independent = torch.distributions.Independent(normal, 1)
        return independent.log_prob(x)

    @make_test
    def test_context_wrapping_nested_functions_no_closure(x):
        @torch.no_grad()
        def augment(x: torch.Tensor) -> torch.Tensor:
            return (x + 1) * 2

        return augment(x)

    # # This is to test the new syntax for pattern matching
    # # ("match ... case ...") added on python 3.10.
    # # Uncomment these test cases if you run on 3.10+
    # @make_test
    # def test_match_sequence(a):
    #     point = (5, 8)
    #     match point:
    #         case (0, 0):
    #             return a
    #         case (0, y):
    #             return a - y
    #         case (x, 0):
    #             return a + x
    #         case (x, y):
    #             return a + x - y

    # @make_test
    # def test_match_mapping_and_match_keys(x):
    #     param = {"a": 0.5}
    #     match param:
    #         case {"a": param}:
    #             return x * param
    #         case {"b": param}:
    #             return x / param

    def test_math_radians(self):
        def func(x, a):
            return x + math.radians(a)

        cnt = torch._dynamo.testing.CompileCounter()
        cfunc = torch._dynamo.optimize_assert(cnt)(func)

        assert cnt.frame_count == 0
        x = torch.rand(10)
        expected = func(x, 12)
        output = cfunc(x, 12)
        self.assertTrue(same(output, expected))
        assert cnt.frame_count == 1

    @make_test
    def test_numpy_meshgrid(x, y):
        r1, r2 = np.meshgrid(x.numpy(), y.numpy())
        return torch.from_numpy(r1), torch.from_numpy(r2)

    @make_test
    def test_torch_from_numpy(x):
        a = x.numpy()
        b = torch.from_numpy(a)
        if b.size(0) == 1:
            return torch.tensor(True)
        else:
            return torch.tensor(False)

    @make_test
    def test_numpy_size(x):
        a = x.numpy()
        return a.size

    @make_test
    def test_numpy_attributes(x):
        a = x.numpy()
        return (
            a.itemsize,
            a.strides,
            a.shape,
            a.ndim,
            a.size,
            torch.from_numpy(a.T),
            torch.from_numpy(a.real),
            torch.from_numpy(a.imag),
        )

    @make_test
    def test_mean_sum_np(x: torch.Tensor):
        x_mean = np.mean(x.numpy(), 1)
        x_sum = np.sum(x_mean)
        x_sum_array = np.asarray(x_sum)
        return torch.from_numpy(x_sum_array)

    @make_test
    def test_return_numpy_ndarray(x):
        a = x.numpy()
        return a.T

    @make_test
    def test_return_multiple_numpy_ndarray(x):
        a = x.numpy()
        return a.T, a.imag, a.real

    @make_test
    def test_ndarray_method(x):
        a = x.numpy()
        return a.copy()

    @make_test
    def test_ndarray_transpose(x):
        a = x.numpy()
        return a.transpose(0, 1)

    @make_test
    def test_ndarray_reshape(x):
        a = x.numpy()
        return a.reshape([1, a.size])

    @make_test
    def test_ndarray_methods_returning_scalar(x):
        a = x.numpy()
        return a.max(axis=0), a.all(axis=0)

    @make_test
    def test_ndarray_builtin_functions(x):
        a = x.numpy()
        return a + a, a - a

    @make_test
    def test_numpy_dtype_argument_to_function(x):
        return np.ones_like(x, dtype=np.float64)

    @make_test
    def test_numpy_dtype_call_in_function(x):
        dt = np.dtype("float")
        return np.full_like(x, 2.4, dtype=dt)

    @make_test
    def test_numpy_linalg(x):
        return np.linalg.norm(x.numpy(), axis=0)

    @make_test
    def test_numpy_fft(x):
        return np.fft.fftshift(x.numpy())

    @make_test
    def test_numpy_random():
        x = np.random.randn(2, 2)
        return x - x

    @make_test
    def test_partials_torch_op_kwarg(x):
        par_mul = functools.partial(torch.mul, other=torch.ones(10, 10))
        return par_mul(x)

    @make_test
    def test_partials_torch_op_arg(x):
        par_mul = functools.partial(torch.mul, torch.ones(10, 10))
        return par_mul(x)

    @make_test
    def test_partials_udf_arg(x):
        par_mul = functools.partial(udf_mul, torch.ones(10, 10))
        return par_mul(x)

    @make_test
    def test_list_add_then_mutate(x):
        my_list = [1, x]
        y = x / 4.0
        my_list = my_list + [x / 2.0, 4]
        my_list.append(y)
        return sum(my_list)

    @make_test
    def test_list_expand_lhs(x):
        return sum(4 * [x])

    @make_test
    def test_in_not_in(x):
        mylist = [1, 2, 3, 4, 5, x]
        myotherlist = [1, 2, 3, 4, 5]
        assert 3 in mylist
        assert 6 not in myotherlist
        return sum(mylist)

    @make_test
    def test_are_functorch_transforms_active(x):
        if torch._C._are_functorch_transforms_active():
            return x + 1
        else:
            return x - 1

    @make_test
    def test_partials_udf_kwarg(x):
        par_mul = functools.partial(udf_mul, y=torch.ones(10, 10))
        return par_mul(x)

    @make_test
    def test_partials_udf_kwarg_module(x, y):
        par_mod = functools.partial(udf_module, mod=SmallNN())
        return par_mod(x=x, y=y)

    @make_test
    def test_partials_udf_kwarg_method(x, y):
        par_mod = functools.partial(udf_module, mod=SmallNN().forward)
        return par_mod(x=x, y=y)

    @make_test
    def test_partials_lambda(x):
        multiply = lambda x, y: x * y
        triple = functools.partial(multiply, y=3)
        return triple(x)

    @unittest.skipUnless(torch.distributed.is_available(), "requires torch.distributed")
    @make_test
    def test_flat_param_same_storage_size(x, y):
        import torch.distributed.fsdp._flat_param as flat_param

        if flat_param._same_storage_size(x, 100):
            x = x + 1
        else:
            x = x - 1
        if flat_param._same_storage_size(y, 123):
            y = y + 1
        else:
            y = y - 1
        return x, y

    @parametrize(
        "attr",
        (
            # True
            "__subclasshook__",
            "__lt__",
            "__hash__",
            "__ge__",
            "__le__",
            "__gt__",
            "__dict__",
            "__getattribute__",
            "__setattr__",
            "__doc__",
            "__repr__",
            "__dir__",
            "__init__",
            "__new__",
            "__class__",
            "__eq__",
            "__delattr__",
            "__reduce__",
            "__module__",
            "__format__",
            "__str__",
            "__sizeof__",
            "__ne__",
            "__call__",
            "__reduce_ex__",
            "__init_subclass__",
            "args",
            "keywords",
            "func",
            # False
            "__code__",
            "__kwdefaults__",
            "__defaults__",
            "__name__",
            "__annotations__",
            "__get__",
            "__builtins__",
            "__qualname__",
            "__globals__",
            "__closure__",
        ),
    )
    def test_partials_hasattr(self, attr):
        def fn(t):
            f = lambda x, y: torch.sin(x) + torch.cos(y)
            p = functools.partial(f, y=t)
            if hasattr(p, attr):
                return p(t)
            else:
                return torch.zeros_like(t)

        t = torch.randn(3, 4)
        counter = torch._dynamo.testing.CompileCounter()
        opt_fn = torch.compile(fullgraph=True, backend=counter)(fn)
        self.assertEqual(opt_fn(t), fn(t))
        self.assertGreater(counter.frame_count, 0)

    @unittest.expectedFailure
    def test_partials_hasattr_set_attr(self):
        def fn(t):
            f = lambda x, y: torch.sin(x) + torch.cos(y)
            p = functools.partial(f, y=t)
            p.__name__ = "test"
            if hasattr(p, "__name__"):
                return p(t)
            else:
                return torch.zeros_like(t)

        t = torch.randn(3, 4)
        counter = torch._dynamo.testing.CompileCounter()
        opt_fn = torch.compile(fullgraph=True, backend=counter)(fn)
        self.assertEqual(opt_fn(t), fn(t))

    def test_filter(self):
        def fn(inputs):
            out = inputs[0]
            for inp in filter(lambda x: (x.requires_grad), inputs):
                out = out * inp
            return out

        input1 = torch.arange(2, dtype=torch.bfloat16)
        input2 = torch.arange(2, dtype=torch.bfloat16).requires_grad_(True)
        inputs = [input1, input2]

        opt_fn = torch.compile(fullgraph=True)(fn)
        self.assertEqual(opt_fn(inputs), fn(inputs))

    def test_filter_fallback(self):
        def fn(inputs):
            out = inputs[0]
            for inp in filter(lambda x: x[0] == 1, inputs):
                out = out * inp
            return out

        input1 = torch.ones(2, dtype=torch.bfloat16)
        input2 = torch.arange(2, dtype=torch.bfloat16)
        inputs = [input1, input2]

        opt_fn = torch.compile()(fn)
        self.assertEqual(opt_fn(inputs), fn(inputs))

        torch._dynamo.reset()

        with self.assertRaises(torch._dynamo.exc.Unsupported):
            opt_fn = torch.compile(fullgraph=True)(fn)
            opt_fn(inputs)

    def test_filter_infinite_iterator(self):
        def fn(x):
            x = x + 1
            return (
                x,
                list(zip(range(3), filter(lambda y: y < 10, itertools.count()))),
                list(zip(range(10, 12), filter(lambda y: y > 10, itertools.count()))),
            )

        inputs = torch.ones(1)
        opt_fn = torch.compile(fn, backend="eager", fullgraph=True)
        self.assertTupleEqual(opt_fn(inputs), fn(inputs))

    def test_filter_reconstruct(self):
        def fn(a):
            return filter(lambda x: x[0] + x[1] < 10, zip([1, 2, 3], [1, 2, 3])), a + 1

        opt_fn = torch.compile(fn, backend="eager", fullgraph=True)
        m = opt_fn(torch.ones(3, 3))[0]
        n = fn(torch.ones(3, 3))[0]
        self.assertIsInstance(m, filter)
        self.assertEqual(list(m), list(n))

    def test_filter_graph_break_reconstruct(self):
        def fn(x, y):
            if x.sum() > 0:
                return x + y
            return x * y

        backend = EagerAndRecordGraphs()
        cnts = CompileCounterWithBackend(backend)
        opt_fn = torch.compile(fn, backend=cnts)
        a = torch.zeros(3)
        b = torch.ones(3)
        self.assertEqual(opt_fn(a, b), fn(a, b))

        if torch._dynamo.config.assume_static_by_default:
            self.assertExpectedInline(
                normalize_gm(backend.graphs[0].print_readable(print_output=False)),
                """\
class GraphModule(torch.nn.Module):
    def forward(self, L_x_: "f32[3]"):
        l_x_ = L_x_

        sum_1: "f32[]" = l_x_.sum();  l_x_ = None
        gt: "b8[]" = sum_1 > 0;  sum_1 = None
        return (gt,)
""",
            )
        else:
            self.assertExpectedInline(
                normalize_gm(backend.graphs[0].print_readable(print_output=False)),
                """\
class GraphModule(torch.nn.Module):
    def forward(self, s0: "Sym(s0)", L_x_: "f32[s0]"):
        l_x_ = L_x_

        sum_1: "f32[]" = l_x_.sum();  l_x_ = None
        gt: "b8[]" = sum_1 > 0;  sum_1 = None
        return (gt,)
""",
            )

    def test_filter_with_graph_break(self):
        def f(a):
            a += 1

            def g(x):
                nonlocal a
                a += 1
                return x > 0

            m = filter(g, [1, 2, 3, 4, 5])
            a += next(m)  # won't graph break
            torch._dynamo.graph_break()
            a += next(m)  # will graph break
            return a

        cnts = torch._dynamo.testing.CompileCounter()
        opt_f = torch.compile(f, backend=cnts)
        self.assertEqual(f(torch.ones(3, 3)), opt_f(torch.ones(3, 3)))
        self.assertEqual(cnts.frame_count, 3)

    def test_pow_int(self):
        def fn(a, b):
            return torch.pow(a, b)

        x = torch.ones(2, 2)
        opt_fn = torch.compile(fullgraph=True, backend="eager", dynamic=True)(fn)
        self.assertEqual(opt_fn(x, 2), fn(x, 2))

    def test_tensor_size_indexed_by_symint(self):
        def fn(x, y):
            index = x.shape[-1]
            return x + y.shape[index]

        x = torch.rand(10, 2)
        y = torch.rand(10, 8, 6)
        opt_fn = torch.compile(backend="eager", fullgraph=True)(fn)
        self.assertEqual(opt_fn(x, y), fn(x, y))

    def test_partials_as_input_partials_lambda(self):
        def fn(f0, f1, x):
            return f0(x) * f1(x)

        multiply = lambda x, y: x * y
        lambda0 = functools.partial(multiply, y=3)
        lambda1 = functools.partial(multiply, y=2)

        cnts = torch._dynamo.testing.CompileCounter()
        torch.compile(fn, backend=cnts, fullgraph=True)(
            lambda0, lambda1, torch.randn(2, 2)
        )
        self.assertEqual(cnts.frame_count, 1)

    def test_partials_as_input_partials_mod(self):
        def fn(f0, f1, x):
            return f0(x) * f1(x)

        lambda0 = functools.partial(SmallNN(), y=torch.randn(2, 2))
        lambda1 = functools.partial(SmallNN(), y=torch.randn(2, 2))

        cnts = torch._dynamo.testing.CompileCounter()
        x = torch.randn(2, 2)
        dynamo_result = torch.compile(fn, backend=cnts, fullgraph=True)(
            lambda0, lambda1, x
        )
        self.assertEqual(cnts.frame_count, 1)

        eager_result = fn(lambda0, lambda1, x)
        self.assertEqual(eager_result, dynamo_result)

    def test_partials_as_input_UDF(self):
        def fn(f0, f1, x):
            return f0(x) * f1(x)

        lambda0 = functools.partial(udf_mul, y=torch.randn(2, 2))
        lambda1 = functools.partial(udf_mul, y=torch.randn(2, 2))

        cnts = torch._dynamo.testing.CompileCounter()
        x = torch.randn(2, 2)
        dynamo_result = torch.compile(fn, backend=cnts, fullgraph=True)(
            lambda0, lambda1, x
        )
        self.assertEqual(cnts.frame_count, 1)

        eager_result = fn(lambda0, lambda1, x)
        self.assertEqual(eager_result, dynamo_result)

    def test_partials_graph_break_reconstruct(self):
        def fn(udf_mul_0, udf_mul_1, x):
            lambda0 = functools.partial(udf_mul_0, y=x)
            lambda1 = functools.partial(udf_mul_1, y=x)

            print("break")
            return torch.mul(lambda0(x), lambda1(x))

        backend = EagerAndRecordGraphs()
        cnts = CompileCounterWithBackend(backend)
        x = torch.randn(2, 2)
        dynamo_result = torch.compile(fn, backend=cnts)(udf_mul, udf_mul, x)

        eager_result = fn(udf_mul, udf_mul, x)
        gm = backend.graphs[0]
        self.assertEqual(eager_result, dynamo_result)
        if torch._dynamo.config.assume_static_by_default:
            self.assertExpectedInline(
                normalize_gm(backend.graphs[0].print_readable(print_output=False)),
                """\
class GraphModule(torch.nn.Module):
    def forward(self, L_lambda0_keywords_y_: "f32[2, 2]"):
        l_lambda0_keywords_y_ = L_lambda0_keywords_y_

        mul: "f32[2, 2]" = l_lambda0_keywords_y_ * l_lambda0_keywords_y_
        mul_1: "f32[2, 2]" = l_lambda0_keywords_y_ * l_lambda0_keywords_y_;  l_lambda0_keywords_y_ = None

        mul_2: "f32[2, 2]" = torch.mul(mul, mul_1);  mul = mul_1 = None
        return (mul_2,)
""",
            )
        else:
            self.assertExpectedInline(
                normalize_gm(backend.graphs[0].print_readable(print_output=False)),
                """\
class GraphModule(torch.nn.Module):
    def forward(self, s0: "Sym(s0)", L_lambda0_keywords_y_: "f32[s0, s0]"):
        l_lambda0_keywords_y_ = L_lambda0_keywords_y_

        mul: "f32[s0, s0]" = l_lambda0_keywords_y_ * l_lambda0_keywords_y_
        mul_1: "f32[s0, s0]" = l_lambda0_keywords_y_ * l_lambda0_keywords_y_;  l_lambda0_keywords_y_ = None

        mul_2: "f32[s0, s0]" = torch.mul(mul, mul_1);  mul = mul_1 = None
        return (mul_2,)
""",
            )

    def test_partials_graph_break_reconstruct_mix(self):
        def fn(udf_mul_0, udf_add_1, x):
            lambda0 = functools.partial(udf_mul_0, y=x)
            lambda1 = functools.partial(udf_add_1, x)

            print("break")
            return torch.mul(lambda0(x), lambda1(x))

        backend = EagerAndRecordGraphs()
        cnts = CompileCounterWithBackend(backend)
        x = torch.randn(2, 2)
        dynamo_result = torch.compile(fn, backend=cnts)(udf_mul, udf_add, x)

        eager_result = fn(udf_mul, udf_add, x)
        gm = backend.graphs[0]
        self.assertEqual(eager_result, dynamo_result)
        if torch._dynamo.config.assume_static_by_default:
            self.assertExpectedInline(
                normalize_gm(backend.graphs[0].print_readable(print_output=False)),
                """\
class GraphModule(torch.nn.Module):
    def forward(self, L_lambda0_keywords_y_: "f32[2, 2]"):
        l_lambda0_keywords_y_ = L_lambda0_keywords_y_

        mul: "f32[2, 2]" = l_lambda0_keywords_y_ * l_lambda0_keywords_y_

        add: "f32[2, 2]" = l_lambda0_keywords_y_ + l_lambda0_keywords_y_;  l_lambda0_keywords_y_ = None

        mul_1: "f32[2, 2]" = torch.mul(mul, add);  mul = add = None
        return (mul_1,)
""",
            )
        else:
            self.assertExpectedInline(
                normalize_gm(backend.graphs[0].print_readable(print_output=False)),
                """\
class GraphModule(torch.nn.Module):
    def forward(self, s0: "Sym(s0)", L_lambda0_keywords_y_: "f32[s0, s0]"):
        l_lambda0_keywords_y_ = L_lambda0_keywords_y_

        mul: "f32[s0, s0]" = l_lambda0_keywords_y_ * l_lambda0_keywords_y_

        add: "f32[s0, s0]" = l_lambda0_keywords_y_ + l_lambda0_keywords_y_;  l_lambda0_keywords_y_ = None

        mul_1: "f32[s0, s0]" = torch.mul(mul, add);  mul = add = None
        return (mul_1,)
""",
            )

    def test_partials_graph_break_reconstruct_mix_no_source(self):
        def fn(udf_mul_0, x):
            udf_add_1 = lambda x, y: x + y

            lambda0 = functools.partial(udf_mul_0, y=x)
            lambda1 = functools.partial(udf_add_1, x)

            print("break")
            return torch.mul(lambda0(x), lambda1(x))

        backend = EagerAndRecordGraphs()
        cnts = CompileCounterWithBackend(backend)
        x = torch.randn(2, 2)
        dynamo_result = torch.compile(fn, backend=cnts)(udf_mul, x)

        eager_result = fn(udf_mul, x)
        gm = backend.graphs[0]
        self.assertEqual(eager_result, dynamo_result)
        if torch._dynamo.config.assume_static_by_default:
            self.assertExpectedInline(
                normalize_gm(backend.graphs[0].print_readable(print_output=False)),
                """\
class GraphModule(torch.nn.Module):
    def forward(self, L_lambda0_keywords_y_: "f32[2, 2]"):
        l_lambda0_keywords_y_ = L_lambda0_keywords_y_

        mul: "f32[2, 2]" = l_lambda0_keywords_y_ * l_lambda0_keywords_y_

        add: "f32[2, 2]" = l_lambda0_keywords_y_ + l_lambda0_keywords_y_;  l_lambda0_keywords_y_ = None

        mul_1: "f32[2, 2]" = torch.mul(mul, add);  mul = add = None
        return (mul_1,)
""",
            )
        else:
            self.assertExpectedInline(
                normalize_gm(backend.graphs[0].print_readable(print_output=False)),
                """\
class GraphModule(torch.nn.Module):
    def forward(self, s0: "Sym(s0)", L_lambda0_keywords_y_: "f32[s0, s0]"):
        l_lambda0_keywords_y_ = L_lambda0_keywords_y_

        mul: "f32[s0, s0]" = l_lambda0_keywords_y_ * l_lambda0_keywords_y_

        add: "f32[s0, s0]" = l_lambda0_keywords_y_ + l_lambda0_keywords_y_;  l_lambda0_keywords_y_ = None

        mul_1: "f32[s0, s0]" = torch.mul(mul, add);  mul = add = None
        return (mul_1,)
""",
            )

    def test_partials_graph_break_reconstruct_args_and_kwargs(self):
        def fn(udf_mul_0, x):
            lambda0 = functools.partial(udf_mul_0, x, 4, z=x)
            lambda1 = functools.partial(udf_mul_0, 4, z=x)

            return torch.mul(lambda0(), lambda1(5))

        backend = EagerAndRecordGraphs()
        cnts = CompileCounterWithBackend(backend)
        x = torch.randn(2, 2)
        dynamo_result = torch.compile(fn, backend=cnts)(udf_mul2, x)

        eager_result = fn(udf_mul2, x)
        gm = backend.graphs[0]
        self.assertEqual(eager_result, dynamo_result)
        if torch._dynamo.config.assume_static_by_default:
            self.assertExpectedInline(
                normalize_gm(backend.graphs[0].print_readable(print_output=False)),
                """\
class GraphModule(torch.nn.Module):
    def forward(self, L_x_: "f32[2, 2]"):
        l_x_ = L_x_

        mul: "f32[2, 2]" = l_x_ * 4
        mul_1: "f32[2, 2]" = mul * l_x_;  mul = None
        mul_2: "f32[2, 2]" = 20 * l_x_;  l_x_ = None

        mul_3: "f32[2, 2]" = torch.mul(mul_1, mul_2);  mul_1 = mul_2 = None
        return (mul_3,)
""",
            )
        else:
            self.assertExpectedInline(
                normalize_gm(backend.graphs[0].print_readable(print_output=False)),
                """\
class GraphModule(torch.nn.Module):
    def forward(self, s0: "Sym(s0)", L_x_: "f32[s0, s0]"):
        l_x_ = L_x_

        mul: "f32[s0, s0]" = l_x_ * 4
        mul_1: "f32[s0, s0]" = mul * l_x_;  mul = None
        mul_2: "f32[s0, s0]" = 20 * l_x_;  l_x_ = None

        mul_3: "f32[s0, s0]" = torch.mul(mul_1, mul_2);  mul_1 = mul_2 = None
        return (mul_3,)
""",
            )

    def test_partials_recompilation(self):
        def fn(f0, f1, x):
            return f0(x) * f1(x)

        lambda0 = functools.partial(udf_mul, y=torch.randn(2, 2))
        lambda1 = functools.partial(udf_mul, y=torch.randn(2, 2))

        cnts = torch._dynamo.testing.CompileCounter()

        x = torch.randn(2, 2)
        fn = torch.compile(fn, backend=cnts, fullgraph=True)
        dynamo_result = fn(lambda0, lambda1, x)
        self.assertEqual(cnts.frame_count, 1)

        fn(lambda1, lambda0, x)
        self.assertEqual(
            cnts.frame_count, 1
        )  # No recompile! Tensor and udf_mul guarded

        lambda2 = functools.partial(udf_mul, y=torch.randn(3, 3))
        x = torch.randn(3, 3)
        fn(lambda2, lambda2, x)
        self.assertEqual(cnts.frame_count, 2)  # Recompile! Tensor size changed

        multiply = lambda x, y: x * y
        lambda3 = functools.partial(multiply, y=torch.randn(3, 3))
        x = torch.randn(3, 3)
        fn(lambda3, lambda3, x)

        self.assertEqual(cnts.frame_count, 3)  # Recompile! func id changed

        def fn2(f0, f1, args):
            return f0(*args) * f1(*args)

        cnts = torch._dynamo.testing.CompileCounter()

        x = torch.randn(2, 2)
        fn2 = torch.compile(fn2, backend=cnts, fullgraph=True)
        dynamo_result = fn2(lambda0, lambda1, [x])
        self.assertEqual(cnts.frame_count, 1)  # start over

        lambda4 = functools.partial(multiply, y=3, x=torch.randn(3, 3))
        fn2(lambda4, lambda4, [])

        self.assertEqual(cnts.frame_count, 2)  # Recompile! Different kwarg keys

        lambda5 = functools.partial(multiply, 1)
        x = torch.randn(3, 3)
        fn2(lambda5, lambda5, [x])

        self.assertEqual(cnts.frame_count, 3)  # Recompile! Different arg keys

        lambda6 = lambda x: x + x
        fn2(lambda6, lambda6, [x])
        self.assertEqual(
            cnts.frame_count, 4
        )  # Recompile! input is no longer a functools partial

    def test_manual_seed(self):
        @torch.compile
        def foo():
            torch.manual_seed(3)
            return torch.randint(0, 5, (5,))

        self.assertEqual(foo(), foo())
        self.assertEqual(foo(), foo())

    def test_partial_across_graph_break_uninvoked(self):
        from functools import partial

        def bar(x, **kwargs):
            return x + x

        @torch.compile(backend="eager", dynamic=True)
        def foo(x, i):
            def inner():
                print("this is a graph_break")
                return op(x)

            op = partial(bar, dim=10)
            x = inner()
            op = partial(bar, other=10)
            return inner() + x

        foo(torch.rand(1), 10)

    def test_no_recompile_inner_function(self):
        def forward(inp):
            def g(y):
                return inp + y

            print("graph break")
            return g(torch.rand([1]))

        cnts = torch._dynamo.testing.CompileCounter()
        opt_fn = torch.compile(forward, backend=cnts)

        input = torch.rand([2])
        _ = opt_fn(input)
        _ = opt_fn(input)
        _ = opt_fn(input)
        # Should not have recompiled
        self.assertEqual(cnts.frame_count, 1)

    def test_no_recompile_inner_lambda(self):
        def forward(inp):
            g = lambda y: inp + y
            print("graph break")
            return g(torch.rand([1]))

        cnts = torch._dynamo.testing.CompileCounter()
        opt_fn = torch.compile(forward, backend=cnts)

        input = torch.rand([2])
        _ = opt_fn(input)
        _ = opt_fn(input)
        _ = opt_fn(input)
        # Should not have recompiled
        self.assertEqual(cnts.frame_count, 1)

    def test_complex_closure(self):
        @torch.compile
        def forward(y):
            def a():
                def x(z):
                    return y + z

                return x

            return a()

        input1 = torch.rand([2])
        input2 = torch.rand([2])
        res = forward(input1)(input2)
        self.assertTrue(same(res, input1 + input2))

    def test_non_inlined_closure(self):
        @torch.compile()
        def program(x, y):
            one = lambda x, y: x + y

            def inner():
                # Force no inlining
                torch._dynamo.graph_break()
                return one(x, y)

            res = inner()
            one = lambda x, y: x - y
            res += inner()
            return res

        input1 = torch.randn(1)
        input2 = torch.randn(1)

        self.assertTrue(same(program(input1, input2), input1 + input1))

    @parametrize("int_or_float", ("int", "float"))
    def test_np_constant_collections_as_input(self, int_or_float):
        info_func = getattr(np, f"{int_or_float[0]}info")
        dt_string_arg = f"{int_or_float}16"
        np_dt_attr = getattr(np, dt_string_arg)

        dt_args = [dt_string_arg, np_dt_attr]
        arg_variants_iter = itertools.chain(
            dt_args, map(np.dtype, dt_args), map(info_func, dt_args)
        )

        def func(a, b, info_or_dt):
            return a + info_func(info_or_dt).max

        opt_fn = torch.compile(func)

        a = torch.randn(2)
        b = torch.randn(2)
        eager_result = func(a, b, dt_args[0])

        for arg in arg_variants_iter:
            opt_result = opt_fn(a, b, arg)
            self.assertTrue(same(opt_result, eager_result))

    @parametrize(
        "typ, info_func",
        [
            (int, np.iinfo),
            (float, np.finfo),
        ],
        name_fn=lambda t, _: t.__name__,
    )
    def test_np_constant_collections_guards(self, typ, info_func):
        def func_info(a, info):
            return a + info.max

        def func_dtype(a, dt):
            return a + info_func(dt).max

        dt_args = [
            np.dtype(typ),
            np.ones((1,), dtype=typ).dtype,
            np.dtype(np.dtype(typ).name),
            np.dtype(typ.__name__),
        ]
        cnts_1 = torch._dynamo.testing.CompileCounter()
        opt_fn_dtype = torch.compile(func_dtype, backend=cnts_1)
        a = torch.zeros(3, dtype=typ)
        for arg in dt_args:
            r = opt_fn_dtype(a, arg)
        # each should produce an identical arg
        self.assertEqual(cnts_1.frame_count, 1)

        cnts_2 = torch._dynamo.testing.CompileCounter()
        opt_fn_info = torch.compile(func_info, backend=cnts_2)
        info_args = [info_func(dt) for dt in dt_args]
        for arg in info_args:
            r = opt_fn_info(a, arg)

        # each should produce an identical arg
        self.assertEqual(cnts_2.frame_count, 1)

        if typ is float:
            dt_extra = np.dtype(np.float16)
        else:
            dt_extra = np.dtype(np.int16)
        info_extra = info_func(dt_extra)

        eager_result_dtype = func_dtype(a, dt_extra)
        compile_result_dtype = opt_fn_dtype(a, dt_extra)
        self.assertEqual(cnts_1.frame_count, 2)
        self.assertEqual(eager_result_dtype, compile_result_dtype)

        eager_result_info = func_info(a, info_extra)
        compile_result_info = opt_fn_info(a, info_extra)
        self.assertEqual(cnts_2.frame_count, 2)
        self.assertEqual(eager_result_info, compile_result_info)

    def test_compare_constant_and_tensor(self):
        for op in [
            operator.lt,
            operator.le,
            operator.gt,
            operator.ge,
            operator.ne,
            operator.eq,
            operator.is_,
            operator.is_not,
        ]:
            with self.subTest(op=op):

                def fn(x):
                    return op(-10, x)

                opt_fn = torch.compile(fullgraph=True)(fn)

                x = torch.randn(10)
                self.assertEqual(opt_fn(x), fn(x))

    def test_pos(self):
        def fn(x, y):
            return operator.pos(x) * +y

        opt_fn = torch.compile(fullgraph=True, dynamic=True)(fn)

        def test(x, y):
            self.assertEqual(opt_fn(x, y), fn(x, y))

        test(torch.ones(4), 1)
        test(1, torch.ones(4))
        test(-1, -1)
        test(-1.1, 1.1)
        test(True, False)
        test(torch.ones(4, dtype=torch.float32), 1.1)

    def test_index(self):
        def fn(x, t):
            v = operator.index(x)
            torch.mul(t, v)

        def test(a, b):
            self.assertEqual(opt_fn(a, b), fn(a, b))

        for dynamic in [True, False]:
            torch._dynamo.reset()
            opt_fn = torch.compile(fn, dynamic=dynamic)
            t = torch.ones(1)
            test(10, t)
            test(-100, t)
            test(10, t)
            test(False, t)
            test(True, t)

    def test_truth(self):
        def fn(x, y):
            return operator.truth(x) and bool(y)

        opt_fn = torch.compile(fullgraph=True, dynamic=False)(fn)

        def test(x, y):
            self.assertEqual(opt_fn(x, y), fn(x, y))

        test(1, 100)
        test(-1.1, True)
        test(-1.1, 1.1)
        test(True, False)
        test(torch.ones(1), 1)
        test(torch.zeros(1), 1)
        test(torch.ones(1), torch.ones(1))

    def test_unary_fold_op(self):
        for op in (operator.abs, abs, operator.neg, operator.pos, operator.truth):
            with self.subTest(op=op):

                def fn():
                    a = range(-10, 10)
                    return list(map(op, a))

                opt_fn = torch.compile(fn, fullgraph=True)
                self.assertEqual(opt_fn(), fn())

    def test_unary_fold_op_seq(self):
        for op in (operator.length_hint,):
            with self.subTest(op=op):

                def fn():
                    a = [tuple(range(-10, i)) for i in range(10)]
                    return tuple(map(op, a))

                opt_fn = torch.compile(fn, fullgraph=True)
                self.assertEqual(opt_fn(), fn())

    def test_attrgetter(self):
        for attrs in (
            ("shape",),
            ("data.shape",),
            ("device", "shape"),
            ("device", "shape", "data.shape"),
        ):
            with self.subTest(attrs=attrs):

                def fn(x, y):
                    getter = operator.attrgetter(*attrs)
                    return getter(x), getter(y)

                opt_fn = torch.compile(fullgraph=True)(fn)

                x = torch.randn(3, 4)
                y = torch.randn(3, 4)
                self.assertEqual(opt_fn(x, y), fn(x, y))

    def test_itemgetter(self):
        for items in (
            (0,),
            (slice(1, 3),),
            (0, 1),
            (slice(1, 3), 0, 1),
        ):
            with self.subTest(items=items):

                def fn(x, y):
                    getter = operator.itemgetter(*items)
                    return getter(x), getter(y)

                opt_fn = torch.compile(fullgraph=True)(fn)

                x = torch.randn(3, 4)
                y = torch.randn(3, 4)
                self.assertEqual(opt_fn(x, y), fn(x, y))

    def test_methodcaller(self):
        for name, args, kwargs in (
            ("size", (), {}),
            ("size", (0,), {}),
            ("add", (torch.randn(3, 4),), {}),
            ("add", (torch.randn(3, 4),), {"alpha": 2.0}),
        ):
            with self.subTest(name=name, args=args, kwargs=kwargs):

                def fn(x, y):
                    caller = operator.methodcaller(name, *args, **kwargs)
                    return caller(x), caller(y)

                opt_fn = torch.compile(fullgraph=True)(fn)

                x = torch.randn(3, 4)
                y = torch.randn(3, 4)
                self.assertEqual(opt_fn(x, y), fn(x, y))

    def gen_random_range_args(self):
        args_count = random.randint(1, 3)
        args = [random.randint(-10, 10) for _ in range(args_count)]
        if args_count == 3 and args[2] == 0:
            args[2] = 1
        return args

    def test_range_length(self):
        def test(*args, expected=None):
            r = range(*args)
            range_variable = RangeVariable([ConstantVariable.create(v) for v in args])

            self.assertEqual(len(r), range_variable.range_length())

            if expected is not None:
                self.assertEqual(len(r), expected)

        test(1, 1, 1, expected=0)
        test(1, 0, expected=0)
        test(-10, expected=0)

        test(4, expected=4)
        test(10, expected=10)

        # step >1
        test(1, 10, 2, expected=5)

        # negative step
        test(10, 1, -1, expected=9)
        test(10, 1, -3)

        # Fuzz testing
        for i in range(100):
            args = self.gen_random_range_args()
            print("testing :", args)
            test(*args)

    def test_indexed_range(self):
        def test(range, index, expected=None):
            range_variable = RangeVariable(
                [
                    ConstantVariable.create(v)
                    for v in [range.start, range.stop, range.step]
                ]
            )

            self.assertEqual(
                range[index],
                range_variable.apply_index(index).as_python_constant(),
            )

            if expected is not None:
                self.assertEqual(range[index], expected)

        test(range(10), 1, expected=1)
        test(range(10, 20, 2), 1, expected=12)

        # Fuzz testing
        for i in range(100):
            range_args = self.gen_random_range_args()
            r = range(*range_args)

            if len(r) == 0:
                continue

            index = random.randint(0, len(r) - 1)

            print("testing:", r, index)
            test(r, index)

    def test_sliced_range(self):
        def test(range, slice, expected=None):
            range_variable = RangeVariable(
                [
                    ConstantVariable.create(v)
                    for v in [range.start, range.stop, range.step]
                ]
            )

            self.assertEqual(
                range[slice],
                range_variable.apply_slice(slice).as_python_constant(),
            )

            if expected is not None:
                self.assertEqual(
                    range[slice],
                    expected,
                )

        test(range(10), slice(1, 10, 2), expected=range(1, 10, 2))
        test(range(10), slice(None, 10, None), expected=range(0, 10))
        test(range(10), slice(-1, 7, None), expected=range(9, 7))
        test(range(10), slice(-1, 7, 2), expected=range(9, 7, 2))
        test(range(1, 10, 2), slice(3, 7, 2), expected=range(7, 11, 4))
        test(range(1, 10, 2), slice(-3, 7, 2), expected=range(5, 11, 4))
        test(range(-1, -5, -3), slice(5, None, -3), expected=range(-4, 2, 9))

        def rand_slice():
            def flip_coin():
                # 1 out of 10
                return random.randint(1, 10) == 5

            def r_item(allow_zero=True):
                i = random.randint(-10, 10)
                if not allow_zero and i == 0:
                    i = 1
                if flip_coin():
                    i = None
                return i

            arg_count = random.randint(1, 3)

            if arg_count == 1:
                return slice(r_item())
            elif arg_count == 2:
                return slice(r_item(), r_item())
            else:
                return slice(r_item(), r_item(), r_item(False))

        # Fuzz testing
        for i in range(100):
            range_args = self.gen_random_range_args()
            r = range(*range_args)
            # generate random slice
            s = rand_slice()

            print("testing:", r, s)
            test(r, s)

    def test_range_with_slice_index(self):
        def fn(x):
            acc = 1
            for k in range(2)[1::2]:
                acc *= acc * k
            return x * acc

        opt_fn = torch.compile(fullgraph=True)(fn)
        x = torch.ones(1)
        self.assertEqual(opt_fn(x), fn(x))

    def test_range_with_index(self):
        def fn(x):
            acc = 1
            acc *= acc * range(10, 20, 2)[2]
            return x * acc

        opt_fn = torch.compile(fullgraph=True)(fn)
        x = torch.ones(1)
        self.assertEqual(opt_fn(x), fn(x))

    def test_rand_inlined(self):
        @torch.compile(backend="eager", dynamic=True)
        def fn():
            idx_size = [10]
            idx_size[random.randint(0, 0)] = random.randint(1, 8)
            t = tuple(idx_size)
            src_size = [random.randint(1, 5) + s for s in idx_size]
            idx = torch.empty(t)

        fn()

    def test_rand_tensor_partial(self):
        from collections import namedtuple
        from functools import partial

        SdpaShape = namedtuple(
            "Sdpa_Shape", ["batch", "num_heads", "seq_len", "head_dim"]
        )

        @torch.compile(backend="eager")
        def func():
            make_tensor = partial(
                torch.rand, device="cpu", dtype=torch.float16, requires_grad=True
            )

            bsz, num_heads, seq_len_q, seq_len_kv, head_dim = (16, 16, 128, 128, 16)
            make_q_tensor = partial(
                make_tensor, SdpaShape(bsz, num_heads, seq_len_q, head_dim)
            )
            make_kv_tensor = partial(
                make_tensor, SdpaShape(bsz, num_heads, seq_len_kv, head_dim)
            )
            t1 = make_q_tensor()
            t2 = make_kv_tensor()
            t3 = t1 + t2

        func()

    def test_to(self):
        @torch.compile(backend="eager")
        def fn():
            t = torch.ones(2)
            y = t.to("meta")

        fn()

    def test_elipsis(self):
        @torch.compile(backend="eager", fullgraph=True)
        def fn(a, ind, val):
            a[ind] = val
            return a

        arr = np.zeros(4)
        self.assertEqual(fn(arr, np.s_[...], np.ones(4)), np.ones(4))

        arr = np.array([[1, 1], [2, 2]])
        self.assertEqual(
            fn(arr, np.s_[0, ...], np.zeros(2)), np.array([[0, 0], [2, 2]])
        )

        arr = np.array([[1, 1], [2, 2]])
        self.assertEqual(
            fn(arr, np.s_[1, ...], np.zeros(2)), np.array([[1, 1], [0, 0]])
        )

        arr = np.array([[1, 1], [2, 2]])
        self.assertEqual(
            fn(arr, np.s_[..., 0], np.array([3, 3])), np.array([[3, 1], [3, 2]])
        )

        arr = np.array([[1, 1], [2, 2]])
        self.assertEqual(
            fn(arr, np.s_[..., 1], np.array([3, 3])), np.array([[1, 3], [2, 3]])
        )

    def test_map_return(self):
        def fn(a, b):
            return map(lambda x: x + 1, [a, b])

        opt_fn = torch.compile(fn, backend="eager", fullgraph=True)
        m = opt_fn(torch.randn(3, 3), torch.randn(3, 3))
        self.assertIsInstance(m, map)

    @make_test
    def test_map_max(a, b):
        return max(map(lambda x: x.sum(), [a, b]))

    # max(map(...)) graph breaks
    @unittest.expectedFailure
    @make_test
    def test_map_max_const(a):
        return max(map(lambda x: x, [1, 2, 3])), a + 1

    @make_test
    def test_map_list(a, b):
        return list(map(lambda x: x + 1, [a, b]))

    @make_test
    def test_map_tuple(a, b):
        return tuple(map(lambda x: x + 1, [a, b]))

    @make_test
    def test_map_iter(a, b):
        it = iter(map(lambda x: x + 1, [a, b]))
        return next(it)

    @make_test
    def test_map_zip_dict(a):
        d = dict(
            zip(
                map(lambda x: x + 1, [0, 1, 2]),
                [map(lambda x: x - 1, [y]) for y in [3, 4, 5]],
            )
        )
        return list(d[3])[0], a + 1  # noqa: RUF015

    @make_test
    def test_map_dict_fromkeys(a):
        return dict.fromkeys(map(lambda x: x + 1, [0, 1])), a + 1

    @make_test
    def test_map_set(a):
        return set(map(lambda x: x + 1, [0, 1])), a + 1

    # test_map_sum defined earlier

    @make_test
    def test_map_reduce(a, b):
        return functools.reduce(lambda x, y: x + y, map(lambda x: x + 1, [a, b]))

    @make_test
    def test_map_sorted(a):
        return sorted(map(lambda x: x + 1, [0, 4, 3, 1, 2])), a + 1

    @make_test
    def test_map_list_extend(a, b, c):
        l = [a]
        l.extend(map(lambda x: x + 1, [b, c]))
        return l

    @make_test
    def test_map_list_slice_assign(a, b, c, d, e):
        l = [a, b, c]
        l[1:2] = map(lambda x: x + 1, [d, e])
        return l

    @make_test
    def test_map_deque_extendleft(a, b, c):
        d = collections.deque([a])
        d.extendleft(map(lambda x: x + 1, [b, c]))
        return d

    @make_test
    def test_map_str_join(a):
        return "".join(map(lambda x: x, ["a", "b", "c"])), a + 1

    def test_map_with_graph_break(self):
        def f(a):
            a += 1

            def g(x):
                nonlocal a
                a += 1
                return x + 1

            m = map(g, [1, 2, 3, 4, 5])
            a += next(m)  # won't graph break
            torch._dynamo.graph_break()
            a += next(m)  # will graph break
            return a

        cnts = torch._dynamo.testing.CompileCounter()
        opt_f = torch.compile(f, backend=cnts)
        self.assertEqual(f(torch.ones(3, 3)), opt_f(torch.ones(3, 3)))
        self.assertEqual(cnts.frame_count, 3)

    def test_map_reconstruct(self):
        def fn(a):
            return map(lambda x: x[0] + x[1], zip([1, 2, 3], [1, 2, 3])), a + 1

        opt_fn = torch.compile(fn, backend="eager", fullgraph=True)
        m = opt_fn(torch.ones(3, 3))[0]
        self.assertIsInstance(m, map)
        self.assertEqual(list(m), list(fn(torch.ones(3, 3))[0]))

    def test_zip_reconstruct(self):
        def fn(a):
            return zip([1, 2, 3], map(lambda x: x + 1, [1, 2, 3])), a + 1

        opt_fn = torch.compile(fn, backend="eager", fullgraph=True)
        m = opt_fn(torch.ones(3, 3))[0]
        self.assertIsInstance(m, zip)
        self.assertEqual(list(m), list(fn(torch.ones(3, 3))[0]))

    @make_test
    def test_map_partial_unpack(a, b):
        y = 1

        def f(x):
            nonlocal y
            y += 1
            return x

        l = list(zip([a, b], map(f, [1, 2, 3, 4])))
        return a + y

    @make_test
    def test_map_call_function_ex(a, b):
        def f(x, y):
            return x + y

        return f(*map(lambda x: x + 1, [a, b]))

    @make_test
    def test_map_unpack_twice(a, b):
        m = map(lambda x: x + 1, [a, b])
        l1 = list(m)
        l2 = list(m)
        return l1, l2

    @make_test
    def test_enumerate(a, b):
        return list(enumerate([a, b], start=1)), a + 1

    @make_test
    def test_map_enumerate(a, b):
        return list(enumerate(map(lambda x: x + 1, [a, b]), start=1)), a + 1

    @make_test
    def test_map_infinite(a, b):
        return list(map(lambda x, y: x + y, [a, b], itertools.count(3)))

    @make_test
    def test_map_unpack_vars(a, b):
        x, y = map(lambda x: x + 1, [a, b])
        return x + y

    def test_enumerate_custom(self):
        class MyClass:
            def __iter__(self):
                self.a = 1
                return self

            def __next__(self):
                if self.a > 3:
                    raise StopIteration
                self.a += 1
                return self.a

        def fn(x):
            for i, it in enumerate(MyClass()):
                x += i + it
            return x

        opt_fn = torch.compile(fn, backend="eager", fullgraph=True)
        self.assertEqual(fn(torch.ones(3, 3)), opt_fn(torch.ones(3, 3)))

    def test_enumerate_reconstruct(self):
        def fn(a, b):
            return enumerate([a, b], start=1)

        opt_fn = torch.compile(fn, backend="eager", fullgraph=True)
        inps = (torch.randn(3, 3), torch.randn(3, 3))
        it1 = fn(*inps)
        it2 = opt_fn(*inps)
        self.assertIsInstance(it2, enumerate)
        self.assertEqual(list(it1), list(it2))


def udf_mul(x, y):
    return x * y


def udf_mul2(x, y, z):
    return x * y * z


def udf_add(x, y):
    return x + y


class SmallNN(torch.nn.Module):
    def forward(self, x, y):
        combined = torch.cat((x, y), dim=1)
        out = torch.nn.ReLU()(combined)
        out = torch.nn.ReLU()(out)
        return out


def udf_module(mod, x, y):
    return mod(x, y)


def global_func_with_default_tensor_args(
    x=torch.zeros((2, 2)), *, kw_x=torch.zeros((1, 2))
):
    x.add_(1)
    kw_x.add_(1)
    return x, kw_x


class ModuleWithDefaultTensorArgsMethod(torch.nn.Module):
    def forward(self, x=torch.zeros((2, 2)), *, kw_x=torch.zeros((1, 2))):
        x.add_(1)
        kw_x.add_(1)
        return x, kw_x


class WrapperModule(torch.nn.Module):
    def __init__(self) -> None:
        super().__init__()
        self.m = ModuleWithDefaultTensorArgsMethod()

    def forward(self):
        return self.m()


class DefaultsTests(torch._dynamo.test_case.TestCase):
    def test_func_default_tensor_args(self):
        """
        Tests that we indeed reference (and mutate) "the one" default tensor arg
        stored on the globally allocated function object, both from the orig and
        compiled function
        """

        def func():
            return global_func_with_default_tensor_args()

        cnts = torch._dynamo.testing.CompileCounter()
        compiled_func = torch.compile(func, backend=cnts)
        for i in range(4):
            if i % 2 == 0:
                x, kw_x = func()
            else:
                x, kw_x = compiled_func()
            # the inner func mutates += 1 each call
            self.assertTrue(same(x, torch.ones_like(x) + i))
            self.assertTrue(same(kw_x, torch.ones_like(kw_x) + i))
        # Calling compiled_func twice does not recompile
        self.assertEqual(cnts.frame_count, 1)
        self.assertEqual(cnts.op_count, 2)

        # But with a change to the guarded default tensor, we do recompile
        with patch.object(
            global_func_with_default_tensor_args,
            "__defaults__",
            (torch.ones((3, 4, 5)),),
        ):
            x, kw_x = compiled_func()
        self.assertEqual(cnts.frame_count, 2)
        self.assertEqual(cnts.op_count, 4)

        with patch.object(
            global_func_with_default_tensor_args,
            "__kwdefaults__",
            {"kw_x": torch.ones((3, 4, 5))},
        ):
            x, kw_x = compiled_func()
        self.assertEqual(cnts.frame_count, 3)
        self.assertEqual(cnts.op_count, 6)

    def test_meth_default_tensor_args(self):
        """
        Tests that we indeed reference (and mutate) "the one" default tensor arg
        stored on the globally allocated function object, both from the orig and
        compiled function
        """
        mod = WrapperModule()
        cnts = torch._dynamo.testing.CompileCounter()
        compiled_mod = torch.compile(mod, backend=cnts)
        for i in range(4):
            if i % 2 == 0:
                x, kw_x = mod()
            else:
                x, kw_x = compiled_mod()
            # the inner func mutates += 1 each call
            self.assertTrue(same(x, torch.ones_like(x) + i))
            self.assertTrue(same(kw_x, torch.ones_like(kw_x) + i))
        # Calling compiled_func twice does not recompile
        self.assertEqual(cnts.frame_count, 1)
        self.assertEqual(cnts.op_count, 2)

        # But with a change to the guarded default tensor, we do recompile
        with patch.object(
            ModuleWithDefaultTensorArgsMethod.forward,
            "__defaults__",
            (torch.ones((3, 4, 5)),),
        ):
            x, kw_x = compiled_mod()
        self.assertEqual(cnts.frame_count, 2)
        self.assertEqual(cnts.op_count, 4)

        with patch.object(
            ModuleWithDefaultTensorArgsMethod.forward,
            "__kwdefaults__",
            {"kw_x": torch.ones((3, 4, 5))},
        ):
            x, kw_x = compiled_mod()
        self.assertEqual(cnts.frame_count, 3)
        self.assertEqual(cnts.op_count, 6)

    def test_func_default_torch_args(self):
        """
        Tests other types of torch types as function default (size, dtype, device)
        """

        def func_with_default_torch_args(
            dt=torch.float16, ds=torch.Size((1, 2, 3)), dd=torch.device("cpu")
        ):
            return torch.ones(ds, dtype=dt, device=dd)

        def func():
            return func_with_default_torch_args()

        cnts = torch._dynamo.testing.CompileCounter()
        compiled_func = torch.compile(func, backend=cnts)
        out = func()
        compiled_out = compiled_func()
        self.assertEqual(out.dtype, compiled_out.dtype)
        self.assertEqual(out.device, compiled_out.device)
        self.assertEqual(out.size(), compiled_out.size())
        self.assertEqual(cnts.frame_count, 1)
        self.assertEqual(cnts.op_count, 1)

    def test_dataclass_factory(self):
        @dataclass
        class Output:
            scalar: int = 2
            named_tensors: Dict[str, torch.Tensor] = field(default_factory=dict)
            lists: List[torch.Tensor] = field(default_factory=list)

            def scale(self):
                return self.scalar * 2

        def fn(x):
            # Check default dict assignment
            a = Output(1)
            # Check that dataclass methods can be inlined
            scaled_value = a.scale()

            # Check that normal assignment works
            b = Output(5, named_tensors={"x": x})

            # Check default int assignment
            c = Output()

            # Check that the default members are properly initialized
            if isinstance(a.named_tensors, dict):
                x = torch.sin(x)

            # Change dataclass
            c.scalar = 6
            c.named_tensors["x"] = x

            # Return dataclaass as well to check reconstruction
            return c, torch.cos(x) * scaled_value + b.named_tensors["x"] + c.scalar

        cnts = torch._dynamo.testing.CompileCounter()
        compiled_fn = torch.compile(fn, backend=cnts, fullgraph=True)
        x = torch.randn(4)
        eager_dataclass, out = fn(x)
        compiled_dataclass, compiled_out = compiled_fn(x)
        self.assertEqual(eager_dataclass.scalar, compiled_dataclass.scalar)
        self.assertEqual(
            eager_dataclass.named_tensors["x"], compiled_dataclass.named_tensors["x"]
        )
        self.assertTrue(same(out, compiled_out))
        self.assertEqual(cnts.frame_count, 1)
        self.assertEqual(cnts.op_count, 5)

    def test_dataclass_nested(self):
        @dataclass
        class Base:
            outer_a: int
            outer_b: int

        @dataclass
        class Derived(Base):
            inner_a: Any = field(default_factory=list)

        def fn(x):
            l = Derived(1, 2)
            return l.outer_a * x

        opt_fn = torch.compile(fn, backend="eager", fullgraph=True)
        x = torch.randn(4)
        res = fn(x)
        ref = opt_fn(x)
        self.assertEqual(ref, res)

    def test_listlike_of_tensors_contains_constant(self):
        for listlike in [set, list]:

            def fn(x):
                x.add_(1)
                s = listlike([x])
                res = 1 in s
                return res

            opt_fn = torch.compile(fn, backend="eager", fullgraph=True)
            x = torch.randn(1)
            ref = opt_fn(x)
            res = fn(x)
            self.assertEqual(ref, res)

    def test_cast_tensor_single_elem(self):
        with torch._dynamo.config.patch({"capture_scalar_outputs": True}):
            for t, val in [
                (float, 1.0),
                (float, 1),
                (float, True),
                (int, 1),
                (int, False),
                # (int, 1.0), # fails due to a >= 0 comparison in sym_int
            ]:  # , bool, complex]: no casting for sym_bool, no sym_complex

                def fn(x):
                    x = x + 1
                    return t(x)

                opt_fn = torch.compile(
                    fn, backend="eager", fullgraph=True, dynamic=False
                )
                x = torch.tensor([val])
                res = fn(x)
                ref = opt_fn(x)
                self.assertEqual(ref, res)

                # Cannot handle non single-elem
                with self.assertRaises(ValueError):
                    fn(torch.tensor([val] * 2))
                with self.assertRaises(torch._dynamo.exc.TorchRuntimeError):
                    opt_fn(torch.tensor([val] * 2))

    def test_set_construction(self):
        def fn(x):
            y = x.add_(1)
            s = set({x})
            s.add(y)
            return len(s)

        opt_fn = torch.compile(fn, backend="eager", fullgraph=True)
        x = torch.randn(4)
        res = fn(x)
        ref = opt_fn(x)
        self.assertEqual(ref, res)

    def test_frozenset_construction(self):
        def fn(x):
            s = frozenset({x})
            t = frozenset(s)
            return len(t)

        opt_fn = torch.compile(fn, backend="eager", fullgraph=True)
        x = torch.randn(4)
        res = fn(x)
        ref = opt_fn(x)
        self.assertEqual(ref, res)

    def test_frozenset_reconstruction(self):
        d = {}
        f = frozenset()
        d[f] = torch.randn(4)

        def fn(x):
            k = frozenset()
            torch._dynamo.graph_break()
            return d[k] * x

        opt_fn = torch.compile(fn, backend="eager")
        x = torch.randn(4)
        res = fn(x)
        ref = opt_fn(x)
        self.assertEqual(ref, res)

    def test_frozenset_illegal_call_method(self):
        def fn_add():
            s = frozenset((1, 2, 3))
            s.add({2})
            return len(s)

        def fn_pop():
            s = frozenset((1, 2, 3))
            s.pop()
            return len(s)

        def fn_update():
            s = frozenset((1, 2, 3))
            s.update({4, 5, 6})
            return len(s)

        def fn_remove():
            s = frozenset((1, 2, 3))
            s.remove(2)
            return len(s)

        def fn_discard():
            s = frozenset((1, 2, 3))
            s.discard(2)
            return len(s)

        def fn_clear():
            s = frozenset((1, 2, 3))
            s.clear()
            return len(s)

        for fn in [fn_add, fn_pop, fn_update, fn_remove, fn_discard, fn_clear]:
            torch._dynamo.reset()
            opt_fn = torch.compile(fn, backend="eager", fullgraph=True)
            with self.assertRaises(torch._dynamo.exc.InternalTorchDynamoError):
                opt_fn()

    def test_is_tensor_tensor(self):
        def fn(x, y):
            if x is y:
                return x * 2
            else:
                return x + y

        fn_opt = torch.compile(backend="eager", fullgraph=True, dynamic=True)(fn)

        x = torch.zeros(2)
        y = torch.ones(2)

        self.assertEqual(fn(x, y), fn_opt(x, y))
        self.assertEqual(fn(x, x), fn_opt(x, x))

    def test_is_not_tensor_tensor(self):
        def fn(x, y):
            if x is not y:
                return x * 2
            else:
                return x + y

        fn_opt = torch.compile(backend="eager", fullgraph=True, dynamic=True)(fn)

        x = torch.zeros(2)
        y = torch.ones(2)

        self.assertEqual(fn(x, y), fn_opt(x, y))
        self.assertEqual(fn(x, x), fn_opt(x, x))

    def test_is_mutated_tensor_tensor(self):
        def fn(x):
            y = x.add_(1)
            return x is y

        fn_opt = torch.compile(backend="eager", fullgraph=True, dynamic=True)(fn)

        z = torch.ones(4)

        self.assertEqual(fn(z), fn_opt(z))

    def test_is_mutated_tensor_tensor_across_graph_break(self):
        def fn(x):
            y = x.add_(1)
            cond = x is y
            x.add_(1)
            # The real tensor values are recovered when graph breaking.
            # Hence we recover the invariant.
            torch._dynamo.graph_break()
            x.add_(1)
            return x is y, cond

        fn_opt = torch.compile(backend="eager", dynamic=True)(fn)

        z = torch.ones(4)

        self.assertEqual(fn(z), fn_opt(z))

    def test_is_mutated_tensor_tensor(self):
        def fn(x):
            y = x.add_(1)
            return y is x

        fn_opt = torch.compile(backend="eager", fullgraph=True, dynamic=True)(fn)

        z = torch.ones(4, 1)

        self.assertEqual(fn(z), fn_opt(z))

    def test_is_init_in_compile_mutated_tensor_tensor(self):
        def fn(x):
            z = x.clone()
            y = z.add_(1)
            return y is z

        fn_opt = torch.compile(backend="eager", fullgraph=True, dynamic=True)(fn)

        z = torch.ones(4, 1)

        self.assertEqual(fn(z), fn_opt(z))

    def test_is_init_in_compile_vmapped_mutated_tensor_tensor(self):
        def fn(z):
            x = z.clone()
            y = torch.vmap(torch.Tensor.acos_)(x)
            _ = y is z
            return y is x

        fn_opt = torch.compile(backend="eager", fullgraph=True, dynamic=True)(fn)

        z = torch.ones(4, 1)

        self.assertEqual(fn(z), fn_opt(z))

    def test_is_vmapped_mutated_tensor_tensor(self):
        def fn(x):
            y = torch.vmap(torch.Tensor.acos_)(x)
            return y is x

        fn_opt = torch.compile(backend="eager", fullgraph=True, dynamic=True)(fn)

        z = torch.ones(4, 1)

        self.assertEqual(fn(z), fn_opt(z))

    def test_is_init_in_compile_vmapped_mutated_tensor_tensor_multi_arg(self):
        def fn(y, z):
            a = y.clone()
            b = z.clone()

            def g(a, b):
                return a.acos_(), b.acos_()

            c, d = torch.vmap(g)(a, b)
            return a is c is b is d

        fn_opt = torch.compile(backend="eager", fullgraph=True, dynamic=True)(fn)

        y = torch.ones(4, 2)
        z = torch.ones(4, 10)

        self.assertEqual(fn(y, z), fn_opt(y, z))
        self.assertEqual(fn(y, y), fn_opt(y, y))

    def test_in_set_would_fail_broadcast(self):
        param = torch.zeros(5)
        param2 = torch.zeros(5, 10)

        tensor_list = set()
        tensor_list.add(param2)
        assert param not in tensor_list

        def fn(param, param2):
            param.add_(1)
            tensor_list = set([param2])
            return param in tensor_list

        cnts = torch._dynamo.testing.CompileCounter()
        opt_fn = torch.compile(fn, backend=cnts, fullgraph=True)
        self.assertEqual(opt_fn(param, param2), fn(param, param2))
        self.assertEqual(cnts.frame_count, 1)
        # Test aliased
        self.assertEqual(opt_fn(param, param), fn(param, param))
        self.assertEqual(cnts.frame_count, 2)  # Recompiles

    def test_in_set_inplace(self):
        param = torch.zeros(5)
        param2 = torch.zeros(5, 10)

        tensor_list = set()
        tensor_list.add(param2)
        assert param not in tensor_list

        def fn(param, param2):
            y = param.add_(1)  # Tensor method
            z = torch.Tensor.add_(y, 1)  # torch function
            tensor_list = set([param2])
            return y in tensor_list and z in tensor_list

        cnts = torch._dynamo.testing.CompileCounter()
        opt_fn = torch.compile(fn, backend=cnts, fullgraph=True)
        self.assertEqual(opt_fn(param, param2), fn(param, param2))
        self.assertEqual(cnts.frame_count, 1)
        # Test aliased
        self.assertEqual(opt_fn(param, param), fn(param, param))
        self.assertEqual(cnts.frame_count, 2)  # Recompiles

    def test_reconstructed_name(self):
        lst = []

        @torch._dynamo.disable
        def disallowed(g):
            lst.append(g.__name__)

        def f():
            def g():
                return ()

            disallowed(g)

        f_opt = torch._dynamo
        opt_f = torch.compile(f, backend="eager")
        opt_f()
        f()
        self.assertEqual(len(lst), 2)
        self.assertEqual(lst[0], lst[1])

    @unittest.skipIf(
        sys.version_info < (3, 10),
        "zip strict kwargs not implemented for Python < 3.10",
    )
    def test_zip_strict(self):
        def fn(x, ys, zs):
            x = x.clone()
            for y, z in zip(ys, zs, strict=True):
                x += y * z
            return x

        opt_fn = torch.compile(fn, backend="eager")
        nopython_fn = torch.compile(fn, backend="eager", fullgraph=True)

        x = torch.ones(3)
        ys = [1.0, 2.0, 3.0]
        zs = [2.0, 5.0, 8.0]

        self.assertEqual(opt_fn(x, ys, zs), fn(x, ys, zs))

        # If nopython, should raise UserError
        with self.assertRaisesRegex(torch._dynamo.exc.UserError, "zip()"):
            nopython_fn(x, ys[:1], zs)

        with self.assertRaisesRegex(torch._dynamo.exc.UserError, "zip()"):
            nopython_fn(x, ys, zs[:1])

        # Should cause fallback if allow graph break
        with self.assertRaisesRegex(ValueError, "zip()"):
            opt_fn(x, ys[:1], zs)

        with self.assertRaisesRegex(ValueError, "zip()"):
            opt_fn(x, ys, zs[:1])

    @unittest.skipIf(not TEST_MULTIGPU, "detected only one GPU")
    def test_cuda_current_device(self):
        def fn(x):
            y = torch.empty(
                (2, 3), dtype=torch.float32, device=torch.cuda.current_device()
            )
            y.copy_(x)
            return torch.sin(y + y.device.index)

        counter = torch._dynamo.testing.CompileCounter()
        opt_fn = torch.compile(backend=counter, fullgraph=True)(fn)

        with torch.cuda.device(0):
            x = torch.randn(2, 3)
            self.assertEqual(opt_fn(x), fn(x))
            self.assertEqual(counter.frame_count, 1)
            with torch.cuda.device(1):
                self.assertEqual(opt_fn(x), fn(x))
                self.assertEqual(counter.frame_count, 2)

    def test_fn_with_attr(self):
        def fn(x):
            if fn.pred:
                return torch.relu(x * 2)
            else:
                return torch.abs(x + 3)

        t = torch.ones(3)
        counter = torch._dynamo.testing.CompileCounter()
        fn.pred = True
        opt_fn_0 = torch.compile(fullgraph=True, backend=counter)(fn)
        self.assertEqual(opt_fn_0(t), fn(t))
        self.assertEqual(counter.frame_count, 1)
        fn.pred = False
        opt_fn_1 = torch.compile(fullgraph=True, backend=counter)(fn)
        self.assertEqual(opt_fn_1(t), fn(t))
        self.assertEqual(counter.frame_count, 2)

    def test_str_handler_for_user_defined_object(self):
        """
        Confirms handler behaviour for `str` is the same between eager and dynamo.
        Compares a user defined object with custom `__str__` method and without.
        """

        class CustomStr:
            def __str__(self):
                return "ok"

        def foo_custom_str(x):
            a = CustomStr()
            return x, str(a)

        eager_custom_str = foo_custom_str(torch.ones(4))
        dynamo_custom_str = torch.compile(foo_custom_str, fullgraph=True)(torch.ones(4))

        self.assertEqual(eager_custom_str[1], dynamo_custom_str[1])
        self.assertEqual(eager_custom_str[1], "ok")

        class DefaultStr:
            pass

        def foo_default_str(x):
            a = DefaultStr()
            return x, str(a)

        eager_default_str = foo_default_str(torch.ones(4))
        dynamo_default_str = torch.compile(foo_default_str, fullgraph=True)(
            torch.ones(4)
        )

        # Check that the tensor output from eager and dynamo modes are the same
        self.assertEqual(eager_default_str[0], dynamo_default_str[0])

        # Check that the class name (without memory address) is the same in both modes
        eager_class_name = eager_default_str[1].split(" object at")[0]
        dynamo_class_name = dynamo_default_str[1].split(" object at")[0]
        self.assertEqual(eager_class_name, dynamo_class_name)

    def test_pybind_object(self):
        def fn(x, pybind_obj):
            if pybind_obj.result:
                return torch.cos(x)
            return torch.sin(x)

        opt_fn = torch.compile(fn, backend="eager", fullgraph=True)

        pybind_obj = torch._C._dynamo.guards.GuardDebugInfo(True, ["a==1"], 0)
        x = torch.randn(4)
        self.assertEqual(opt_fn(x, pybind_obj), fn(x, pybind_obj))

        pybind_obj = torch._C._dynamo.guards.GuardDebugInfo(False, ["a==1"], 1)
        x = torch.randn(4)
        self.assertEqual(opt_fn(x, pybind_obj), fn(x, pybind_obj))


instantiate_parametrized_tests(FunctionTests)

if __name__ == "__main__":
    from torch._dynamo.test_case import run_tests

    run_tests()<|MERGE_RESOLUTION|>--- conflicted
+++ resolved
@@ -1869,8 +1869,6 @@
             sorted(tmp.items(), key=operator.itemgetter(1)),
             sorted(tmp.items(), key=operator.itemgetter(1), reverse=True),
         )
-<<<<<<< HEAD
-=======
 
     @make_test
     def test_sorted_const_key_non_const_items(x, y):
@@ -1880,7 +1878,6 @@
             sorted(tmp.items(), key=operator.itemgetter(0)),
             sorted(tmp.items(), key=operator.itemgetter(0), reverse=True),
         )
->>>>>>> 9dd3b85d
 
     def test_dict_hasattr(self):
         def fn(x):
