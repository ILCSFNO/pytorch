# Owner(s): ["module: dynamo"]
import itertools
import unittest
import sys
from collections import OrderedDict

import torch
import torch._dynamo.test_case
import torch._dynamo.testing
from torch._dynamo.exc import Unsupported
from torch._dynamo.testing import EagerAndRecordGraphs, normalize_gm
from torch.testing._internal.common_utils import (
    instantiate_parametrized_tests,
    parametrize,
)


class GeneratorTestsBase(torch._dynamo.test_case.TestCase):
    def setUp(self):
        super().setUp()
        self._old = torch._dynamo.config.enable_faithful_generator_behavior
        torch._dynamo.config.enable_faithful_generator_behavior = True

    def tearDown(self):
        super().tearDown()
        torch._dynamo.config.enable_faithful_generator_behavior = self._old

    def _compile_check(self, fn, args=None, fullgraph=True):
        eager = EagerAndRecordGraphs()
        if args is None:
            args = (torch.randn(2),)
        r = torch.compile(fn, backend=eager, fullgraph=fullgraph)(*args)
        self.assertGreater(len(eager.graphs), 0)
        return r


class GeneratorTests(GeneratorTestsBase):
    expected_failures = []

    def run(self, result=None):
        # Override the run method to inject the "expectingFailure" marker
        # when the test case runs.
        marker = "__unittest_expecting_failure__"
        for test_name in dir(self):
            test_method = getattr(self, test_name)
            if test_name.startswith("test_") and not getattr(
                test_method, marker, False
            ):
                getattr(self, test_name).__dict__[marker] = (
                    test_name in self.expected_failures
                )
        return super().run(result=result)

    def test_generator_simple(self):
        def whoo():
            yield 1
            yield 2
            yield 3

        @torch.compile(backend="eager", fullgraph=True)
        def fn(t):
            gen = whoo()
            t = t + next(gen)
            t = t + next(gen)
            t = t + next(gen)
            return t

        t = torch.randn(2)
        y = fn(t)
        self.assertEqual(y, t + 6)

    def test_infinite_generator(self):
        def whoo():
            i = 0
            while True:
                yield i
                i += 1

        @torch.compile(backend="eager", fullgraph=True)
        def fn(t):
            gen = whoo()
            t = t + next(gen)
            t = t + next(gen)
            t = t + next(gen)
            return t

        t = torch.randn(2)
        y = fn(t)
        self.assertEqual(y, t + 3)

    def test_infinite_generator_2(self):
        def whoo(t):
            i = 0
            while True:
                yield t + i
                i += 1

        @torch.compile(backend="eager", fullgraph=True)
        def fn(t):
            return list(zip(range(3), whoo(t)))

        t = torch.randn(2)
        y = fn(t)
        self.assertEqual(y, list(zip(range(3), whoo(t))))

    def test_infinite_generator_3(self):
        def whoo(i):
            while True:
                yield i

        @torch.compile(backend="eager", fullgraph=True)
        def fn(t):
            return list(zip(range(3), whoo(1))), t.sin()

        t = torch.randn(2)
        y, _ = fn(t)
        self.assertEqual(y, list(zip(range(3), whoo(1))))

    def test_graph_break_in_generator(self):
        def whoo():
            yield 1
            torch._dynamo.graph_break()
            yield 2

        eager = EagerAndRecordGraphs()

        @torch.compile(backend=eager, fullgraph=False)
        def fn(t):
            gen = whoo()
            s = next(gen)
            s += next(gen)
            return t + s

        t = torch.randn(2)
        y = fn(t)
        self.assertEqual(y, t + 3)
        self.assertEqual(len(eager.graphs), 0)

    def test_graph_break_in_generator_2(self):
        def whoo(x):
            yield x.sin()
            torch._dynamo.graph_break()
            yield x.cos()

        def call_whoo(x):
            gen = whoo(x)
            sin = next(gen)
            cos = next(gen)
            return sin, cos

        eager = EagerAndRecordGraphs()

        @torch.compile(backend=eager, fullgraph=False)
        def fn(t):
            sin, cos = call_whoo(t)
            return sin + cos

        t = torch.randn(2)
        y = fn(t)
        self.assertEqual(y, t.sin() + t.cos())
        self.assertEqual(len(eager.graphs), 1)
        self.assertExpectedInline(
            normalize_gm(eager.graphs[0].print_readable(False)),
            """\
class GraphModule(torch.nn.Module):
    def forward(self, L_stack0_0_: "f32[2]", L_stack0_1_: "f32[2]"):
        l_stack0_0_ = L_stack0_0_
        l_stack0_1_ = L_stack0_1_

        add: "f32[2]" = l_stack0_0_ + l_stack0_1_;  l_stack0_0_ = l_stack0_1_ = None
        return (add,)
""",
        )

    def test_generator_as_argument(self):
        # The inline tracer needs to be kept in sync if an already advanced generator
        # is given to a compiled function.
        def whoo():
            yield 1
            yield 2
            yield 3

        eager = EagerAndRecordGraphs()

        @torch.compile(backend=eager, fullgraph=True)
        def fn(t, ctx):
            return t + next(ctx)

        t = torch.randn(2)
        ctx = whoo()
        next(ctx)
        with self.assertRaisesRegex(
            Unsupported, "Generator as graph argument is not supported"
        ):
            fn(t, ctx)

    def test_generator_as_argument_2(self):
        def whoo(x):
            yield x.sin()
            yield x.cos()

        eager = EagerAndRecordGraphs()

        @torch.compile(backend=eager, fullgraph=True)
        def fn(t, ctx):
            return t + next(ctx)

        t = torch.randn(2)
        ctx = whoo(t)
        next(ctx)
        with self.assertRaisesRegex(
            Unsupported, "Generator as graph argument is not supported"
        ):
            fn(t, ctx)

    def test_generator_as_argument_3(self):
        # The inline tracer needs to be kept in sync if an already advanced generator
        # is given to a compiled function.
        def whoo():
            yield 1
            yield 2
            yield 3

        eager = EagerAndRecordGraphs()

        @torch.compile(backend=eager, fullgraph=True)
        def fn(t, ctx):
            return t + next(ctx)

        t = torch.randn(2)
        ctx = whoo()
        with self.assertRaisesRegex(
            Unsupported, "Generator as graph argument is not supported"
        ):
            fn(t, ctx)

    def test_generator_as_argument_4(self):
        def whoo(x):
            yield x.sin()
            yield x.cos()

        eager = EagerAndRecordGraphs()

        @torch.compile(backend=eager, fullgraph=True)
        def fn(t, ctx):
            return t + next(ctx)

        t = torch.randn(2)
        ctx = whoo(t)
        with self.assertRaisesRegex(
            Unsupported, "Generator as graph argument is not supported"
        ):
            fn(t, ctx)

    def test_islice_chain(self):
        eager = EagerAndRecordGraphs()

        @torch.compile(backend=eager, fullgraph=True)
        def fn(t):
            tmp1 = [t + 1, t + 2]
            tmp2 = [t + 3, t + 4]
            return list(itertools.chain(tmp1, tmp2))

        t = torch.tensor([1.0])
        y = fn(t)
        self.assertEqual(y, [t + 1, t + 2, t + 3, t + 4])

    def test_zip_generator(self):
        def whoo(t):
            yield t + 1
            yield t + 2
            yield t + 3

        def fn(t):
            return zip(range(3), whoo(t)), t.sin()

        t = torch.randn(3)
<<<<<<< HEAD
        y = self._compile_check(fn, args=(t,))
=======
        y, _ = self._compile_check(fn, args=(t,), fullgraph=False)
>>>>>>> 9d9414de
        expected = list(zip(range(3), whoo(t)))
        self.assertEqual(expected, list(y))

    @unittest.expectedFailure
    def test_zip_generator_2(self):
        def bar(t, i):
            return t + i

        def whoo(t):
            yield bar(t, 1)
            yield bar(t, 2)
            yield bar(t, 3)

        def fn(t):
            return zip(range(3), whoo(t))

        t = torch.randn(3)
        y = self._compile_check(fn, args=(t,), fullgraph=False)
        expected = list(zip(range(3), whoo(t)))
        self.assertEqual(expected, list(y))

    def test_zip_subgenerator(self):
        def subgen(t):
            yield t + 1
            yield t + 2

        def whoo(t):
            yield from subgen(t)
            yield t + 3

        def fn(t):
            return zip(range(3), whoo(t)), t.sin()

        t = torch.randn(3)
        y, _ = self._compile_check(fn, args=(t,), fullgraph=False)
        expected = list(zip(range(3), whoo(t)))
        self.assertEqual(expected, list(y))

    def test_list_zip_generator(self):
        def whoo(t):
            yield t + 1
            yield t + 2
            yield t + 3

        @torch.compile(backend="eager", fullgraph=True)
        def fn(t):
            return list(zip(range(3), whoo(t)))

        t = torch.randn(3)
        y = fn(t)
        expected = list(zip(range(3), whoo(t)))
        self.assertEqual(expected, y)

    def test_zip_infinite_generator(self):
        def whoo(t):
            i = 0
            while True:
                yield t + i
                i += 1

        @torch.compile(backend="eager", fullgraph=True)
        def fn(t):
            return list(zip(range(3), whoo(t)))

        t = torch.randn(3)
        y = fn(t)
        expected = list(zip(range(3), whoo(t)))
        self.assertEqual(expected, y)

    @parametrize("container", [list, tuple, dict, OrderedDict])
    def test_dict_tuple_list_generator(self, container):
        def whoo(t):
            yield 1, t + 1
            yield 2, t + 2
            yield 3, t + 3

        def fn(t):
            gen = whoo(t)
            return container(gen)

        t = torch.randn(2)
        expected = fn(t)
        got = torch.compile(backend="eager", fullgraph=True)(fn)(t)
        self.assertEqual(expected, got)

    def test_return_generator(self):
        def whoo(t):
            yield t + 1
            yield t + 2
            yield t + 3

        @torch.compile(backend="eager", fullgraph=True)
        def fn(t):
            gen = whoo(t)
            return gen

        t = torch.tensor([1.0])
        gen = fn(t)
        self.assertEqual(next(gen), torch.tensor([2.0]))

    def test_return_tuple_generator(self):
        def whoo(t):
            yield t.sin()
            yield t.cos()

        @torch.compile(backend="eager", fullgraph=True)
        def fn(t):
            g1, g2 = whoo(t), whoo(t + 1)
            return (g1, g2)

        t = torch.randn(2)
        g1, g2 = fn(t)
        self.assertEqual(next(g1), t.sin())
        self.assertEqual(next(g2), t.sin())
        self.assertEqual(next(g1), t.cos())
        self.assertEqual(next(g2), t.cos())

    def test_return_advanced_generator(self):
        def whoo(t):
            yield t + 1
            yield t + 2
            yield t + 3

        @torch.compile(backend="eager", fullgraph=True)
        def fn(t):
            gen = whoo(t)
            next(gen)
            return gen

        t = torch.tensor([1.0])
        gen = fn(t)
        self.assertEqual(next(gen), torch.tensor([3.0]))

    def test_return_exhaust_generator(self):
        def whoo(t):
            yield t + 1

        @torch.compile(backend="eager", fullgraph=True)
        def fn(t):
            gen = whoo(t)
            next(gen)
            return gen

        t = torch.tensor([1.0])
        gen = fn(t)
        with self.assertRaises(StopIteration):
            next(gen)

    def test_subgenerator(self):
        def subgen(t):
            yield t + 1
            yield t + 2

        def main_gen(t):
            yield from subgen(t)
            yield t + 3

        @torch.compile(backend="eager", fullgraph=True)
        def fn(t):
            gen = main_gen(t)
            return list(gen)

        t = torch.randn(2)
        y = fn(t)
        self.assertEqual(y, [t + 1, t + 2, t + 3])

    def test_return_subgenerator(self):
        def subgen(t):
            yield t + 1
            yield t + 2

        def main_gen(t):
            yield from subgen(t)
            yield t + 3

        @torch.compile(backend="eager", fullgraph=True)
        def fn(t):
            gen = main_gen(t)
            next(gen)
            return gen

        t = torch.randn(2)
        y = fn(t)
        self.assertEqual(list(y), [t + 2, t + 3])

    def test_dynamo_disable_generator(self):
        @torch._dynamo.disable
        def main_gen(t):
            yield t + 1
            yield t + 2
            yield t + 3

        @torch.compile(backend="eager", fullgraph=False)
        def fn(t):
            gen = main_gen(t)
            return list(gen)

        t = torch.randn(2)
        y = fn(t)
        self.assertEqual(y, [t + 1, t + 2, t + 3])

    def test_dynamo_disable_sub_generator(self):
        @torch._dynamo.disable
        def subgen(t):
            yield t + 2
            yield t + 3

        def main_gen(t):
            yield t + 1
            yield from subgen(t)

        @torch.compile(backend="eager", fullgraph=False)
        def fn(t):
            gen = main_gen(t)
            return list(gen)

        t = torch.randn(2)
        y = fn(t)
        self.assertEqual(y, [t + 1, t + 2, t + 3])

    def test_graph_break_outside_generator(self):
        def whoo(t):
            yield t + 1
            yield t + 2

        @torch.compile(backend="eager", fullgraph=False)
        def fn(t):
            gen = whoo(t)
            x = next(gen)
            torch._dynamo.graph_break()
            y = next(gen)
            return x + y

        t = torch.randn(2)
        y = fn(t)
        self.assertEqual(y, (t + 1) + (t + 2))

    def test_graph_break_before_calling_generator(self):
        def whoo(t):
            for perm in itertools.product(itertools.permutations((0, 1, 2)), repeat=1):
                yield sum(perm[0])

        def fn(t):
            s = 0
            for b, p in itertools.product(whoo(t), itertools.permutations((4, 5))):
                s += b
            return s

        t = torch.randn(2)
        expected = fn(t)
        got = torch.compile(backend="eager", fullgraph=False)(fn)(t)
        self.assertEqual(expected, got)

    @unittest.expectedFailure
    def test_generator_with_side_effects(self):
        i = 0

        def whoo(t):
            nonlocal i
            for j in range(5):
                i += 1
                yield t + j

        def fn(t):
            return zip(range(3), whoo(t))

        t = torch.randn(2)
        y = self._compile_check(fn, args=(t,), fullgraph=False)
        self.assertEqual(i, 0)
        self.assertEqual(list(y), [(0, t), (1, t + 1), (2, t + 2)])
        self.assertEqual(i, 3)

    @unittest.expectedFailure
    def test_subgenerator_with_side_effects(self):
        i = 0

        def subgen(t):
            nonlocal i
            i += 1
            yield t
            i += 1
            yield t + 1

        def whoo(t):
            nonlocal i
            yield from subgen(t)
            i += 1
            yield t + 2
            i += 1
            yield t + 3
            i += 1
            yield t + 4

        def fn(t):
            return zip(range(3), whoo(t))

        t = torch.randn(2)
        y = self._compile_check(fn, args=(t,), fullgraph=False)
        self.assertEqual(i, 0)
        self.assertEqual(list(y), [(0, t), (1, t + 1), (2, t + 2)])
        self.assertEqual(i, 3)

    @unittest.expectedFailure
    def test_generator_with_side_effects_graph_break(self):
        i = 0

        def whoo(t):
            nonlocal i
            for j in range(5):
                i += 1
                yield t + j

        @torch.compile(backend="eager", fullgraph=False)
        def fn(t):
            gen = whoo(t)
            torch._dynamo.graph_break()
            return list(zip(range(3), gen))

        t = torch.randn(2)
        y = fn(t)
        self.assertEqual(i, 3)
        self.assertEqual(y, [(0, t), (1, t + 1), (2, t + 2)])

    def test_generator_with_side_effects_graph_break_2(self):
        i = 0

        def whoo(t):
            nonlocal i
            for j in range(5):
                i += 1
                yield t + j
                torch._dynamo.graph_break()

        @torch.compile(backend="eager", fullgraph=False)
        def fn(t):
            gen = whoo(t)
            return list(zip(range(3), gen))

        t = torch.randn(2)
        y = fn(t)
        self.assertEqual(i, 3)
        self.assertEqual(y, [(0, t), (1, t + 1), (2, t + 2)])

    @unittest.skipIf(sys.version_info < (3, 12), "Test CLEANUP_THROW")
    @unittest.expectedFailure
    def test_cleanup_throw(self):
        def nested_generator():
            try:
                yield 1
                yield 2
            except StopIteration:
                return 123  # noqa: B901

        def outer_generator():
            yield from nested_generator()
            yield 3

        @torch.compile(backend="eager", fullgraph=True)
        def fn(t):
            gen = outer_generator()
            next(gen)  # Start the outer generator and enter the nested generato

            i = 0
            try:
                # Force an exception while the generator is running
                i = gen.throw(StopIteration("stop"))
            except RuntimeError:
                pass
            return (i, t.sin())

        t = torch.randn(2)
        i, y = self._compile_check(fn, args=(t,))
        self.assertEqual(i, 3)
        self.assertEqual(y, t.sin())

    def test_iter(self):
        def whoo():
            i = 0
            while True:
                yield i
                i += 1

        @torch.compile(backend="eager", fullgraph=True)
        def fn(t):
            s = 0
            for i in whoo():
                if i > 5:
                    break
                s += i
            return t + s

        t = torch.randn(2)
        y = fn(t)
        self.assertEqual(y, t + sum(range(6)))


class TestGeneratorSend(GeneratorTestsBase):
    def test_send(self):
        def double():
            x = yield
            yield x * 2

        @torch.compile(backend="eager", fullgraph=True)
        def fn(t):
            gen = double()
            next(gen)
            return gen.send(t)

        t = torch.randn(2)
        y = fn(t)
        self.assertEqual(y, t * 2)

    def test_send_stop_iteration(self):
        def double():
            x = yield
            yield x * 2

        @torch.compile(backend="eager", fullgraph=True)
        def fn(t):
            gen = double()
            next(gen)
            a = gen.send(t)
            b = gen.send(t)  # should result in StopIteration
            return a + b

        t = torch.randn(2)
        with self.assertRaises(Unsupported):
            fn(t)


class TestGeneratorClose(GeneratorTestsBase):
    def test_close(self):
        def whoo(t):
            yield t.sin()
            yield t.cos()

        @torch.compile(backend="eager", fullgraph=True)
        def fn(t):
            gen = whoo(t)
            i = next(gen)
            gen.close()
            return i

        t = torch.randn(2)
        y = fn(t)
        self.assertEqual(y, t.sin())

    @unittest.expectedFailure
    def test_close_subgen(self):
        z = 0

        def subgen(t):
            nonlocal z
            z = 1
            yield t.sin()
            z = 3
            yield t.cos()

        def whoo(t):
            yield from subgen(t)
            yield t.tan()

        @torch.compile(backend="eager", fullgraph=True)
        def fn(t):
            gen = whoo(t)
            i = next(gen)
            gen.close()
            return i

        t = torch.randn(2)
        y = fn(t)
        self.assertEqual(y, t.sin())
        self.assertEqual(z, 1)

    def test_close_with_side_effects(self):
        L = []
        z = 0

        def whoo(t):
            nonlocal z
            try:
                L.append(1)
                yield t.sin()
                L.append(2)
                yield t.cos()
            finally:
                L.append(z)

        @torch.compile(backend="eager", fullgraph=True)
        def fn(t):
            nonlocal z
            gen = whoo(t)
            i = next(gen)
            z = -123
            gen.close()
            L.append(len(L))
            return i

        t = torch.randn(2)
        y = fn(t)
        self.assertEqual(y, t.sin())
        self.assertEqual(L, [1, -123, 2])

    def test_close_capture_GeneratorExit_return(self):
        z = 0

        def whoo(t):
            nonlocal z
            try:
                z += 1
                yield t.sin()
                yield t.cos()
            except GeneratorExit:
                z += 10
                return t.tan()  # noqa: B901
            finally:
                z += 100

        @torch.compile(backend="eager", fullgraph=True)
        def fn(t):
            nonlocal z
            gen = whoo(t)
            i = next(gen)
            y = gen.close()
            return (i, y)

        t = torch.randn(2)
        (i, y) = fn(t)
        self.assertEqual(i, t.sin())
        self.assertEqual(y, t.tan())
        self.assertEqual(z, 111)

    def test_close_capture_GeneratorExit(self):
        z = 0

        def whoo(t):
            nonlocal z
            try:
                yield t.sin()
                yield t.cos()
            except GeneratorExit:
                yield t.tan()
            finally:
                z = 1

        @torch.compile(backend="eager", fullgraph=True)
        def fn(t):
            nonlocal z
            gen = whoo(t)
            i = next(gen)
            gen.close()
            return i

        t = torch.randn(2)
        # This should actually be RuntimeError("generator ignored GeneratorExit")
        # but Dynamo swallow the exception and raises Unsupported instead
        with self.assertRaisesRegex(Unsupported, "Observed exception"):
            fn(t)

    def test_close_capture_and_reraise_GeneratorExit(self):
        L = []
        z = 0

        def whoo(t):
            nonlocal z
            try:
                L.append(1)
                yield t.sin()
                yield t.cos()
            except GeneratorExit:
                L.append(z)
                z = -1
                raise
            finally:
                L.append(z)

        @torch.compile(backend="eager", fullgraph=True)
        def fn(t):
            nonlocal z
            gen = whoo(t)
            i = next(gen)
            z = -123
            gen.close()
            L.append(456)
            return i

        t = torch.randn(2)
        y = fn(t)
        self.assertEqual(y, t.sin())
        self.assertEqual(L, [1, -123, -1, 456])

    def test_close_capture_and_reraise_RuntimeError(self):
        def whoo(t):
            try:
                yield t.sin()
                yield t.cos()
            except GeneratorExit as e:
                raise RuntimeError from e
            finally:
                pass

        @torch.compile(backend="eager", fullgraph=True)
        def fn(t):
            gen = whoo(t)
            i = next(gen)
            gen.close()
            return i

        t = torch.randn(2)
        with self.assertRaises(RuntimeError):
            fn(t)

    @unittest.expectedFailure
    def test_close_with_subgen(self):
        L = []
        z = 0

        def subgen(t):
            yield t.sin()
            yield t.cos()

        def whoo(t):
            nonlocal z
            L.append(10)
            yield from subgen(t)
            L.append(20)
            try:
                L.append(1)
                z = 4
                yield t.tan()
            finally:
                L.append(z)

        @torch.compile(backend="eager", fullgraph=True)
        def fn(t):
            nonlocal z
            gen = whoo(t)
            i = next(gen)
            z = -123
            gen.close()
            L.append(456)
            return i

        t = torch.randn(2)
        y = fn(t)
        self.assertEqual(y, t.sin())
        self.assertEqual(L, [10, 456])
        self.assertEqual(z, -123)

    def test_close_after_close(self):
        z = 0

        def whoo(t):
            nonlocal z
            try:
                z += 1
                yield t.sin()
                yield t.cos()
            finally:
                # finally should only be executed once
                z += 1

        @torch.compile(backend="eager", fullgraph=True)
        def fn(t):
            gen = whoo(t)
            i = next(gen)
            gen.close()
            return (i, gen.close())

        t = torch.randn(2)
        (i, y) = fn(t)
        self.assertEqual(i, t.sin())
        self.assertEqual(y, None)
        self.assertEqual(z, 2)


class TestGeneratorThrow(GeneratorTestsBase):
    def test_throw(self):
        def whoo(t):
            try:
                yield t.sin()
            except ValueError:
                yield t.cos()

        @torch.compile(backend="eager", fullgraph=True)
        def fn(t):
            gen = whoo(t)
            a = next(gen)
            b = gen.throw(ValueError)
            return a + b

        t = torch.randn(2)
        y = fn(t)
        self.assertEqual(y, t.sin() + t.cos())

    def test_throw_no_yield_after_throw(self):
        z = 0

        def whoo(t):
            nonlocal z
            try:
                z += 1
                yield t.sin()
            except ValueError:
                z += 10
            finally:
                z += 100

        @torch.compile(backend="eager", fullgraph=True)
        def fn(t):
            gen = whoo(t)
            a = next(gen)
            try:
                gen.throw(ValueError)
            except StopIteration:
                return a

        t = torch.randn(2)
        y = fn(t)
        self.assertEqual(z, 111)
        self.assertEqual(y, t.sin())

    def test_throw_not_catch(self):
        z = 0

        def whoo(t):
            nonlocal z
            try:
                z += 1
                yield t.sin()
            except ValueError:
                z += 10
                yield t.cos()
            finally:
                z += 100

        @torch.compile(backend="eager", fullgraph=True)
        def fn(t):
            gen = whoo(t)
            a = next(gen)
            b = gen.throw(RuntimeError)
            return a + b

        t = torch.randn(2)
        with self.assertRaises(RuntimeError):
            fn(t)

    def test_throw_raise_difference_exc(self):
        z = 0

        def whoo(t):
            nonlocal z
            try:
                z += 1
                yield t.sin()
            except ValueError as e:
                z += 10
                raise RuntimeError from e
            finally:
                z += 100

        @torch.compile(backend="eager", fullgraph=True)
        def fn(t):
            gen = whoo(t)
            a = next(gen)
            b = gen.throw(ValueError)
            return a + b

        t = torch.randn(2)
        with self.assertRaises(RuntimeError):
            fn(t)

    def test_throw_yield_finally(self):
        z = 0

        def whoo(t):
            nonlocal z
            try:
                z += 1
                yield t.sin()
            except ValueError:
                z += 10
                yield t.cos()
            finally:
                z += 100
                yield t.tan()

        @torch.compile(backend="eager", fullgraph=True)
        def fn(t):
            gen = whoo(t)
            a = next(gen)
            b = gen.throw(ValueError)
            return a + b

        t = torch.randn(2)
        with self.assertRaises(Unsupported):
            fn(t)

    def test_throw_try_except_finally(self):
        z = 0

        def whoo(t):
            nonlocal z
            try:
                z += 1
                yield t.sin()
            except ValueError:
                z += 10
                yield t.cos()
            except RuntimeError:
                z += 100
                yield t.tan()
            finally:
                z += 1000

        @torch.compile(backend="eager", fullgraph=True)
        def fn(t):
            gen = whoo(t)
            a = next(gen)
            b = gen.throw(RuntimeError)
            return a + b

        t = torch.randn(2)
        y = fn(t)
        self.assertEqual(y, t.sin() + t.tan())
        self.assertEqual(z, 1101)

    def test_exception_context_with_yield(self):
        def f():
            yield

        def fn(t):
            gen = f()
            gen.send(None)
            try:
                gen.throw(ValueError)
            except ValueError:
                z = 1
            except Exception as e:
                raise AssertionError from e
            assert z == 1
            return t.sin()

        self._compile_check(fn)


class GeneratorCloseCPythonTests(GeneratorTestsBase):
    # Taken from commit
    # https://github.com/python/cpython/blob/d51a4ca1123e3e49e5cae4273355bdfd9e419a10
    # changed the tests a little bit to run them inside dynamo
    # + replaced all self.assert* calls to plain assert statements

    def test_close_no_return_value(self):
        def f():
            yield

        @torch.compile(backend="eager", fullgraph=True)
        def fn(t):
            gen = f()
            gen.send(None)
            assert gen.close() is None
            return t.sin()

        t = torch.randn(2)
        fn(t)

    def test_close_return_value(self):
        def f():
            try:
                yield
                # close() raises GeneratorExit here, which is caught
            except GeneratorExit:
                return 0  # noqa: B901

        @torch.compile(backend="eager", fullgraph=True)
        def fn(t):
            gen = f()
            gen.send(None)
            assert gen.close() == 0
            return t.sin()

        t = torch.randn(2)
        fn(t)

    def test_close_not_catching_exit(self):
        def f():
            yield
            # close() raises GeneratorExit here, which isn't caught and
            # therefore propagates -- no return value
            return 0  # noqa: B901

        @torch.compile(backend="eager", fullgraph=True)
        def fn(t):
            gen = f()
            gen.send(None)
            assert gen.close() is None
            return t.sin()

        t = torch.randn(2)
        fn(t)

    def test_close_not_started(self):
        def f():
            try:
                yield
            except GeneratorExit:
                return 0  # noqa: B901

        @torch.compile(backend="eager", fullgraph=True)
        def fn(t):
            gen = f()
            assert gen.close() is None
            return t.sin()

        t = torch.randn(2)
        fn(t)

    def test_close_exhausted(self):
        def f():
            try:
                yield
            except GeneratorExit:
                return 0  # noqa: B901

        @torch.compile(backend="eager", fullgraph=True)
        def fn(t):
            gen = f()
            next(gen)
            z = 0
            try:
                next(gen)  # -> StopIteration
            except StopIteration:
                z = 1
            except Exception as e:
                # anything other than StopIteration should fail
                raise AssertionError from e
            assert z == 1
            assert gen.close() is None
            return t.sin()

        t = torch.randn(2)
        fn(t)

    def test_close_closed(self):
        def f():
            try:
                yield
            except GeneratorExit:
                return 0  # noqa: B901

        @torch.compile(backend="eager", fullgraph=True)
        def fn(t):
            gen = f()
            gen.send(None)
            assert gen.close() == 0
            assert gen.close() is None
            return t.sin()

        t = torch.randn(2)
        fn(t)

    def test_close_raises(self):
        def f():
            try:
                yield
            except GeneratorExit:
                pass
            raise RuntimeError

        @torch.compile(backend="eager", fullgraph=True)
        def fn(t):
            gen = f()
            gen.send(None)
            z = 0
            try:
                gen.close()  # -> RuntimeError
            except RuntimeError:
                z = 1
            except Exception as e:
                raise AssertionError from e
            assert z == 1
            return t.sin()

        t = torch.randn(2)
        fn(t)


class GeneratorThrowCpythonTests(GeneratorTestsBase):
    # Taken from commit
    # https://github.com/python/cpython/blob/d51a4ca1123e3e49e5cae4273355bdfd9e419a10
    # changed the tests a little bit to run them inside dynamo
    # + replaced all self.assert* calls to plain assert statements

    @unittest.expectedFailure
    def test_exception_context_with_yield(self):
        def f():
            try:
                raise KeyError("a")
            except Exception:
                yield

        def fn(t):
            gen = f()
            gen.send(None)
            try:
                gen.throw(ValueError)
            except ValueError as e:
                context = e.__context__
                assert (type(context), context.args) == (KeyError, ("a",))
            except Exception as e:
                raise AssertionError from e
            return t.sin()

        self._compile_check(fn)

    @unittest.expectedFailure
    def test_exception_context_with_yield_inside_generator(self):
        # Check that the context is also available from inside the generator
        # with yield, as opposed to outside.
        def f():
            z = 0
            try:
                raise KeyError("a")
            except Exception:
                try:
                    yield
                except Exception as exc:
                    z = 1
                    assert type(exc) == ValueError
                    context = exc.__context__
                    assert (type(context), context.args) == (KeyError, ("a",))
                    yield "b"
                finally:
                    assert z == 1

        def fn(t):
            gen = f()
            gen.send(None)
            actual = gen.throw(ValueError)
            # This ensures that the assertions inside were executed.
            assert actual == "b"
            return t.sin()

        self._compile_check(fn)

    @unittest.expectedFailure
    def test_exception_context_with_yield_from(self):
        def f():
            yield

        def g():
            try:
                raise KeyError("a")
            except Exception:
                yield from f()

        def fn(t):
            gen = g()
            gen.send(None)
            try:
                gen.throw(ValueError)
            except ValueError as e:
                context = e.__context__
                assert (type(context), context.args) == (KeyError, ("a",))
            except Exception as e:
                raise AssertionError from e
            return t.sin()

        self._compile_check(fn)

    def test_exception_context_with_yield_from_with_context_cycle(self):
        # Check trying to create an exception context cycle:
        # https://bugs.python.org/issue40696
        has_cycle = None

        def f():
            yield

        def g(exc):
            nonlocal has_cycle
            try:
                raise exc
            except Exception:
                try:
                    yield from f()
                except Exception as exc:
                    has_cycle = exc is exc.__context__
            yield

        def fn(t):
            exc = KeyError("a")
            gen = g(exc)
            gen.send(None)
            gen.throw(exc)
            # This also distinguishes from the initial has_cycle=None.
            assert has_cycle is False
            return t.sin()

        self._compile_check(fn)

    def test_throw_after_none_exc_type(self):
        def g():
            try:
                raise KeyError
            except KeyError:
                pass

            try:
                yield
            except Exception:
                raise RuntimeError  # noqa: B904

        def fn(t):
            gen = g()
            gen.send(None)
            z = 0
            try:
                gen.throw(ValueError)
            except RuntimeError:
                z += 1
            except Exception:
                raise AssertionError  # noqa: B904
            assert z == 1
            return t.sin()

        self._compile_check(fn)


class GeneratorCPythonTests(GeneratorTestsBase):
    # Taken from commit
    # https://github.com/python/cpython/blob/d51a4ca1123e3e49e5cae4273355bdfd9e419a10
    # changed the tests a little bit to run them inside dynamo
    # + replaced all self.assert* calls to plain assert statements

    def test_send_non_none_to_new_gen(self):
        def f():
            yield 1

        def fn(t):
            g = f()
            z = 0
            try:
                g.send(0)
            except TypeError:
                z += 1
            except Exception as e:
                raise AssertionError from e
            assert z == 1
            assert next(g) == 1
            return t.sin()

        self._compile_check(fn)

    def test_issue103488(self):
        def gen_raises():
            yield 1
            raise ValueError

        def loop():
            try:
                for _ in gen_raises():
                    if True is False:  # noqa: PLR0133
                        return
            except ValueError:
                pass

        def fn(t):
            # This should not raise
            loop()
            return t.sin()

        self._compile_check(fn)


instantiate_parametrized_tests(GeneratorTests)


if __name__ == "__main__":
    from torch._dynamo.test_case import run_tests

    run_tests()<|MERGE_RESOLUTION|>--- conflicted
+++ resolved
@@ -275,11 +275,7 @@
             return zip(range(3), whoo(t)), t.sin()
 
         t = torch.randn(3)
-<<<<<<< HEAD
-        y = self._compile_check(fn, args=(t,))
-=======
-        y, _ = self._compile_check(fn, args=(t,), fullgraph=False)
->>>>>>> 9d9414de
+        y, _ = self._compile_check(fn, args=(t,))
         expected = list(zip(range(3), whoo(t)))
         self.assertEqual(expected, list(y))
 
@@ -727,7 +723,6 @@
         y = fn(t)
         self.assertEqual(y, t.sin())
 
-    @unittest.expectedFailure
     def test_close_subgen(self):
         z = 0
 
@@ -892,7 +887,6 @@
         with self.assertRaises(RuntimeError):
             fn(t)
 
-    @unittest.expectedFailure
     def test_close_with_subgen(self):
         L = []
         z = 0
