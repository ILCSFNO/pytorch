--- conflicted
+++ resolved
@@ -90,8 +90,7 @@
 from torch.testing._internal.logging_utils import logs_to_string
 
 
-HAS_OPTREE = python_pytree._cxx_pytree_exists
-if HAS_OPTREE:
+if python_pytree._cxx_pytree_dynamo_traceable:
     import torch.utils._cxx_pytree as cxx_pytree
 else:
     cxx_pytree = None
@@ -294,7 +293,7 @@
         with self.assertRaises(TypeError):
             fn(torch.randn(16))
 
-    @unittest.skipIf(not HAS_OPTREE, "missing optree package")
+    @unittest.skipIf(not python_pytree._cxx_pytree_exists, "missing optree package")
     def test_optree_graph_break_message(self):
         import optree
 
@@ -8728,9 +8727,9 @@
 
     def test_tracing_py_tree(self):
         def fn(xs):
-            flat_xs, spec = python_pytree.tree_flatten(xs)
+            flat_xs, spec = pytree.tree_flatten(xs)
             res = [x.clone() for x in flat_xs]
-            return python_pytree.tree_unflatten(res, spec)
+            return pytree.tree_unflatten(res, spec)
 
         xs = [torch.tensor(i) for i in range(3)]
 
@@ -8741,9 +8740,9 @@
 
     def test_tracing_nested_py_tree(self):
         def fn(xs):
-            flat_xs, spec = python_pytree.tree_flatten(xs)
+            flat_xs, spec = pytree.tree_flatten(xs)
             res = [x.clone() for x in flat_xs]
-            return python_pytree.tree_unflatten(res, spec)
+            return pytree.tree_unflatten(res, spec)
 
         xs = [torch.tensor(i) for i in range(3)]
         xsl = [xs, xs, xs, xs]
@@ -8757,9 +8756,9 @@
 
     def test_tracing_nested_py_tree_tuples(self):
         def fn(xs):
-            flat_xs, spec = python_pytree.tree_flatten(xs)
+            flat_xs, spec = pytree.tree_flatten(xs)
             res = [x.clone() for x in flat_xs]
-            return python_pytree.tree_unflatten(res, spec)
+            return pytree.tree_unflatten(res, spec)
 
         xs = [torch.tensor(i) for i in range(3)]
         xsl = (xs, xs, xs, xs)
@@ -8773,9 +8772,9 @@
 
     def test_tracing_nested_py_tree_dicts(self):
         def fn(xs):
-            flat_xs, spec = python_pytree.tree_flatten(xs)
+            flat_xs, spec = pytree.tree_flatten(xs)
             res = [x.clone() for x in flat_xs]
-            return python_pytree.tree_unflatten(res, spec)
+            return pytree.tree_unflatten(res, spec)
 
         xs = [torch.tensor(i) for i in range(3)]
         xsl = {
@@ -8809,9 +8808,9 @@
 
     def test_tracing_nested_py_tree_mixed_all(self):
         def fn(xs):
-            flat_xs, spec = python_pytree.tree_flatten(xs)
+            flat_xs, spec = pytree.tree_flatten(xs)
             res = [x.clone() for x in flat_xs]
-            return python_pytree.tree_unflatten(res, spec)
+            return pytree.tree_unflatten(res, spec)
 
         xs = [torch.tensor(i) for i in range(3)]
         xsa = (xs, xs)
@@ -8861,7 +8860,7 @@
 
         def fn(xs):
             nested_xs = [[xs]]
-            flat_xs, spec = python_pytree.tree_flatten(xs)
+            flat_xs, spec = pytree.tree_flatten(xs)
             return flat_xs[0].clone()
 
         # use checkpoint to trigger a "sourceless" tensor subclass
@@ -8880,7 +8879,7 @@
             def mapper(x):
                 return x.clone()
 
-            y = python_pytree.tree_map_only(torch.Tensor, mapper, xs)
+            y = pytree.tree_map_only(torch.Tensor, mapper, xs)
             return y
 
         xs = [torch.tensor(i) for i in range(3)] + ["hi"]
@@ -10230,11 +10229,7 @@
         self.assertEqual(actual, expected)
 
     def test_pytree_tree_leaves(self):
-<<<<<<< HEAD
         implemtations = [("generic", pytree), ("python", python_pytree)]
-=======
-        implemtations = [("python", python_pytree)]
->>>>>>> 2d9b0810
         if cxx_pytree is not None:
             implemtations.append(("cxx", cxx_pytree))
 
@@ -10268,13 +10263,9 @@
                 self.assertEqual(actual, expected)
 
     def test_pytree_tree_flatten_unflatten(self):
-<<<<<<< HEAD
         implemtations = [("generic", pytree), ("python", python_pytree)]
         if cxx_pytree is not None:
             implemtations.append(("cxx", cxx_pytree))
-=======
-        implemtations = [("python", python_pytree)]
->>>>>>> 2d9b0810
 
         for name, module in implemtations:
             with self.subTest(f"pytree implement: {name}"):
@@ -10323,13 +10314,9 @@
             self.assertEqual(actual, expected)
 
     def test_pytree_tree_map(self):
-<<<<<<< HEAD
         implemtations = [("generic", pytree), ("python", python_pytree)]
         if cxx_pytree is not None:
             implemtations.append(("cxx", cxx_pytree))
-=======
-        implemtations = [("python", python_pytree)]
->>>>>>> 2d9b0810
 
         for name, module in implemtations:
             with self.subTest(f"pytree implement: {name}"):
