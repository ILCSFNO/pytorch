--- conflicted
+++ resolved
@@ -548,7 +548,6 @@
 {"dynamo_cpp_guards_str": {}, "rank": 0, "frame_id": 0, "frame_compile_id": 0, "attempt": 1, "has_payload": "HASH"}
 {"compilation_metrics": "METRICS", "rank": 0, "frame_id": 0, "frame_compile_id": 0, "attempt": 1}
 {"dynamo_start": {"stack": "STACK"}, "rank": 0, "frame_id": 1, "frame_compile_id": 0, "attempt": 0}
-<<<<<<< HEAD
 {"artifact": {"name": "dynamo_graph_break_reason", "encoding": "string"}, "rank": 0, "frame_id": 1, "frame_compile_id": 0, "attempt": 0, "has_payload": "HASH"}
 {"dynamo_cpp_guards_str": {}, "rank": 0, "frame_id": 1, "frame_compile_id": 0, "attempt": 1, "has_payload": "HASH"}
 {"compilation_metrics": "METRICS", "rank": 0, "frame_id": 1, "frame_compile_id": 0, "attempt": 1}
@@ -587,6 +586,7 @@
 {"describe_storage": {"id": 2, "describer_id": "ID", "size": 4096}, "rank": 0, "frame_id": 4, "frame_compile_id": 0, "attempt": 0}
 {"describe_tensor": {"id": 2, "ndim": 1, "dtype": "torch.float32", "device": "device(type='cuda', index=0)", "size": [1024], "is_leaf": true, "requires_grad": true, "is_parameter": true, "stride": [1], "storage": 2, "view_func": "VIEW_FUNC", "describer_id": "ID"}, "rank": 0, "frame_id": 4, "frame_compile_id": 0, "attempt": 0}
 {"describe_source": {"describer_id": "ID", "id": 2, "source": "L['self']._modules['layers']._modules['0']._parameters['bias']"}, "rank": 0, "frame_id": 4, "frame_compile_id": 0, "attempt": 0}
+{"inductor_pre_grad_graph": {}, "rank": 0, "frame_id": 4, "frame_compile_id": 0, "attempt": 0, "has_payload": "HASH"}
 {"aot_joint_graph": {}, "rank": 0, "frame_id": 4, "frame_compile_id": 0, "attempt": 0, "has_payload": "HASH"}
 {"artifact": {"name": "aot_forward_graph_fw_metadata", "encoding": "string"}, "rank": 0, "frame_id": 4, "frame_compile_id": 0, "attempt": 0, "has_payload": "HASH"}
 {"aot_forward_graph": {}, "rank": 0, "frame_id": 4, "frame_compile_id": 0, "attempt": 0, "has_payload": "HASH"}
@@ -602,6 +602,7 @@
 {"describe_storage": {"id": 17, "describer_id": "ID", "size": 4096}, "rank": 0, "frame_id": 4, "frame_compile_id": 0, "attempt": 0}
 {"describe_tensor": {"id": 30, "ndim": 1, "dtype": "torch.float32", "device": "device(type='cuda', index=0)", "size": [1024], "is_leaf": true, "requires_grad": true, "is_parameter": true, "stride": [1], "storage": 17, "view_func": "VIEW_FUNC", "describer_id": "ID"}, "rank": 0, "frame_id": 4, "frame_compile_id": 0, "attempt": 0}
 {"describe_source": {"describer_id": "ID", "id": 30, "source": "L['self']._modules['layers']._modules['1']._parameters['bias']"}, "rank": 0, "frame_id": 4, "frame_compile_id": 0, "attempt": 0}
+{"inductor_pre_grad_graph": {}, "rank": 0, "frame_id": 4, "frame_compile_id": 0, "attempt": 0, "has_payload": "HASH"}
 {"aot_joint_graph": {}, "rank": 0, "frame_id": 4, "frame_compile_id": 0, "attempt": 0, "has_payload": "HASH"}
 {"artifact": {"name": "aot_forward_graph_fw_metadata", "encoding": "string"}, "rank": 0, "frame_id": 4, "frame_compile_id": 0, "attempt": 0, "has_payload": "HASH"}
 {"aot_forward_graph": {}, "rank": 0, "frame_id": 4, "frame_compile_id": 0, "attempt": 0, "has_payload": "HASH"}
@@ -613,64 +614,6 @@
 {"artifact": {"name": "aotautograd_cache_hash", "encoding": "json"}, "rank": 0, "frame_id": 4, "frame_compile_id": 0, "attempt": 0, "has_payload": "HASH"}
 {"dynamo_cpp_guards_str": {}, "rank": 0, "frame_id": 4, "frame_compile_id": 0, "attempt": 0, "has_payload": "HASH"}
 {"compilation_metrics": "METRICS", "rank": 0, "frame_id": 4, "frame_compile_id": 0, "attempt": 0}
-=======
-{"describe_storage": {"id": 0, "describer_id": "ID", "size": 4194304}, "rank": 0, "frame_id": 1, "frame_compile_id": 0, "attempt": 0}
-{"describe_tensor": {"id": 0, "ndim": 2, "dtype": "torch.float32", "device": "device(type='cuda', index=0)", "size": [1024, 1024], "is_leaf": true, "requires_grad": true, "is_parameter": true, "stride": [1024, 1], "storage": 0, "view_func": "VIEW_FUNC", "describer_id": "ID"}, "rank": 0, "frame_id": 1, "frame_compile_id": 0, "attempt": 0}
-{"describe_source": {"describer_id": "ID", "id": 0, "source": "L['self']._modules['layers']._modules['0']._parameters['weight']"}, "rank": 0, "frame_id": 1, "frame_compile_id": 0, "attempt": 0}
-{"describe_storage": {"id": 1, "describer_id": "ID", "size": 4096}, "rank": 0, "frame_id": 1, "frame_compile_id": 0, "attempt": 0}
-{"describe_tensor": {"id": 1, "ndim": 1, "dtype": "torch.float32", "device": "device(type='cuda', index=0)", "size": [1024], "is_leaf": true, "requires_grad": true, "is_parameter": true, "stride": [1], "storage": 1, "view_func": "VIEW_FUNC", "describer_id": "ID"}, "rank": 0, "frame_id": 1, "frame_compile_id": 0, "attempt": 0}
-{"describe_source": {"describer_id": "ID", "id": 1, "source": "L['self']._modules['layers']._modules['0']._parameters['bias']"}, "rank": 0, "frame_id": 1, "frame_compile_id": 0, "attempt": 0}
-{"describe_storage": {"id": 2, "describer_id": "ID", "size": 4194304}, "rank": 0, "frame_id": 1, "frame_compile_id": 0, "attempt": 0}
-{"describe_tensor": {"id": 2, "ndim": 2, "dtype": "torch.float32", "device": "device(type='cuda', index=0)", "size": [1024, 1024], "is_leaf": true, "stride": [1024, 1], "storage": 2, "view_func": "VIEW_FUNC", "describer_id": "ID"}, "rank": 0, "frame_id": 1, "frame_compile_id": 0, "attempt": 0}
-{"describe_source": {"describer_id": "ID", "id": 2, "source": "L['x']"}, "rank": 0, "frame_id": 1, "frame_compile_id": 0, "attempt": 0}
-{"describe_storage": {"id": 3, "describer_id": "ID", "size": 4194304}, "rank": 0, "frame_id": 1, "frame_compile_id": 0, "attempt": 0}
-{"describe_tensor": {"id": 8, "ndim": 2, "dtype": "torch.float32", "device": "device(type='cuda', index=0)", "size": [1024, 1024], "is_leaf": true, "requires_grad": true, "is_parameter": true, "stride": [1024, 1], "storage": 3, "view_func": "VIEW_FUNC", "describer_id": "ID"}, "rank": 0, "frame_id": 1, "frame_compile_id": 0, "attempt": 0}
-{"describe_source": {"describer_id": "ID", "id": 8, "source": "L['self']._modules['layers']._modules['1']._parameters['weight']"}, "rank": 0, "frame_id": 1, "frame_compile_id": 0, "attempt": 0}
-{"describe_storage": {"id": 4, "describer_id": "ID", "size": 4096}, "rank": 0, "frame_id": 1, "frame_compile_id": 0, "attempt": 0}
-{"describe_tensor": {"id": 9, "ndim": 1, "dtype": "torch.float32", "device": "device(type='cuda', index=0)", "size": [1024], "is_leaf": true, "requires_grad": true, "is_parameter": true, "stride": [1], "storage": 4, "view_func": "VIEW_FUNC", "describer_id": "ID"}, "rank": 0, "frame_id": 1, "frame_compile_id": 0, "attempt": 0}
-{"describe_source": {"describer_id": "ID", "id": 9, "source": "L['self']._modules['layers']._modules['1']._parameters['bias']"}, "rank": 0, "frame_id": 1, "frame_compile_id": 0, "attempt": 0}
-{"dynamo_output_graph": {"sizes": {"l_self_modules_layers_modules_0_parameters_weight_": [1024, 1024], "l_self_modules_layers_modules_0_parameters_bias_": [1024], "l_x_": [1024, 1024], "l_self_modules_layers_modules_1_parameters_weight_": [1024, 1024], "l_self_modules_layers_modules_1_parameters_bias_": [1024], "input_1": [1024, 1024], "input_2": [1024, 1024]}}, "rank": 0, "frame_id": 1, "frame_compile_id": 0, "attempt": 0, "has_payload": "HASH"}
-{"optimize_ddp_split_graph": {}, "rank": 0, "frame_id": 1, "frame_compile_id": 0, "attempt": 0, "has_payload": "HASH"}
-{"optimize_ddp_split_child": {"name": "submod_0"}, "rank": 0, "frame_id": 1, "frame_compile_id": 0, "attempt": 0, "has_payload": "HASH"}
-{"optimize_ddp_split_child": {"name": "submod_1"}, "rank": 0, "frame_id": 1, "frame_compile_id": 0, "attempt": 0, "has_payload": "HASH"}
-{"describe_storage": {"id": 0, "describer_id": "ID", "size": 4194304}, "rank": 0, "frame_id": 1, "frame_compile_id": 0, "attempt": 0}
-{"describe_tensor": {"id": 0, "ndim": 2, "dtype": "torch.float32", "device": "device(type='cuda', index=0)", "size": [1024, 1024], "is_leaf": true, "stride": [1024, 1], "storage": 0, "view_func": "VIEW_FUNC", "describer_id": "ID"}, "rank": 0, "frame_id": 1, "frame_compile_id": 0, "attempt": 0}
-{"describe_source": {"describer_id": "ID", "id": 0, "source": "L['x']"}, "rank": 0, "frame_id": 1, "frame_compile_id": 0, "attempt": 0}
-{"describe_storage": {"id": 1, "describer_id": "ID", "size": 4194304}, "rank": 0, "frame_id": 1, "frame_compile_id": 0, "attempt": 0}
-{"describe_tensor": {"id": 1, "ndim": 2, "dtype": "torch.float32", "device": "device(type='cuda', index=0)", "size": [1024, 1024], "is_leaf": true, "requires_grad": true, "is_parameter": true, "stride": [1024, 1], "storage": 1, "view_func": "VIEW_FUNC", "describer_id": "ID"}, "rank": 0, "frame_id": 1, "frame_compile_id": 0, "attempt": 0}
-{"describe_source": {"describer_id": "ID", "id": 1, "source": "L['self']._modules['layers']._modules['0']._parameters['weight']"}, "rank": 0, "frame_id": 1, "frame_compile_id": 0, "attempt": 0}
-{"describe_storage": {"id": 2, "describer_id": "ID", "size": 4096}, "rank": 0, "frame_id": 1, "frame_compile_id": 0, "attempt": 0}
-{"describe_tensor": {"id": 2, "ndim": 1, "dtype": "torch.float32", "device": "device(type='cuda', index=0)", "size": [1024], "is_leaf": true, "requires_grad": true, "is_parameter": true, "stride": [1], "storage": 2, "view_func": "VIEW_FUNC", "describer_id": "ID"}, "rank": 0, "frame_id": 1, "frame_compile_id": 0, "attempt": 0}
-{"describe_source": {"describer_id": "ID", "id": 2, "source": "L['self']._modules['layers']._modules['0']._parameters['bias']"}, "rank": 0, "frame_id": 1, "frame_compile_id": 0, "attempt": 0}
-{"inductor_pre_grad_graph": {}, "rank": 0, "frame_id": 1, "frame_compile_id": 0, "attempt": 0, "has_payload": "HASH"}
-{"aot_joint_graph": {}, "rank": 0, "frame_id": 1, "frame_compile_id": 0, "attempt": 0, "has_payload": "HASH"}
-{"artifact": {"name": "aot_forward_graph_fw_metadata", "encoding": "string"}, "rank": 0, "frame_id": 1, "frame_compile_id": 0, "attempt": 0, "has_payload": "HASH"}
-{"aot_forward_graph": {}, "rank": 0, "frame_id": 1, "frame_compile_id": 0, "attempt": 0, "has_payload": "HASH"}
-{"aot_backward_graph": {}, "rank": 0, "frame_id": 1, "frame_compile_id": 0, "attempt": 0, "has_payload": "HASH"}
-{"artifact": {"name": "fx_graph_runnable", "encoding": "string"}, "rank": 0, "frame_id": 1, "frame_compile_id": 0, "attempt": 0, "has_payload": "HASH"}
-{"inductor_post_grad_graph": {}, "rank": 0, "frame_id": 1, "frame_compile_id": 0, "attempt": 0, "has_payload": "HASH"}
-{"inductor_output_code": {"filename": "FILENAME"}, "rank": 0, "frame_id": 1, "frame_compile_id": 0, "attempt": 0, "has_payload": "HASH"}
-{"artifact": {"name": "fx_graph_cache_miss", "encoding": "json"}, "rank": 0, "frame_id": 1, "frame_compile_id": 0, "attempt": 0, "has_payload": "HASH"}
-{"artifact": {"name": "aotautograd_cache_hash", "encoding": "json"}, "rank": 0, "frame_id": 1, "frame_compile_id": 0, "attempt": 0, "has_payload": "HASH"}
-{"describe_storage": {"id": 16, "describer_id": "ID", "size": 4194304}, "rank": 0, "frame_id": 1, "frame_compile_id": 0, "attempt": 0}
-{"describe_tensor": {"id": 29, "ndim": 2, "dtype": "torch.float32", "device": "device(type='cuda', index=0)", "size": [1024, 1024], "is_leaf": true, "requires_grad": true, "is_parameter": true, "stride": [1024, 1], "storage": 16, "view_func": "VIEW_FUNC", "describer_id": "ID"}, "rank": 0, "frame_id": 1, "frame_compile_id": 0, "attempt": 0}
-{"describe_source": {"describer_id": "ID", "id": 29, "source": "L['self']._modules['layers']._modules['1']._parameters['weight']"}, "rank": 0, "frame_id": 1, "frame_compile_id": 0, "attempt": 0}
-{"describe_storage": {"id": 17, "describer_id": "ID", "size": 4096}, "rank": 0, "frame_id": 1, "frame_compile_id": 0, "attempt": 0}
-{"describe_tensor": {"id": 30, "ndim": 1, "dtype": "torch.float32", "device": "device(type='cuda', index=0)", "size": [1024], "is_leaf": true, "requires_grad": true, "is_parameter": true, "stride": [1], "storage": 17, "view_func": "VIEW_FUNC", "describer_id": "ID"}, "rank": 0, "frame_id": 1, "frame_compile_id": 0, "attempt": 0}
-{"describe_source": {"describer_id": "ID", "id": 30, "source": "L['self']._modules['layers']._modules['1']._parameters['bias']"}, "rank": 0, "frame_id": 1, "frame_compile_id": 0, "attempt": 0}
-{"inductor_pre_grad_graph": {}, "rank": 0, "frame_id": 1, "frame_compile_id": 0, "attempt": 0, "has_payload": "HASH"}
-{"aot_joint_graph": {}, "rank": 0, "frame_id": 1, "frame_compile_id": 0, "attempt": 0, "has_payload": "HASH"}
-{"artifact": {"name": "aot_forward_graph_fw_metadata", "encoding": "string"}, "rank": 0, "frame_id": 1, "frame_compile_id": 0, "attempt": 0, "has_payload": "HASH"}
-{"aot_forward_graph": {}, "rank": 0, "frame_id": 1, "frame_compile_id": 0, "attempt": 0, "has_payload": "HASH"}
-{"aot_backward_graph": {}, "rank": 0, "frame_id": 1, "frame_compile_id": 0, "attempt": 0, "has_payload": "HASH"}
-{"artifact": {"name": "fx_graph_runnable", "encoding": "string"}, "rank": 0, "frame_id": 1, "frame_compile_id": 0, "attempt": 0, "has_payload": "HASH"}
-{"inductor_post_grad_graph": {}, "rank": 0, "frame_id": 1, "frame_compile_id": 0, "attempt": 0, "has_payload": "HASH"}
-{"inductor_output_code": {"filename": "FILENAME"}, "rank": 0, "frame_id": 1, "frame_compile_id": 0, "attempt": 0, "has_payload": "HASH"}
-{"artifact": {"name": "fx_graph_cache_miss", "encoding": "json"}, "rank": 0, "frame_id": 1, "frame_compile_id": 0, "attempt": 0, "has_payload": "HASH"}
-{"artifact": {"name": "aotautograd_cache_hash", "encoding": "json"}, "rank": 0, "frame_id": 1, "frame_compile_id": 0, "attempt": 0, "has_payload": "HASH"}
-{"dynamo_cpp_guards_str": {}, "rank": 0, "frame_id": 1, "frame_compile_id": 0, "attempt": 0, "has_payload": "HASH"}
-{"compilation_metrics": "METRICS", "rank": 0, "frame_id": 1, "frame_compile_id": 0, "attempt": 0}
->>>>>>> e4d2e810
 """,  # noqa: B950
             )
 
