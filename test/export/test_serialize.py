"""
PYTEST_DONT_REWRITE (prevents pytest from rewriting assertions, which interferes
with test_sym_bool)
"""

# Owner(s): ["oncall: export"]
import copy
import io
import pathlib
import tempfile
import unittest
import zipfile

import torch
import torch._dynamo as torchdynamo
import torch.export._trace
import torch.utils._pytree as pytree
from torch._export.db.case import ExportCase, normalize_inputs, SupportLevel
from torch._export.db.examples import all_examples
from torch._export.serde.serialize import (
    canonicalize,
    deserialize,
    ExportedProgramDeserializer,
    ExportedProgramSerializer,
    serialize,
    SerializeError,
)
from torch._higher_order_ops.torchbind import enable_torchbind_tracing
from torch._subclasses.fake_tensor import FakeTensor, FakeTensorMode
from torch.export import Dim, export, load, save
<<<<<<< HEAD
import torch.export._trace
from torch.fx.experimental.symbolic_shapes import is_concrete_int
=======
from torch.fx.experimental.symbolic_shapes import is_concrete_int, ValueRanges
>>>>>>> f34905f6
from torch.testing._internal.common_utils import (
    find_library_location,
    instantiate_parametrized_tests,
    IS_FBCODE,
    IS_MACOS,
    IS_SANDCASTLE,
    IS_WINDOWS,
    parametrize,
    run_tests,
    TemporaryFileName,
    TestCase,
)


def get_filtered_export_db_tests():
    return [
        (name, case)
        for name, case in all_examples().items()
        if case.support_level == SupportLevel.SUPPORTED
    ]


def cleanup_op(opname):
    ns, name = opname.split("::")
    if not hasattr(torch.ops, ns):
        return
    actual_ns = getattr(torch.ops, ns)
    if not hasattr(actual_ns, name):
        return
    delattr(actual_ns, name)


@unittest.skipIf(not torchdynamo.is_dynamo_supported(), "dynamo doesn't support")
class TestSerialize(TestCase):
    def test_predispatch_export_with_autograd_op(self):
        class Foo(torch.nn.Module):
            def __init__(self):
                super().__init__()

            def forward(self, x):
                with torch.enable_grad():
                    return x + x

        inp = (torch.ones(10),)
        with torch.no_grad():
            from torch.export._trace import _export
<<<<<<< HEAD
            ep = _export(Foo(), inp, pre_dispatch=True)

        buffer = io.BytesIO()
        torch.export.save(ep, buffer)
        buffer.seek(0)
        loaded_ep = torch.export.load(buffer)

        exp_out = ep.module()(*inp)
        actual_out = loaded_ep.module()(*inp)
        self.assertEqual(exp_out, actual_out)
        self.assertEqual(exp_out.requires_grad, actual_out.requires_grad)

=======

            ep = _export(Foo(), inp, pre_dispatch=True)

        buffer = io.BytesIO()
        torch.export.save(ep, buffer)
        buffer.seek(0)
        loaded_ep = torch.export.load(buffer)

        exp_out = ep.module()(*inp)
        actual_out = loaded_ep.module()(*inp)
        self.assertEqual(exp_out, actual_out)
        self.assertEqual(exp_out.requires_grad, actual_out.requires_grad)

    def test_export_example_inputs_preserved(self):
        class MyModule(torch.nn.Module):
            """A test module with that has multiple args and uses kwargs"""

            def __init__(self):
                super().__init__()
                self.p = torch.nn.Parameter(torch.ones(2, 3))

            def forward(self, x, y, use_p=False):
                out = x + y
                if use_p:
                    out += self.p
                return out

        model = MyModule().eval()
        random_inputs = (torch.rand([2, 3]), torch.rand([2, 3]))
        exp_program = torch.export.export(model, random_inputs, {"use_p": True})

        output_buffer = io.BytesIO()
        # Tests that example inputs are preserved when saving and loading module.
        torch.export.save(exp_program, output_buffer)
        loaded_model = torch.export.load(output_buffer)
        # Extract the example inputs from before and after saving.
        orig_args, orig_kwargs = exp_program.example_inputs
        loaded_args, loaded_kwargs = loaded_model.example_inputs
        # Run both modules and confirm that outputs match.
        orig_out = exp_program.module()(*orig_args, **orig_kwargs)
        loaded_out = loaded_model.module()(*loaded_args, **loaded_kwargs)
        self.assertEqual(orig_out, loaded_out)

    def test_metadata_parsing_with_layer_split(self):
        # Tests that modules with more complicated layer patterns can be serialized
        # and deserialized correctly.
        class MyModule(torch.nn.Module):
            def __init__(self):
                super().__init__()
                self.layers = torch.nn.Sequential(
                    torch.nn.SiLU(),
                    torch.nn.SiLU(),
                    torch.nn.SiLU(),
                )

            def forward(self, x):
                # Splitting layers of a sequential stack introduces commas and parens
                # into metadata trace.
                out_start, out_rest = self.layers[0], self.layers[1:]
                h = out_start(x)
                h = out_rest(h)
                return h

        inp = (torch.ones(10),)
        # Module will only be able to roundtrip if metadata
        # can be correctly parsed.
        ep = export(MyModule(), inp)
        buffer = io.BytesIO()
        save(ep, buffer)
        loaded_ep = load(buffer)

        # Check that both modules run to confirm load was successful.
        exp_out = ep.module()(*inp)
        actual_out = loaded_ep.module()(*inp)
        self.assertEqual(exp_out, actual_out)

    def test_serialize_constant_outputs(self):
        class MyModule(torch.nn.Module):
            def __init__(self):
                super().__init__()

            def forward(self, x):
                # Along with tensor output, return Nonetype
                # and constant. Although these outputs aren't
                # very useful, they do show up in graphs.
                return x + 1, None, 1024

        # Check that module can be roundtripped, thereby confirming proper deserialization.
        inp = (torch.ones(10),)
        ep = export(MyModule(), inp)
        buffer = io.BytesIO()
        save(ep, buffer)
        loaded_ep = load(buffer)

        exp_out = ep.module()(*inp)
        actual_out = loaded_ep.module()(*inp)
        self.assertEqual(exp_out, actual_out)
>>>>>>> f34905f6

    def test_serialize_multiple_returns_from_node(self) -> None:
        class MyModule(torch.nn.Module):
            def __init__(self):
                super().__init__()

            def forward(self, x, w, b):
                return torch.nn.functional.layer_norm(
                    x,
                    x.size()[1:],
                    weight=w,
                    bias=b,
                    eps=1e-5,
                )

        exported_module = export(
            MyModule(),
            (
                torch.ones([512, 512], requires_grad=True),
                torch.ones([512]),
                torch.ones([512]),
            ),
        )

        serialized = ExportedProgramSerializer().serialize(exported_module)
        node = serialized.exported_program.graph_module.graph.nodes[-1]
        self.assertEqual(node.target, "torch.ops.aten.native_layer_norm.default")
        # aten::native_layer_norm returns 3 tensors
        self.assertEqual(len(node.outputs), 3)

        # check the names are unique
        seen = set()
        for output in node.outputs:
            name = output.as_tensor.name
            self.assertNotIn(name, seen)
            seen.add(name)

    def test_serialize_list_returns(self) -> None:
        class MyModule(torch.nn.Module):
            def __init__(self):
                super().__init__()

            def forward(self, x):
                return torch.split(x, 2)

        input = torch.arange(10.0).reshape(5, 2)
        input.requires_grad = True
        exported_module = export(MyModule(), (input,)).run_decompositions()

        serialized = ExportedProgramSerializer().serialize(exported_module)
        node = serialized.exported_program.graph_module.graph.nodes[-1]
        # split.Tensor gets decomposed to split_with_sizes by the core ATen decomposition table
        self.assertEqual(node.target, "torch.ops.aten.split_with_sizes.default")
        self.assertEqual(len(node.outputs), 1)
        # Input looks like:
        # tensor([[0, 1],
        #         [2, 3],
        #         [4, 5],
        #         [6, 7],
        #         [8, 9]])
        # Output looks like:
        # (tensor([[0, 1],
        #          [2, 3]]),
        #  tensor([[4, 5],
        #          [6, 7]]),
        #  tensor([[8, 9]]))
        self.assertEqual(len(node.outputs[0].as_tensors), 3)

        # check the names are unique
        seen = set()
        for output in node.outputs[0].as_tensors:
            name = output.name
            self.assertNotIn(name, seen)
            seen.add(name)

    def test_multi_return_some_unused(self) -> None:
        """
        Make sure the serialized output matches the op schema, even if some of
        the arguments are never used in the graph.
        """

        class MyModule(torch.nn.Module):
            def __init__(self):
                super().__init__()

            def forward(self, x):
                return torch.ops.aten.var_mean.correction(x, [1])[0]

        exported_module = export(
            MyModule(),
            (torch.ones([512, 512], requires_grad=True),),
        ).run_decompositions()

        serialized = ExportedProgramSerializer().serialize(exported_module)
        node = serialized.exported_program.graph_module.graph.nodes[-1]
        self.assertEqual(node.target, "torch.ops.aten.var_mean.correction")
        self.assertEqual(len(node.outputs), 2)

        # check the names are unique
        seen = set()
        for output in node.outputs:
            name = output.as_tensor.name
            self.assertNotIn(name, seen)
            seen.add(name)

    def test_rational_ranges(self) -> None:
        class M(torch.nn.Module):
            def forward(self, x):
                return x + x

        ep = torch.export.export(
            M(), (torch.randn(4),), dynamic_shapes=({0: Dim("temp")},)
        )

        range_constraints = list(ep.range_constraints.keys())
        assert len(range_constraints) == 1
        symint = range_constraints[0]

        import sympy

        upper_range = sympy.Rational(10, 3)
        lower_range = sympy.Rational(10, 6)
        ep.range_constraints[symint] = ValueRanges(lower=lower_range, upper=upper_range)

        serialized = ExportedProgramSerializer().serialize(ep)
        self.assertEqual(serialized.exported_program.range_constraints["s0"].min_val, 2)
        self.assertEqual(serialized.exported_program.range_constraints["s0"].max_val, 3)

    def test_kwargs_default(self) -> None:
        """
        Tests that the kwargs default values are serialized even if they are not
        specified
        """

        class Foo(torch.nn.Module):
            def forward(self, x: torch.Tensor) -> torch.Tensor:
                values = torch.randn(3, 2)
                return torch.searchsorted(x, values, side="right", right=True)

        f = Foo()

        x, _ = torch.sort(torch.randn(3, 4))
        exported_module = export(f, (x,)).run_decompositions()
        serialized = ExportedProgramSerializer().serialize(exported_module)

        node = serialized.exported_program.graph_module.graph.nodes[-1]
        self.assertEqual(node.target, "torch.ops.aten.searchsorted.Tensor")
        self.assertEqual(len(node.inputs), 4)
        self.assertEqual(node.inputs[2].name, "right")
        self.assertEqual(node.inputs[2].arg.as_bool, True)
        self.assertEqual(node.inputs[3].name, "side")
        self.assertEqual(node.inputs[3].arg.as_string, "right")

    def test_canonicalize(self) -> None:
        class Module(torch.nn.Module):
            def forward(self, x: torch.Tensor, y: torch.Tensor) -> torch.Tensor:
                a = y + x
                b = x + y
                return b + a

        ep = torch.export.export(Module(), (torch.randn(3, 2), torch.randn(3, 2)))
        s = ExportedProgramSerializer().serialize(ep)
        c = canonicalize(s.exported_program)
        g = c.graph_module.graph
        self.assertLess(
            g.nodes[0].inputs[0].arg.as_tensor.name,
            g.nodes[1].inputs[0].arg.as_tensor.name,
        )

<<<<<<< HEAD
=======

>>>>>>> f34905f6
@unittest.skipIf(IS_WINDOWS, "Windows not supported for this test")
@unittest.skipIf(not torchdynamo.is_dynamo_supported(), "dynamo doesn't support")
class TestDeserialize(TestCase):
    def setUp(self):
        if IS_SANDCASTLE or IS_FBCODE:
            torch.ops.load_library(
                "//caffe2/test/cpp/jit:test_custom_class_registrations"
            )
        elif IS_MACOS:
            raise unittest.SkipTest("non-portable load_library call used in test")
        else:
<<<<<<< HEAD
            lib_file_path = find_library_location('libtorchbind_test.so')
            if IS_WINDOWS:
                lib_file_path = find_library_location('torchbind_test.dll')
            torch.ops.load_library(str(lib_file_path))

    def _check_graph_nodes(self, gm1, gm2, _check_meta=True):
        # TODO: The _check_meta flag bypasses checking for
        # source_fn/nn_module_stack as there is an issue with
        # roundtripping the source_fn value on torch.ops.map nodes
        # original source_fn: <functorch.experimental._map.MapWrapper object at 0x7f80a0549930>
        # deserialized source_fn: 'functorch.experimental._map.map'

        self.assertEqual(len(gm1.graph.nodes), len(gm2.graph.nodes))

        for node1, node2 in zip(gm1.graph.nodes, gm2.graph.nodes):
            self.assertEqual(node1.op, node2.op)
            if node1.op == "call_function":
                # Check "val" metadata
                val1 = node1.meta.get("val", None)
                val2 = node2.meta.get("val", None)
                if val1 is None or val2 is None:
                    # Either both are None
                    self.assertEqual(val1, val2)
                elif isinstance(val1, FakeTensor) and isinstance(val2, FakeTensor):
                    # Or both are fake tensors with the same shape/dtype
                    self.assertEqual(len(val1.shape), len(val2.shape))
                    for s1, s2 in zip(val1.shape, val2.shape):
                        if is_concrete_int(s1) and is_concrete_int(s2):
                            self.assertEqual(s1, s2)
                        else:
                            self.assertEqual(str(s1), str(s2))
                    self.assertEqual(val1.dtype, val2.dtype)
                elif isinstance(val1, (list, tuple)) and isinstance(val2, (list, tuple)):
                    # Or both are fake tensors lists with one element and with the
                    # same shape/dtype
                    for v1, v2 in zip(pytree.tree_leaves(val1), pytree.tree_leaves(val2)):
                        if isinstance(v1, FakeTensor):
                            self.assertEqual(v1.shape, v2.shape)
                            self.assertEqual(v1.dtype, v2.dtype)
                else:
                    # For expressions like 's0 < 10' can only compare through string
                    self.assertEqual(str(val1), str(val2))

                # Check "stack_trace" metadata
                self.assertEqual(
                    node1.meta.get("stack_trace", None),
                    node2.meta.get("stack_trace", None),
                )

                if node1.target == torch.ops.higher_order.cond:
                    true_graph1 = getattr(gm1, node1.args[1].target)
                    true_graph2 = getattr(gm2, node2.args[1].target)
                    self._check_graph_nodes(true_graph1, true_graph2)

=======
            lib_file_path = find_library_location("libtorchbind_test.so")
            if IS_WINDOWS:
                lib_file_path = find_library_location("torchbind_test.dll")
            torch.ops.load_library(str(lib_file_path))

    def _check_graph_nodes(self, gm1, gm2, _check_meta=True):
        # TODO: The _check_meta flag bypasses checking for
        # source_fn/nn_module_stack as there is an issue with
        # roundtripping the source_fn value on torch.ops.map nodes
        # original source_fn: <functorch.experimental._map.MapWrapper object at 0x7f80a0549930>
        # deserialized source_fn: 'functorch.experimental._map.map'

        self.assertEqual(len(gm1.graph.nodes), len(gm2.graph.nodes))

        for node1, node2 in zip(gm1.graph.nodes, gm2.graph.nodes):
            self.assertEqual(node1.op, node2.op)
            if node1.op == "call_function":
                # Check "val" metadata
                val1 = node1.meta.get("val", None)
                val2 = node2.meta.get("val", None)
                if val1 is None or val2 is None:
                    # Either both are None
                    self.assertEqual(val1, val2)
                elif isinstance(val1, FakeTensor) and isinstance(val2, FakeTensor):
                    # Or both are fake tensors with the same shape/dtype
                    self.assertEqual(len(val1.shape), len(val2.shape))
                    for s1, s2 in zip(val1.shape, val2.shape):
                        if is_concrete_int(s1) and is_concrete_int(s2):
                            self.assertEqual(s1, s2)
                        else:
                            self.assertEqual(str(s1), str(s2))
                    self.assertEqual(val1.dtype, val2.dtype)
                elif isinstance(val1, (list, tuple)) and isinstance(
                    val2, (list, tuple)
                ):
                    # Or both are fake tensors lists with one element and with the
                    # same shape/dtype
                    for v1, v2 in zip(
                        pytree.tree_leaves(val1), pytree.tree_leaves(val2)
                    ):
                        if isinstance(v1, FakeTensor):
                            self.assertEqual(v1.shape, v2.shape)
                            self.assertEqual(v1.dtype, v2.dtype)
                else:
                    # For expressions like 's0 < 10' can only compare through string
                    self.assertEqual(str(val1), str(val2))

                # Check "stack_trace" metadata
                self.assertEqual(
                    node1.meta.get("stack_trace", None),
                    node2.meta.get("stack_trace", None),
                )

                if node1.target == torch.ops.higher_order.cond:
                    true_graph1 = getattr(gm1, node1.args[1].target)
                    true_graph2 = getattr(gm2, node2.args[1].target)
                    self._check_graph_nodes(true_graph1, true_graph2)

>>>>>>> f34905f6
                    false_graph1 = getattr(gm1, node1.args[2].target)
                    false_graph2 = getattr(gm2, node2.args[2].target)
                    self._check_graph_nodes(false_graph1, false_graph2)
                elif node1.target == torch.ops.higher_order.map_impl:
                    map_graph1 = getattr(gm1, node1.args[0].target)
                    map_graph2 = getattr(gm2, node2.args[0].target)
                    self._check_graph_nodes(map_graph1, map_graph2, False)
<<<<<<< HEAD

            if (
                _check_meta and
                node1.op not in ("get_attr", "placeholder", "output")
            ):
                # Check "nn_module_stack" metadata
                # TODO nn_module_stack is not roundtrippable.
                # self.assertEqual(
                #     node1.meta.get("nn_module_stack", None),
                #     node2.meta.get("nn_module_stack", None),
                # )
                # Check "source_fn_stack" metadata
                self.assertEqual(
                    node1.meta.get("source_fn_stack", None),
                    node2.meta.get("source_fn_stack", None),
                )

    def check_graph(self, fn, inputs, dynamic_shapes=None, _check_meta=True, use_pre_dispatch=True, strict=True) -> None:
        """Export a graph, serialize it, deserialize it, and compare the results."""
=======

            if _check_meta and node1.op not in ("get_attr", "placeholder", "output"):
                # Check "nn_module_stack" metadata
                self.assertEqual(
                    node1.meta.get("nn_module_stack", None),
                    node2.meta.get("nn_module_stack", None),
                )
                # Check "source_fn_stack" metadata
                self.assertEqual(
                    node1.meta.get("source_fn_stack", None),
                    node2.meta.get("source_fn_stack", None),
                )

    def check_graph(
        self,
        fn,
        inputs,
        dynamic_shapes=None,
        _check_meta=True,
        use_pre_dispatch=True,
        strict=True,
    ) -> None:
        """Export a graph, serialize it, deserialize it, and compare the results."""

>>>>>>> f34905f6
        def _check_graph(pre_dispatch):
            if pre_dispatch:
                ep = torch.export._trace._export(
                    fn,
                    copy.deepcopy(inputs),
                    {},
                    dynamic_shapes=dynamic_shapes,
                    pre_dispatch=True,
<<<<<<< HEAD
                    strict=strict
=======
                    strict=strict,
>>>>>>> f34905f6
                )
            else:
                ep = torch.export.export(
                    fn,
                    copy.deepcopy(inputs),
                    {},
                    dynamic_shapes=dynamic_shapes,
<<<<<<< HEAD
                    strict=strict
=======
                    strict=strict,
>>>>>>> f34905f6
                )
            ep.graph.eliminate_dead_code()

            serialized_artifact = serialize(ep, opset_version={"aten": 0})
<<<<<<< HEAD
            deserialized_ep = deserialize(serialized_artifact, expected_opset_version={"aten": 0})
=======
            deserialized_ep = deserialize(
                serialized_artifact, expected_opset_version={"aten": 0}
            )
>>>>>>> f34905f6
            deserialized_ep.graph.eliminate_dead_code()

            orig_outputs = ep.module()(*copy.deepcopy(inputs))
            loaded_outputs = deserialized_ep.module()(*copy.deepcopy(inputs))

            flat_orig_outputs = pytree.tree_leaves(orig_outputs)
            flat_loaded_outputs = pytree.tree_leaves(loaded_outputs)

            for orig, loaded in zip(flat_orig_outputs, flat_loaded_outputs):
                self.assertEqual(type(orig), type(loaded))
                if isinstance(orig, torch.Tensor):
                    if orig.is_meta:
                        self.assertEqual(orig, loaded)
                    else:
                        self.assertTrue(torch.allclose(orig, loaded))
                else:
                    self.assertEqual(orig, loaded)
<<<<<<< HEAD
            self._check_graph_nodes(ep.graph_module, deserialized_ep.graph_module, _check_meta)
=======
            self._check_graph_nodes(
                ep.graph_module, deserialized_ep.graph_module, _check_meta
            )
>>>>>>> f34905f6

        if use_pre_dispatch:
            _check_graph(pre_dispatch=True)
            _check_graph(pre_dispatch=False)
        else:
            _check_graph(pre_dispatch=False)

    def test_auto_functionalize(self):
        try:
            lib = torch.library.Library("mylib", "FRAGMENT")  # noqa: TOR901
            torch.library.define(
                "mylib::foo1",
                "(Tensor(a!) x, Tensor[] y, Tensor(b!) z, SymInt w, Tensor n) -> Tensor",
                tags=torch.Tag.pt2_compliant_tag,
                lib=lib,
            )
            torch.library.define(
                "mylib::foo2",
                "(Tensor(a!) x, Tensor[] y, Tensor(b!) z, SymInt w, Tensor n) -> (Tensor, Tensor)",
                tags=torch.Tag.pt2_compliant_tag,
                lib=lib,
            )
            torch.library.define(
                "mylib::foo3",
                "(Tensor(a!) x, Tensor[] y, Tensor(b!) z, SymInt w, Tensor n) -> ()",
                tags=torch.Tag.pt2_compliant_tag,
                lib=lib,
            )

            @torch.library.impl("mylib::foo1", "cpu", lib=lib)
            @torch.library.impl_abstract("mylib::foo1")
            def foo1_impl(x, y, z, w, n):
                x.add_(y[0] + w)
                z.add_(y[1] + n)
                return n + n

            @torch.library.impl("mylib::foo2", "cpu", lib=lib)
            @torch.library.impl_abstract("mylib::foo2")
            def foo2_impl(x, y, z, w, n):
                x.add_(y[0] + w)
                z.add_(y[1] + n)
                return (n + n, n * n)

            @torch.library.impl("mylib::foo3", "cpu", lib=lib)
            @torch.library.impl_abstract("mylib::foo3")
            def foo3_impl(x, y, z, w, n):
                x.add_(y[0] + w)
                z.add_(y[1] + n)
                return

            class M(torch.nn.Module):
                def forward(self, x, y, z, n):
                    n = torch.ops.mylib.foo1(x, y, z, 2, n)
                    torch.ops.mylib.foo3(x, y, z, 2, n)
                    return torch.ops.mylib.foo2(x, y, z, 2, n)

            x = torch.randn(3)
            y = (torch.randn(3), torch.randn(3))
            z = torch.randn(3)
            n = torch.randn(3)
            orig_args = (x, y, z, n)

            # TODO Auto_functionalize is not supported on pre_dispatch IR
            self.check_graph(M(), orig_args, use_pre_dispatch=False)

        finally:
            cleanup_op("mylib::foo")
            del lib

    def test_multi_return(self) -> None:
        """
        Test multiple return from a single node (ex. layer_norm has 2 outputs)
        """

        class MyModule(torch.nn.Module):
            def __init__(self):
                super().__init__()

            def forward(self, x, w, b):
                return torch.nn.functional.layer_norm(
                    x,
                    x.size()[1:],
                    weight=w,
                    bias=b,
                    eps=1e-5,
                )

        inputs = (
            torch.ones([512, 512], requires_grad=True),
            torch.ones([512]),
            torch.ones([512]),
        )
        self.check_graph(MyModule(), inputs)

    def test_basic(self) -> None:
        class MyModule(torch.nn.Module):
            def __init__(self):
                super().__init__()

            def forward(self, x):
                x = x + x
                x = x * x
                x = x / x
                return x, x.clone()

        inputs = (torch.ones([512], requires_grad=True),)
        self.check_graph(MyModule(), inputs)

    def test_dynamic(self) -> None:
        class DynamicShapeSimpleModel(torch.nn.Module):
            def __init__(self):
                super().__init__()

            def forward(self, a, b, c) -> torch.Tensor:
                d = (torch.matmul(a, b) + c) / 2
                d_s0 = d.shape[0]
                d_s1 = d.shape[1]
                d_s3 = d_s0 * d_s1
                e = d.view(d_s3)
                return torch.cat([e, e])

        inputs = (torch.randn(2, 4), torch.randn(4, 7), torch.randn(2, 7))
        dim0_ac = torch.export.Dim("dim0_ac")
        dynamic_shapes = {"a": {0: dim0_ac}, "b": None, "c": {0: dim0_ac}}
        self.check_graph(DynamicShapeSimpleModel(), inputs, dynamic_shapes)

    def test_sym_bool(self):
        class Module(torch.nn.Module):
            def forward(self, x, y):
                assert x.size(0) in y
                return x + y

        f = Module()
        self.check_graph(f, (torch.ones(1), torch.ones(3)))

    def test_shape(self):
        class Foo(torch.nn.Module):
            def forward(self, x):
                z, y = x.size()
                return z + y + x[0], z

        inputs = (torch.ones(2, 3),)
        dim0_x, dim1_x = torch.export.dims("dim0_x", "dim1_x")
        dynamic_shapes = {"x": (dim0_x, dim1_x)}
        self.check_graph(Foo(), inputs, dynamic_shapes)

    def test_module(self):
        class M(torch.nn.Module):
            def __init__(self):
                super().__init__()
                self.linear1 = torch.nn.Linear(3, 3)
                self.relu = torch.nn.ReLU()
                self.linear2 = torch.nn.Linear(3, 5)

            def forward(self, x):
                x = self.linear1(x)
                x = self.linear1(x)
                x = torch.nn.functional.relu(x)
                x = self.linear2(x)
                return x

        inputs = (torch.randn(3, 3),)
        self.check_graph(M(), inputs)

    def test_module_meta(self):
        class M(torch.nn.Module):
            def __init__(self):
                super().__init__()
                self.p = torch.nn.Parameter(torch.ones(3, 3))

            def forward(self, x):
                return self.p + x

        with torch.device("meta"):
            mod = M()

        inputs = (torch.randn(3, 3, device="meta"),)
        self.check_graph(mod, inputs)

    def test_cond(self):
        from functorch.experimental.control_flow import cond

        inputs = torch.ones(4, 3), torch.zeros(4, 3)

        class M(torch.nn.Module):
            def forward(self, x, y):
                def t(x, y):
                    return x + y

                def f(x, y):
                    return x - y

                return cond(x[0][0] > 4, t, f, [x, y])

        self.check_graph(M(), inputs)

    def test_map(self):
        from functorch.experimental import control_flow

        def f(x, y):
            return x + y

        class Module(torch.nn.Module):
            def forward(self, xs, y):
                return control_flow.map(f, xs, y)

        g = Module()
        inputs = (torch.ones(3, 2, 2), torch.ones(2))
        self.check_graph(g, inputs, _check_meta=False)

    def test_tensor_tensor_list(self):
        try:
            from torch.library import Library
<<<<<<< HEAD
            lib = Library("_export", "FRAGMENT")  # noqa: TOR901
            lib.define(
                "_test_tensor_tensor_list_output(Tensor x, Tensor y) -> (Tensor, Tensor[])",
                tags=torch.Tag.pt2_compliant_tag)

            def _test_tensor_tensor_list_output(x, y):
                return y, [x]

            lib.impl("_test_tensor_tensor_list_output", _test_tensor_tensor_list_output, "CPU")
            lib.impl("_test_tensor_tensor_list_output", _test_tensor_tensor_list_output, "Meta")

            class M(torch.nn.Module):
                def forward(self, x, y):
                    a, b = torch.ops._export._test_tensor_tensor_list_output.default(x, y)
                    return a + b[0]

            self.check_graph(M(), (torch.rand(3, 2), torch.rand(3, 2)))

=======

            lib = Library("_export", "FRAGMENT")  # noqa: TOR901
            lib.define(
                "_test_tensor_tensor_list_output(Tensor x, Tensor y) -> (Tensor, Tensor[])",
                tags=torch.Tag.pt2_compliant_tag,
            )

            def _test_tensor_tensor_list_output(x, y):
                return y, [x]

            lib.impl(
                "_test_tensor_tensor_list_output",
                _test_tensor_tensor_list_output,
                "CPU",
            )
            lib.impl(
                "_test_tensor_tensor_list_output",
                _test_tensor_tensor_list_output,
                "Meta",
            )

            class M(torch.nn.Module):
                def forward(self, x, y):
                    a, b = torch.ops._export._test_tensor_tensor_list_output.default(
                        x, y
                    )
                    return a + b[0]

            self.check_graph(M(), (torch.rand(3, 2), torch.rand(3, 2)))

>>>>>>> f34905f6
        finally:
            cleanup_op("_export::_test_tensor_tensor_list_output")
            del lib

    def test_list_of_optional_tensors(self) -> None:
        class MyModule(torch.nn.Module):
            def __init__(self):
                super().__init__()

            def forward(self, x, y, z):
                indices = [None, None, torch.tensor([1, 3, 5, 7])]
                indexed = torch.ops.aten.index.Tensor(x + y, indices)
                return indexed + z

        inputs = (torch.rand(8, 8, 8), torch.rand(8, 8, 8), torch.rand(8, 8, 4))
        self.check_graph(MyModule(), inputs)

    def test_sym_ite(self):
        class Foo(torch.nn.Module):
            def forward(self, x):
                b = x.shape[0] == 5
                ret = torch.sym_ite(b, x.shape[0], x.shape[1])
                return ret

        dynamic_shapes = {"x": {0: Dim("dim0"), 1: Dim("dim1")}}
        self.check_graph(Foo(), (torch.ones(4, 5),), dynamic_shapes=dynamic_shapes)

    @parametrize(
        "name,case",
        get_filtered_export_db_tests(),
        name_fn=lambda name, case: f"case_{name}",
    )
    def test_exportdb_supported(self, name: str, case: ExportCase) -> None:
        model = case.model
        inputs = normalize_inputs(case.example_inputs)
        _check_meta = "map" not in name
        self.check_graph(model, inputs.args, _check_meta=_check_meta)

    def test_constraints(self):
        class Module(torch.nn.Module):
            def forward(self, x, y):
                n = x.item()
                torch._constrain_as_size(n, min=2)
                return y.sum() + torch.ones(n, 5).sum()

        f = Module()
        self.check_graph(f, (torch.tensor(3), torch.randn(4, 5)))

    def test_get_attr(self) -> None:
        class Module(torch.nn.Module):
            def forward(self, x):
                return x + torch.tensor(3)

        f = Module()
        self.check_graph(f, (torch.tensor(3),))

    def test_get_attr_list(self) -> None:
        class Module(torch.nn.Module):
            def forward(self, x):
                return torch.cat([x, torch.tensor([1, 1])])

        f = Module()
        self.check_graph(f, (torch.tensor([1, 1]),))

    @unittest.skipIf(not torch.cuda.is_available(), "Requires cuda")
    def test_device(self) -> None:
        class MyModule(torch.nn.Module):
            def __init__(self):
                super().__init__()
                self.conv = torch.nn.Conv2d(3, 16, 3, stride=1, bias=True)
                self.relu = torch.nn.ReLU()

            def forward(self, x):
                conv = self.conv(x)
                relu = self.relu(conv)
                mul = relu * 0.5
                return mul

        inp = torch.randn((1, 3, 224, 224), dtype=torch.float).to("cuda")
        model = MyModule().eval().cuda()
        self.check_graph(model, (inp,))

    def test_custom_obj_tuple_out(self):
        class MyModule(torch.nn.Module):
            def __init__(self):
                super().__init__()
                self.attr = torch.classes._TorchScriptTesting._Foo(10, 20)

            def forward(self, x):
                a = torch.ops._TorchScriptTesting.takes_foo_tuple_return(self.attr, x)
                y = a[0] + a[1]
                b = torch.ops._TorchScriptTesting.takes_foo(self.attr, y)
                return x + b

        m = MyModule()
        inputs = (torch.ones(2, 3),)
        with enable_torchbind_tracing():
            self.check_graph(m, inputs, strict=False)

    def test_custom_obj(self):
        class MyModule(torch.nn.Module):
            def __init__(self):
                super().__init__()
                self.attr = torch.classes._TorchScriptTesting._Foo(10, 20)

            def forward(self, x):
                a = torch.ops._TorchScriptTesting.takes_foo(self.attr, x)
                b = torch.ops._TorchScriptTesting.takes_foo(self.attr, a)
                return x + b

        m = MyModule()
        inputs = (torch.ones(2, 3),)
        with enable_torchbind_tracing():
            self.check_graph(m, inputs, strict=False)

    def test_custom_obj_list_out(self):
        class MyModule(torch.nn.Module):
            def __init__(self):
                super().__init__()
                self.attr = torch.classes._TorchScriptTesting._Foo(10, 20)

            def forward(self, x):
                a = torch.ops._TorchScriptTesting.takes_foo_list_return(self.attr, x)
                y = a[0] + a[1] + a[2]
                b = torch.ops._TorchScriptTesting.takes_foo(self.attr, y)
                return x + b

        m = MyModule()
        inputs = (torch.ones(2, 3),)
        with enable_torchbind_tracing():
            self.check_graph(m, inputs, strict=False)


instantiate_parametrized_tests(TestDeserialize)


@unittest.skipIf(not torchdynamo.is_dynamo_supported(), "dynamo doesn't support")
class TestSchemaVersioning(TestCase):
    def test_error(self):
        class Module(torch.nn.Module):
            def forward(self, x):
                return x + x

        f = Module()
        ep = export(f, (torch.randn(1, 3),))

        serialized_program = ExportedProgramSerializer().serialize(ep)
        serialized_program.exported_program.schema_version.major = -1
<<<<<<< HEAD
        with self.assertRaisesRegex(SerializeError, r"Serialized schema version .* does not match our current"):
            ExportedProgramDeserializer().deserialize(
                serialized_program.exported_program,
                serialized_program.state_dict,
                serialized_program.constants
=======
        with self.assertRaisesRegex(
            SerializeError, r"Serialized schema version .* does not match our current"
        ):
            ExportedProgramDeserializer().deserialize(
                serialized_program.exported_program,
                serialized_program.state_dict,
                serialized_program.constants,
                serialized_program.example_inputs,
>>>>>>> f34905f6
            )


class TestOpVersioning(TestCase):
    """Test if serializer/deserializer behaves correctly if version mismatch."""

    def test_empty_model_opset_version_raises(self):
        compiler_opset_version = {"aten": 4}
        model_opset_version = None
        deserializer = ExportedProgramDeserializer(compiler_opset_version)
        with self.assertRaises(RuntimeError):
            deserializer._validate_model_opset_version(model_opset_version)

    def test_opset_mismatch_raises(self):
        compiler_opset_version = {"aten": 4}
        model_opset_version = {"aten": 3}
        deserializer = ExportedProgramDeserializer(compiler_opset_version)
        with self.assertRaises(NotImplementedError):
            deserializer._validate_model_opset_version(model_opset_version)

    def test_model_op_namespace_version_missing_from_deserializer_do_not_raises(self):
        compiler_opset_version = {"aten": 3}
        model_opset_version = {"aten": 3, "custom": 4}
        deserializer = ExportedProgramDeserializer(compiler_opset_version)
        with self.assertLogs(level="WARN") as log:
            deserializer._validate_model_opset_version(model_opset_version)
            self.assertIn(
                "Compiler doesn't have a version table for op namespace", log.output[0]
            )


# We didn't set up kwargs input yet
unittest.expectedFailure(TestDeserialize.test_exportdb_supported_case_fn_with_kwargs)

# Failed to produce a graph during tracing. Tracing through 'f' must produce a single graph.
<<<<<<< HEAD
unittest.expectedFailure(
    TestDeserialize.test_exportdb_supported_case_scalar_output
)
=======
unittest.expectedFailure(TestDeserialize.test_exportdb_supported_case_scalar_output)
>>>>>>> f34905f6


@unittest.skipIf(not torchdynamo.is_dynamo_supported(), "dynamo doesn't support")
class TestSaveLoad(TestCase):
    def test_save_buffer(self):
        inp = (torch.tensor([0.1, 0.1]),)

        class Module(torch.nn.Module):
            def __init__(self):
                super().__init__()
                self.linear = torch.nn.Linear(2, 2)

            def forward(self, x):
                x = x + 1
                y = x.t()
                y = y.relu()
                y = self.linear(y)
                return y

        ep = export(Module(), inp)

        buffer = io.BytesIO()
        save(ep, buffer)
        buffer.seek(0)
        loaded_ep = load(buffer)

        self.assertTrue(torch.allclose(ep.module()(*inp), loaded_ep.module()(*inp)))

    def test_save_file(self):
        class Foo(torch.nn.Module):
            def forward(self, x):
                return x * x

        f = Foo()

        inp = (torch.randn(2, 2),)
        ep = export(f, inp)

        with tempfile.NamedTemporaryFile() as f:
            save(ep, f)
            f.seek(0)
            loaded_ep = load(f)

        self.assertTrue(torch.allclose(ep.module()(*inp), loaded_ep.module()(*inp)))

    def test_save_path(self):
        class Foo(torch.nn.Module):
            def forward(self, x, y):
                return x + y

        f = Foo()

        inp = (torch.tensor([6]), torch.tensor([7]))
        ep = export(f, inp)

        with TemporaryFileName() as fname:
            path = pathlib.Path(fname)
            save(ep, path)
            loaded_ep = load(path)

        self.assertTrue(torch.allclose(ep.module()(*inp), loaded_ep.module()(*inp)))

    def test_save_extra(self):
        inp = (torch.tensor([0.1, 0.1]),)

        class Foo(torch.nn.Module):
            def forward(self, x):
                return x * x + x

        f = Foo()

        ep = export(f, inp)

        buffer = io.BytesIO()
        save(ep, buffer, extra_files={"extra.txt": "moo"})
        buffer.seek(0)
        extra_files = {"extra.txt": ""}
        loaded_ep = load(buffer, extra_files=extra_files)

        self.assertTrue(torch.allclose(ep.module()(*inp), loaded_ep.module()(*inp)))
        self.assertEqual(extra_files["extra.txt"], "moo")

    def test_version_error(self):
        class Foo(torch.nn.Module):
            def forward(self, x):
                return x + x

        f = Foo()

        ep = export(f, (torch.randn(1, 3),))

        with tempfile.NamedTemporaryFile() as f:
            save(ep, f)
            f.seek(0)

            # Modify the version
            with zipfile.ZipFile(f, "a") as zipf:
                zipf.writestr("version", "-1.1")

            with self.assertRaisesRegex(
                RuntimeError, r"Serialized version .* does not match our current"
            ):
                f.seek(0)
                load(f)

    def test_save_constants(self):
        class Foo(torch.nn.Module):
            def __init__(self):
                super().__init__()
                self.a = torch.tensor(3)

            def forward(self, x):
                list_tensor = [torch.tensor(3), torch.tensor(4)]
                return x + self.a + list_tensor[0] + list_tensor[1]

        ep = export(Foo(), (torch.tensor(1),))
        buffer = io.BytesIO()
        save(ep, buffer)
        buffer.seek(0)
        loaded_ep = load(buffer)

        inp = (torch.tensor(1),)
        self.assertTrue(torch.allclose(ep.module()(*inp), loaded_ep.module()(*inp)))
<<<<<<< HEAD
=======

>>>>>>> f34905f6

@unittest.skipIf(not torchdynamo.is_dynamo_supported(), "dynamo doesn't support")
class TestSerializeCustomClass(TestCase):
    def setUp(self):
        if IS_SANDCASTLE or IS_FBCODE:
            torch.ops.load_library(
                "//caffe2/test/cpp/jit:test_custom_class_registrations"
            )
        elif IS_MACOS:
            raise unittest.SkipTest("non-portable load_library call used in test")
        else:
            lib_file_path = find_library_location("libtorchbind_test.so")
            if IS_WINDOWS:
                lib_file_path = find_library_location("torchbind_test.dll")
            torch.ops.load_library(str(lib_file_path))

    def test_custom_class(self):
        custom_obj = torch.classes._TorchScriptTesting._PickleTester([3, 4])

        class Foo(torch.nn.Module):
            def forward(self, x):
                return x + x

        f = Foo()

        inputs = (torch.zeros(4, 4),)
        ep = export(f, inputs)

        # Replace one of the values with an instance of our custom class
        for node in ep.graph.nodes:
            if node.op == "call_function" and node.target == torch.ops.aten.add.Tensor:
                with ep.graph.inserting_before(node):
                    custom_node = ep.graph.call_function(
                        torch.ops._TorchScriptTesting.take_an_instance.default,
                        (custom_obj,),
                    )
                    custom_node.meta["val"] = torch.ones(4, 4)
                    custom_node.meta["torch_fn"] = (
                        "take_an_instance",
                        "take_an_instance",
                    )
                    arg0, _ = node.args
                    node.args = (arg0, custom_node)

        serialized_vals = serialize(ep)

        ep_str = serialized_vals.exported_program.decode("utf-8")
        assert "class_fqn" in ep_str
        assert custom_obj._type().qualified_name() in ep_str

        deserialized_ep = deserialize(serialized_vals)

        for node in deserialized_ep.graph.nodes:
            if (
                node.op == "call_function"
                and node.target
                == torch.ops._TorchScriptTesting.take_an_instance.default
            ):
                arg = node.args[0]
                self.assertTrue(isinstance(arg, torch._C.ScriptObject))
                self.assertEqual(arg._type(), custom_obj._type())
                self.assertEqual(arg.__getstate__(), custom_obj.__getstate__())
                self.assertEqual(arg.top(), 7)

    def test_custom_class_containing_fake_tensor(self):
        class Foo(torch.nn.Module):
            def __init__(self):
                super().__init__()
<<<<<<< HEAD
                self.custom_obj = torch.classes._TorchScriptTesting._ContainsTensor(torch.rand(2, 3))
=======
                self.custom_obj = torch.classes._TorchScriptTesting._ContainsTensor(
                    torch.rand(2, 3)
                )
>>>>>>> f34905f6

            def forward(self, x):
                return x + self.custom_obj.get()

        with FakeTensorMode():
            f = Foo()

        inputs = (torch.zeros(2, 3),)
        with enable_torchbind_tracing():
            ep = export(f, inputs, strict=False)

        serialized_vals = serialize(ep)
        ep = deserialize(serialized_vals)
        self.assertTrue(isinstance(ep.constants["custom_obj"].get(), FakeTensor))


if __name__ == "__main__":
    run_tests()<|MERGE_RESOLUTION|>--- conflicted
+++ resolved
@@ -28,12 +28,7 @@
 from torch._higher_order_ops.torchbind import enable_torchbind_tracing
 from torch._subclasses.fake_tensor import FakeTensor, FakeTensorMode
 from torch.export import Dim, export, load, save
-<<<<<<< HEAD
-import torch.export._trace
-from torch.fx.experimental.symbolic_shapes import is_concrete_int
-=======
 from torch.fx.experimental.symbolic_shapes import is_concrete_int, ValueRanges
->>>>>>> f34905f6
 from torch.testing._internal.common_utils import (
     find_library_location,
     instantiate_parametrized_tests,
@@ -80,20 +75,6 @@
         inp = (torch.ones(10),)
         with torch.no_grad():
             from torch.export._trace import _export
-<<<<<<< HEAD
-            ep = _export(Foo(), inp, pre_dispatch=True)
-
-        buffer = io.BytesIO()
-        torch.export.save(ep, buffer)
-        buffer.seek(0)
-        loaded_ep = torch.export.load(buffer)
-
-        exp_out = ep.module()(*inp)
-        actual_out = loaded_ep.module()(*inp)
-        self.assertEqual(exp_out, actual_out)
-        self.assertEqual(exp_out.requires_grad, actual_out.requires_grad)
-
-=======
 
             ep = _export(Foo(), inp, pre_dispatch=True)
 
@@ -191,7 +172,6 @@
         exp_out = ep.module()(*inp)
         actual_out = loaded_ep.module()(*inp)
         self.assertEqual(exp_out, actual_out)
->>>>>>> f34905f6
 
     def test_serialize_multiple_returns_from_node(self) -> None:
         class MyModule(torch.nn.Module):
@@ -361,10 +341,7 @@
             g.nodes[1].inputs[0].arg.as_tensor.name,
         )
 
-<<<<<<< HEAD
-=======
-
->>>>>>> f34905f6
+
 @unittest.skipIf(IS_WINDOWS, "Windows not supported for this test")
 @unittest.skipIf(not torchdynamo.is_dynamo_supported(), "dynamo doesn't support")
 class TestDeserialize(TestCase):
@@ -376,62 +353,6 @@
         elif IS_MACOS:
             raise unittest.SkipTest("non-portable load_library call used in test")
         else:
-<<<<<<< HEAD
-            lib_file_path = find_library_location('libtorchbind_test.so')
-            if IS_WINDOWS:
-                lib_file_path = find_library_location('torchbind_test.dll')
-            torch.ops.load_library(str(lib_file_path))
-
-    def _check_graph_nodes(self, gm1, gm2, _check_meta=True):
-        # TODO: The _check_meta flag bypasses checking for
-        # source_fn/nn_module_stack as there is an issue with
-        # roundtripping the source_fn value on torch.ops.map nodes
-        # original source_fn: <functorch.experimental._map.MapWrapper object at 0x7f80a0549930>
-        # deserialized source_fn: 'functorch.experimental._map.map'
-
-        self.assertEqual(len(gm1.graph.nodes), len(gm2.graph.nodes))
-
-        for node1, node2 in zip(gm1.graph.nodes, gm2.graph.nodes):
-            self.assertEqual(node1.op, node2.op)
-            if node1.op == "call_function":
-                # Check "val" metadata
-                val1 = node1.meta.get("val", None)
-                val2 = node2.meta.get("val", None)
-                if val1 is None or val2 is None:
-                    # Either both are None
-                    self.assertEqual(val1, val2)
-                elif isinstance(val1, FakeTensor) and isinstance(val2, FakeTensor):
-                    # Or both are fake tensors with the same shape/dtype
-                    self.assertEqual(len(val1.shape), len(val2.shape))
-                    for s1, s2 in zip(val1.shape, val2.shape):
-                        if is_concrete_int(s1) and is_concrete_int(s2):
-                            self.assertEqual(s1, s2)
-                        else:
-                            self.assertEqual(str(s1), str(s2))
-                    self.assertEqual(val1.dtype, val2.dtype)
-                elif isinstance(val1, (list, tuple)) and isinstance(val2, (list, tuple)):
-                    # Or both are fake tensors lists with one element and with the
-                    # same shape/dtype
-                    for v1, v2 in zip(pytree.tree_leaves(val1), pytree.tree_leaves(val2)):
-                        if isinstance(v1, FakeTensor):
-                            self.assertEqual(v1.shape, v2.shape)
-                            self.assertEqual(v1.dtype, v2.dtype)
-                else:
-                    # For expressions like 's0 < 10' can only compare through string
-                    self.assertEqual(str(val1), str(val2))
-
-                # Check "stack_trace" metadata
-                self.assertEqual(
-                    node1.meta.get("stack_trace", None),
-                    node2.meta.get("stack_trace", None),
-                )
-
-                if node1.target == torch.ops.higher_order.cond:
-                    true_graph1 = getattr(gm1, node1.args[1].target)
-                    true_graph2 = getattr(gm2, node2.args[1].target)
-                    self._check_graph_nodes(true_graph1, true_graph2)
-
-=======
             lib_file_path = find_library_location("libtorchbind_test.so")
             if IS_WINDOWS:
                 lib_file_path = find_library_location("torchbind_test.dll")
@@ -490,7 +411,6 @@
                     true_graph2 = getattr(gm2, node2.args[1].target)
                     self._check_graph_nodes(true_graph1, true_graph2)
 
->>>>>>> f34905f6
                     false_graph1 = getattr(gm1, node1.args[2].target)
                     false_graph2 = getattr(gm2, node2.args[2].target)
                     self._check_graph_nodes(false_graph1, false_graph2)
@@ -498,27 +418,6 @@
                     map_graph1 = getattr(gm1, node1.args[0].target)
                     map_graph2 = getattr(gm2, node2.args[0].target)
                     self._check_graph_nodes(map_graph1, map_graph2, False)
-<<<<<<< HEAD
-
-            if (
-                _check_meta and
-                node1.op not in ("get_attr", "placeholder", "output")
-            ):
-                # Check "nn_module_stack" metadata
-                # TODO nn_module_stack is not roundtrippable.
-                # self.assertEqual(
-                #     node1.meta.get("nn_module_stack", None),
-                #     node2.meta.get("nn_module_stack", None),
-                # )
-                # Check "source_fn_stack" metadata
-                self.assertEqual(
-                    node1.meta.get("source_fn_stack", None),
-                    node2.meta.get("source_fn_stack", None),
-                )
-
-    def check_graph(self, fn, inputs, dynamic_shapes=None, _check_meta=True, use_pre_dispatch=True, strict=True) -> None:
-        """Export a graph, serialize it, deserialize it, and compare the results."""
-=======
 
             if _check_meta and node1.op not in ("get_attr", "placeholder", "output"):
                 # Check "nn_module_stack" metadata
@@ -543,7 +442,6 @@
     ) -> None:
         """Export a graph, serialize it, deserialize it, and compare the results."""
 
->>>>>>> f34905f6
         def _check_graph(pre_dispatch):
             if pre_dispatch:
                 ep = torch.export._trace._export(
@@ -552,11 +450,7 @@
                     {},
                     dynamic_shapes=dynamic_shapes,
                     pre_dispatch=True,
-<<<<<<< HEAD
-                    strict=strict
-=======
                     strict=strict,
->>>>>>> f34905f6
                 )
             else:
                 ep = torch.export.export(
@@ -564,22 +458,14 @@
                     copy.deepcopy(inputs),
                     {},
                     dynamic_shapes=dynamic_shapes,
-<<<<<<< HEAD
-                    strict=strict
-=======
                     strict=strict,
->>>>>>> f34905f6
                 )
             ep.graph.eliminate_dead_code()
 
             serialized_artifact = serialize(ep, opset_version={"aten": 0})
-<<<<<<< HEAD
-            deserialized_ep = deserialize(serialized_artifact, expected_opset_version={"aten": 0})
-=======
             deserialized_ep = deserialize(
                 serialized_artifact, expected_opset_version={"aten": 0}
             )
->>>>>>> f34905f6
             deserialized_ep.graph.eliminate_dead_code()
 
             orig_outputs = ep.module()(*copy.deepcopy(inputs))
@@ -597,13 +483,9 @@
                         self.assertTrue(torch.allclose(orig, loaded))
                 else:
                     self.assertEqual(orig, loaded)
-<<<<<<< HEAD
-            self._check_graph_nodes(ep.graph_module, deserialized_ep.graph_module, _check_meta)
-=======
             self._check_graph_nodes(
                 ep.graph_module, deserialized_ep.graph_module, _check_meta
             )
->>>>>>> f34905f6
 
         if use_pre_dispatch:
             _check_graph(pre_dispatch=True)
@@ -817,26 +699,6 @@
     def test_tensor_tensor_list(self):
         try:
             from torch.library import Library
-<<<<<<< HEAD
-            lib = Library("_export", "FRAGMENT")  # noqa: TOR901
-            lib.define(
-                "_test_tensor_tensor_list_output(Tensor x, Tensor y) -> (Tensor, Tensor[])",
-                tags=torch.Tag.pt2_compliant_tag)
-
-            def _test_tensor_tensor_list_output(x, y):
-                return y, [x]
-
-            lib.impl("_test_tensor_tensor_list_output", _test_tensor_tensor_list_output, "CPU")
-            lib.impl("_test_tensor_tensor_list_output", _test_tensor_tensor_list_output, "Meta")
-
-            class M(torch.nn.Module):
-                def forward(self, x, y):
-                    a, b = torch.ops._export._test_tensor_tensor_list_output.default(x, y)
-                    return a + b[0]
-
-            self.check_graph(M(), (torch.rand(3, 2), torch.rand(3, 2)))
-
-=======
 
             lib = Library("_export", "FRAGMENT")  # noqa: TOR901
             lib.define(
@@ -867,7 +729,6 @@
 
             self.check_graph(M(), (torch.rand(3, 2), torch.rand(3, 2)))
 
->>>>>>> f34905f6
         finally:
             cleanup_op("_export::_test_tensor_tensor_list_output")
             del lib
@@ -1016,13 +877,6 @@
 
         serialized_program = ExportedProgramSerializer().serialize(ep)
         serialized_program.exported_program.schema_version.major = -1
-<<<<<<< HEAD
-        with self.assertRaisesRegex(SerializeError, r"Serialized schema version .* does not match our current"):
-            ExportedProgramDeserializer().deserialize(
-                serialized_program.exported_program,
-                serialized_program.state_dict,
-                serialized_program.constants
-=======
         with self.assertRaisesRegex(
             SerializeError, r"Serialized schema version .* does not match our current"
         ):
@@ -1031,7 +885,6 @@
                 serialized_program.state_dict,
                 serialized_program.constants,
                 serialized_program.example_inputs,
->>>>>>> f34905f6
             )
 
 
@@ -1067,13 +920,7 @@
 unittest.expectedFailure(TestDeserialize.test_exportdb_supported_case_fn_with_kwargs)
 
 # Failed to produce a graph during tracing. Tracing through 'f' must produce a single graph.
-<<<<<<< HEAD
-unittest.expectedFailure(
-    TestDeserialize.test_exportdb_supported_case_scalar_output
-)
-=======
 unittest.expectedFailure(TestDeserialize.test_exportdb_supported_case_scalar_output)
->>>>>>> f34905f6
 
 
 @unittest.skipIf(not torchdynamo.is_dynamo_supported(), "dynamo doesn't support")
@@ -1197,10 +1044,7 @@
 
         inp = (torch.tensor(1),)
         self.assertTrue(torch.allclose(ep.module()(*inp), loaded_ep.module()(*inp)))
-<<<<<<< HEAD
-=======
-
->>>>>>> f34905f6
+
 
 @unittest.skipIf(not torchdynamo.is_dynamo_supported(), "dynamo doesn't support")
 class TestSerializeCustomClass(TestCase):
@@ -1269,13 +1113,9 @@
         class Foo(torch.nn.Module):
             def __init__(self):
                 super().__init__()
-<<<<<<< HEAD
-                self.custom_obj = torch.classes._TorchScriptTesting._ContainsTensor(torch.rand(2, 3))
-=======
                 self.custom_obj = torch.classes._TorchScriptTesting._ContainsTensor(
                     torch.rand(2, 3)
                 )
->>>>>>> f34905f6
 
             def forward(self, x):
                 return x + self.custom_obj.get()
