--- conflicted
+++ resolved
@@ -12,32 +12,7 @@
 from torch._export.utils import register_dataclass_as_pytree_node
 from torch.export import export
 from torch.export._swap import _swap_modules
-<<<<<<< HEAD
-from torch.export._trace import DEFAULT_EXPORT_DYNAMO_CONFIG
-from torch.fx.experimental.proxy_tensor import make_fx
-from torch.testing import FileCheck
-from torch.testing._internal.common_utils import (
-    find_library_location,
-    IS_FBCODE,
-    IS_MACOS,
-    IS_SANDCASTLE,
-    IS_WINDOWS,
-    run_tests,
-    skipIfTorchDynamo,
-    TestCase,
-)
-from torch.testing._internal.torchbind_impls import init_torchbind_implementations
-from torch.utils.pytree.python import (
-    LeafSpec,
-    tree_flatten,
-    tree_unflatten,
-    TreeSpec,
-    treespec_dumps,
-    treespec_loads,
-)
-=======
 from torch.testing._internal.common_utils import IS_WINDOWS, run_tests, TestCase
->>>>>>> e0f22e54
 
 
 @unittest.skipIf(IS_WINDOWS, "Windows not supported for this test")
