--- conflicted
+++ resolved
@@ -4,18 +4,7 @@
 
 import torch
 from torch._dynamo.utils import counters
-<<<<<<< HEAD
-from torch._inductor import config
-from torch._inductor.runtime.benchmarking import (
-    Benchmarker,
-    InductorBenchmarker,
-    InductorGroupedBenchmarker,
-    is_feature_enabled,
-    TritonBenchmarker,
-)
-=======
 from torch._inductor.runtime.benchmarking import Benchmarker, TritonBenchmarker
->>>>>>> aec75f8a
 from torch._inductor.test_case import run_tests, TestCase
 from torch.testing._internal.common_utils import (
     decorateIf,
@@ -28,11 +17,6 @@
 ALL_BENCHMARKER_CLASSES = (
     Benchmarker,
     TritonBenchmarker,
-<<<<<<< HEAD
-    InductorBenchmarker,
-    InductorGroupedBenchmarker,
-=======
->>>>>>> aec75f8a
 )
 
 
@@ -145,113 +129,6 @@
         many_devices_kwargs.update(gpu_kwargs)
         benchmarker.benchmark(fn, many_devices_args, many_devices_kwargs)
 
-<<<<<<< HEAD
-    @unittest.skipIf(config.is_fbcode(), "test does not run in fbcode")
-    @parametrize(
-        "feature_name", ("inductor_benchmarker", "inductor_grouped_benchmarker")
-    )
-    @parametrize(
-        "config_name,config_val,expected",
-        [
-            ("env_val", "1", True),
-            ("env_val", "0", False),
-            ("env_val", None, None),
-            ("oss_default", True, True),
-            ("oss_default", False, False),
-        ],
-    )
-    def test_is_feature_enabled(
-        self,
-        feature_name,
-        config_name,
-        config_val,
-        expected,
-    ):
-        @config.patch({f"benchmarking.{feature_name}.{config_name}": config_val})
-        def inner():
-            return is_feature_enabled(feature_name)
-
-        if expected is not None:
-            self.assertEqual(inner(), expected)
-        else:
-            self.assertEqual(
-                inner(),
-                getattr(config.benchmarking, feature_name).oss_default,
-            )
-
-    @unittest.skipIf(not HAS_CPU or not HAS_GPU, "requires CPU and GPU")
-    @parametrize("fn_name", ("benchmark", "benchmark_cpu", "benchmark_gpu", "benchmark_many_gpu",))
-    @parametrize("enabled", (True, False,))
-    @parametrize("device", (GPU_TYPE, "cpu",))
-    def test_inductor_benchmarker_fallback(self, fn_name, enabled, device):
-        @config.patch({
-            f"benchmarking.{InductorBenchmarker.feature_name}.env_val": 1 if enabled else 0
-        })
-        def inner():
-            benchmarker = InductorBenchmarker()
-            if fn_name == "benchmark":
-                (fn, fn_args, fn_kwargs), _ = self.make_params(device)
-                _ = getattr(benchmarker, fn_name)(fn, fn_args, fn_kwargs)
-            elif "many" in fn_name:
-                callables = [self.make_params(device)[1] for _ in range(10)]
-                _ = getattr(benchmarker, fn_name)(callables)
-            else:
-                _, _callable = self.make_params(device)
-                _ = getattr(benchmarker, fn_name)(_callable)
-
-        inner()
-        if not enabled and fn_name == "benchmark_gpu":
-            # "benchmark_gpu" is the only `InductorBenchmarker`-specific feature that
-            # should fallback when the feature is disabled
-            self.assertEqual(self.get_fallback_counter_value(InductorBenchmarker), 1)
-            # "benchmark_gpu" should fallback to `TritonBenchmarker`
-            self.assertEqual(self.get_counter_value(TritonBenchmarker, "benchmark_gpu"), 1)
-        elif not enabled and fn_name == "benchmark_many_gpu":
-            # since "benchmark_many_gpu" defaults to calling "benchmark_gpu" for the
-            # `InductorBenchmarker` class, we should also see this falling back to the
-            # `TritonBenchmarker` implementation
-            self.assertEqual(self.get_counter_value(InductorBenchmarker, "benchmark_many_gpu"), 1)
-            self.assertEqual(self.get_fallback_counter_value(InductorBenchmarker), 10)
-            self.assertEqual(self.get_counter_value(TritonBenchmarker, "benchmark_gpu"), 10)
-        else:
-            # all other benchmark functions should still pass, since they are inherited
-            self.assertEqual(self.get_counter_value(InductorBenchmarker, fn_name), 1)
-    
-    @unittest.skipIf(not HAS_CPU or not HAS_GPU, "requires CPU and GPU")
-    @parametrize("fn_name", ("benchmark", "benchmark_cpu", "benchmark_gpu", "benchmark_many_gpu",))
-    @parametrize("enabled", (True, False,))
-    @parametrize("inductor_benchmarker_enabled", (True, False,))
-    @parametrize("device", (GPU_TYPE, "cpu",))
-    def test_inductor_grouped_benchmarker_fallback(self, fn_name, enabled, inductor_benchmarker_enabled, device):
-        @config.patch({
-            f"benchmarking.{InductorGroupedBenchmarker.feature_name}.env_val": 1 if enabled else 0,
-            f"benchmarking.{InductorBenchmarker.feature_name}.env_val": 1 if inductor_benchmarker_enabled else 0,
-        })
-        def inner():
-            benchmarker = InductorGroupedBenchmarker()
-            if "many" in fn_name:
-                callables = [self.make_params(device)[1] for _ in range(10)]
-                _ = getattr(benchmarker, fn_name)(callables)
-            else:
-                _, _callable = self.make_params(device)
-                _ = getattr(benchmarker, fn_name)(_callable)
-
-        inner()
-        if not enabled and fn_name == "benchmark_gpu":
-            if inductor_benchmarker_enabled:
-                self.assertEqual(self.get_counter_value(InductorBenchmarker, fn_name), 1)
-            else:
-                self.assertEqual(self.get_counter_value(TritonBenchmarker, fn_name), 1)
-        elif not enabled and fn_name == "benchmark_many_gpu":
-            if inductor_benchmarker_enabled:
-                self.assertEqual(self.get_counter_value(InductorBenchmarker, fn_name), 10)
-            else:
-                self.assertEqual(self.get_counter_value(TritonBenchmarker, fn_name), 10)
-        else:
-            self.assertEqual(self.get_counter_value(InductorGroupedBenchmarker, fn_name), 1)
-
-=======
->>>>>>> aec75f8a
 
 if __name__ == "__main__":
     run_tests()