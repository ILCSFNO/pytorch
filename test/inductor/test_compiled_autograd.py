--- conflicted
+++ resolved
@@ -3861,9 +3861,6 @@
         test_dtensor.TestDTensorCompile
     )
 
-<<<<<<< HEAD
-instantiate_parametrized_tests(TestCompiledAutograd)
-=======
 xfail_hops = {
     # AssertionError: Tensor-likes are not close!
     "auto_functionalize",
@@ -3936,7 +3933,7 @@
 
 
 instantiate_device_type_tests(TestCompiledAutogradOpInfo, globals(), only_for=("cpu",))
->>>>>>> 87a63a98
+instantiate_parametrized_tests(TestCompiledAutograd)
 
 if __name__ == "__main__":
     if HAS_CPU:
