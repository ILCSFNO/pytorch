# Owner(s): ["oncall: cpu inductor"]
import contextlib
import copy
import itertools
import unittest

import torch
import torch.ao.quantization.quantizer.x86_inductor_quantizer as xiq
from torch._dynamo import config as dynamo_config
from torch._dynamo.utils import counters
from torch._inductor import config, metrics
from torch._inductor.test_case import run_tests, TestCase
from torch._inductor.utils import run_and_get_code
from torch.ao.quantization.quantizer.x86_inductor_quantizer import X86InductorQuantizer
from torch.nn import functional as F
from torch.testing._internal.common_quantization import (
    _generate_qdq_quantized_model,
    skipIfNoDynamoSupport,
    skipIfNoONEDNN,
    skipIfNoONEDNNBF16,
)
from torch.testing._internal.common_utils import (
    instantiate_parametrized_tests,
    IS_FBCODE,
    IS_LINUX,
    parametrize,
    skipIfNoXPU,
    skipIfRocm,
    TEST_ACL,
    TEST_MKL,
    xfailIfACL,
)
from torch.testing._internal.inductor_utils import _check_has_dynamic_shape, HAS_CPU


# The dict value is match_nodes(computation_op+unary_op)

unary_list = {
    torch.nn.ReLU(): 2,
    torch.nn.Sigmoid(): 2,
    torch.nn.Tanh(): 2,
    torch.nn.Hardswish(): 6,
    torch.nn.LeakyReLU(0.1, inplace=False): 4,
    # Use floats for min/max, otherwise they can get converted to symints
    torch.nn.Hardtanh(min_val=-0.5, max_val=4.0, inplace=False): 3,
    torch.nn.Hardtanh(min_val=-0.5, max_val=float("inf"), inplace=False): 3,
    torch.nn.GELU(approximate="none"): 6,
    torch.nn.GELU(approximate="tanh"): 10,
    torch.nn.ReLU6(): 3,
    torch.nn.SiLU(): 3,
    torch.nn.Hardsigmoid(): 5,
}

non_decomposed_unary_list = [
    torch.nn.ReLU,
    torch.nn.Sigmoid,
    torch.nn.Tanh,
]

# The dict value is (match_count, match_nodes, inplace)
binary_list = {
    lambda x, y: torch.add(x, y): (1, 2, False),  # call_function
    lambda x, y: torch.add(y, x): (1, 2, False),  # call_function
    lambda x, y: x.add(y): (1, 2, False),  # call_method
    lambda x, y: x.add_(y): (1, 2, True),  # call_method
    lambda x, y: torch.sub(x, y): (1, 2, False),  # call_function
    lambda x, y: x.sub(y): (1, 2, False),  # call_method
    lambda x, y: x.sub_(y): (1, 2, True),  # call_method
}

quantization_add_fn_list = [
    lambda x, y: torch.add(x, y),
    lambda x, y: x.add(y),
]

quantization_inplace_add_fn_list = [
    lambda x, y: x.add_(y),
]


def get_default_quantizer(is_qat, is_dynamic):
    quantizer = X86InductorQuantizer()
    quantizer.set_global(
        xiq.get_default_x86_inductor_quantization_config(
            is_qat=is_qat, is_dynamic=is_dynamic
        )
    )
    return quantizer


def cal_conv_generated_kernel_number(mod, input, dtype, dim=4):
    # this function is to decide how many kernels are generated
    # while testing conv2d/3d/deconv2d
    # the assumption is:
    #   (1) There will be a to_dtype kernel for input for lp
    #   (2) inductor always use channel_last format, there will
    #       be a to_channel_last format for input
    #   (3) to_dtype and to_channel_last for input can be fused
    #   (4) inductor always get channel last format from mkldnn_conv_pointwise(binary),
    #       and force the output to have same stride with eager.
    #       So there will be a to_contiguous for output if eager output is contiguouse
    mod = copy.deepcopy(mod)
    input = input.clone()
    if dtype == torch.float32:
        maybe_autocast = contextlib.nullcontext()
    else:
        maybe_autocast = torch.amp.autocast("cpu", dtype=dtype)
    with torch.no_grad(), maybe_autocast:
        output = mod(input)
    input_kernel, output_kernel = 0, 0
    if (
        input.is_contiguous(memory_format=torch.contiguous_format)
        or dtype != torch.float32
        or (TEST_ACL and dim == 4)
    ):
        input_kernel = 1
    if output.is_contiguous(memory_format=torch.contiguous_format) or (
        TEST_ACL and dtype == torch.bfloat16
    ):
        output_kernel = 1
    return input_kernel + output_kernel


@config.patch({"freezing": True})
class TestPatternMatcherBase(TestCase):
    def _check_unary_is_decomposed(self, unary_fn):
        return not any(
            isinstance(unary_fn, fn)
            for fn in [torch.nn.ReLU, torch.nn.Sigmoid, torch.nn.Tanh]
        )

    def _clone_inputs(self, inputs):
        def clone(x):
            if not isinstance(x, torch.Tensor):
                return x
            return x.clone()

        return tuple(clone(x) for x in inputs)

    def _test_common(
        self,
        mod,
        inputs,
        matcher_check_fn,
        atol=1e-5,
        rtol=1.3e-6,
        check_autocast=torch.float32,
        check_quantization=False,
        is_qat=False,
        dtype=None,
        is_dynamic=False,
        quantizer=None,
        compile_options={},  # noqa: B006
    ):
        counters.clear()
        torch._dynamo.reset()
        if (
            check_autocast == torch.bfloat16
            and torch.ops.mkldnn._is_mkldnn_bf16_supported()
        ):
            maybe_autocast = torch.amp.autocast("cpu", dtype=torch.bfloat16)
            atol, rtol = 1e-2, 1e-2
        elif (
            check_autocast == torch.float16
            and torch.ops.mkldnn._is_mkldnn_fp16_supported()
        ):
            maybe_autocast = torch.amp.autocast("cpu", dtype=torch.float16)
            atol, rtol = 1e-2, 1e-2
        else:
            assert check_autocast == torch.float32
            maybe_autocast = contextlib.nullcontext()

        if check_quantization:
            convert_model = _generate_qdq_quantized_model(
                mod, inputs, is_qat, is_dynamic, quantizer
            )
            with torch.no_grad(), maybe_autocast:
                _ = torch.compile(convert_model)(*inputs)
                matcher_check_fn()
        else:
            with torch.no_grad(), maybe_autocast:
                clone_inputs = self._clone_inputs(inputs)
                expected = mod(*inputs)
                actual = torch.compile(mod, **compile_options)(*clone_inputs)
                torch.testing.assert_close(actual, expected, atol=atol, rtol=rtol)
                matcher_check_fn()

    def _test_code_common(
        self,
        mod,
        inputs,
        include_ops,
        exclude_ops,
        atol=1e-5,
        rtol=1.3e-6,
        check_quantization=False,
        check_dynamic=None,
        num_include_ops=None,
        quantizer=None,
    ):
        with torch.no_grad():
            clone_inputs = self._clone_inputs(inputs)
            if check_quantization:
                mod = _generate_qdq_quantized_model(mod, inputs, quantizer=quantizer)
            expected = mod(*inputs)
            actual, (source_code,) = run_and_get_code(
                torch.compile(mod, fullgraph=True, dynamic=check_dynamic),
                *clone_inputs,
            )
            for op in include_ops:
                self.assertIn(op, source_code)
            if num_include_ops is not None:
                assert len(include_ops) == len(num_include_ops)
                for i in range(len(include_ops)):
                    self.assertEqual(
                        source_code.count(include_ops[i]), num_include_ops[i]
                    )
            for op in exclude_ops:
                self.assertNotIn(op, source_code)
            if check_dynamic is not None:
                _check_has_dynamic_shape(self, source_code)
            if not check_quantization:
                # Skip due to reduce range setting for Quantization on preCI system.
                torch.testing.assert_close(actual, expected, atol=atol, rtol=rtol)


class TestPatternMatcher(TestPatternMatcherBase):
    def _test_conv_unary_cpu_base(self, dim=4):
        assert dim == 4 or dim == 5

        class M(torch.nn.Module):
            def __init__(
                self,
                unary_fn,
                **kwargs,
            ):
                super().__init__()
                if dim == 4:
                    self.conv = torch.nn.Conv2d(3, 16, kernel_size=3, stride=1)
                else:
                    self.conv = torch.nn.Conv3d(3, 16, kernel_size=3, stride=1)
                self.unary_fn = unary_fn

            def forward(self, x):
                x = self.conv(x)
                return self.unary_fn(x)

        dtypes = [
            torch.float,
        ]
        if torch.ops.mkldnn._is_mkldnn_bf16_supported():
            dtypes.append(torch.bfloat16)
        if torch.ops.mkldnn._is_mkldnn_fp16_supported():
            dtypes.append(torch.float16)
        cl_format = torch.channels_last if dim == 4 else torch.channels_last_3d
        options = itertools.product(
            unary_list.keys(),
            [torch.contiguous_format, cl_format],
            dtypes,
        )

        for (
            unary_fn,
            memory_format,
            dtype,
        ) in options:
            metrics.reset()
            if dim == 4:
                x_shape = (1, 3, 56, 56)
            else:
                x_shape = (1, 3, 20, 56, 56)
            mod = M(unary_fn).to(memory_format=memory_format).eval()

            v = (
                torch.randn(x_shape, dtype=torch.float32)
                .add(1)
                .to(memory_format=memory_format)
            )

            def matcher_check_fn():
                match_nodes = unary_list[unary_fn]
                if dtype in (
                    torch.float16,
                    torch.bfloat16,
                ) and self._check_unary_is_decomposed(unary_fn):
                    # Has extra dtype conversion nodes for autocast.
                    match_nodes += 2
                self.assertEqual(
                    counters["inductor"]["mkldnn_unary_fusion_matcher_nodes"],
                    0 if TEST_ACL else match_nodes,
                )
                self.assertEqual(
                    counters["inductor"]["mkldnn_conv_weight_pack_matcher_count"], 1
                )

            self._test_common(mod, (v,), matcher_check_fn, check_autocast=dtype)
            generated_kernel_count = cal_conv_generated_kernel_number(
                mod, v, dtype, dim
            )
            self.assertEqual(metrics.generated_kernel_count, generated_kernel_count)

    @skipIfNoDynamoSupport
    @skipIfNoONEDNN
    @skipIfRocm
    def test_conv2d_unary_cpu(self):
        self._test_conv_unary_cpu_base(dim=4)

    @skipIfNoDynamoSupport
    @skipIfNoONEDNN
    @skipIfRocm
    def test_conv3d_unary_cpu(self):
        self._test_conv_unary_cpu_base(dim=5)

    def test_linear_unary(self):
        class M(torch.nn.Module):
            def __init__(
                self,
                unary_fn,
                in_features,
                out_features,
                bias,
                **kwargs,
            ):
                super().__init__()
                self.linear = torch.nn.Linear(
                    in_features,
                    out_features,
                    bias,
                    **kwargs,
                )
                self.unary_fn = unary_fn

            def forward(self, x):
                x = self.linear(x)
                return self.unary_fn(x)

        dtypes = []
        if torch.ops.mkldnn._is_mkldnn_bf16_supported():
            dtypes.append(torch.bfloat16)
        if torch.ops.mkldnn._is_mkldnn_fp16_supported():
            dtypes.append(torch.float16)
        options = itertools.product(unary_list, [True, False], dtypes)
        for unary_fn, bias, dtype in options:
            metrics.reset()
            mod = M(unary_fn, 10, 30, bias=bias).eval()
            # only fuse for linear when the dtype is bf16
            mod = mod
            v = torch.randn(2, 10)

            def matcher_check_fn():
                match_nodes = unary_list[unary_fn]
                if self._check_unary_is_decomposed(unary_fn):
                    # Has extra dtype conversion nodes for autocast.
                    match_nodes += 2
                self.assertEqual(
                    counters["inductor"]["mkldnn_unary_fusion_matcher_nodes"],
                    0 if TEST_ACL else match_nodes,
                )
                self.assertEqual(
                    counters["inductor"]["mkldnn_linear_weight_pack_matcher_count"], 1
                )

            self._test_common(mod, (v,), matcher_check_fn, check_autocast=dtype)
            # only generated 1 kernel for "to"
            self.assertEqual(metrics.generated_kernel_count, 2 if TEST_ACL else 1)

    @unittest.skipIf(not TEST_MKL, "Test requires MKL")
    def test_linear_fp32(self):
        class M(torch.nn.Module):
            def __init__(self, bias):
                super().__init__()
                self.linear = torch.nn.Linear(10, 30, bias)

            def forward(self, x):
                return self.linear(x)

        for bias in [True, False]:
            mod = M(bias=bias).eval()
            v = torch.randn(2, 10)

            # packing pass.
            def matcher_check_fn():
                self.assertEqual(
                    counters["inductor"]["mkldnn_linear_weight_pack_matcher_count"], 1
                )

            self._test_common(mod, (v,), matcher_check_fn)

    def test_linear_add_bias(self):
        class M(torch.nn.Module):
            def __init__(self, dtype, unary_fn, cast_bias):
                super().__init__()
                self.linear1 = torch.nn.Linear(10, 64, bias=False)
                self.bias1 = torch.randn(64)
                self.linear2 = torch.nn.Linear(10, 64, bias=False)
                self.bias2 = torch.randn(64)
                if cast_bias:
                    self.bias1 = self.bias1.to(dtype=dtype)
                    self.bias2 = self.bias2.to(dtype=dtype)
                self.unary_fn = unary_fn

            def forward(self, x):
                a = self.linear1(x) + self.bias1
                b = self.linear2(x) + self.bias2
                return self.unary_fn(a), self.unary_fn(b)

        dtypes = []
        if torch.ops.mkldnn._is_mkldnn_bf16_supported():
            dtypes.append(torch.bfloat16)
        if torch.ops.mkldnn._is_mkldnn_fp16_supported():
            dtypes.append(torch.float16)
        options = itertools.product(unary_list, dtypes)
        for unary_fn, dtype in options:
            metrics.reset()
            fold_mod = M(dtype, unary_fn, cast_bias=True).eval()
            v = torch.randn(2, 10)

            def folder_matcher_check_fn():
                match_nodes = unary_list[unary_fn]
                if self._check_unary_is_decomposed(unary_fn):
                    # Has extra dtype conversion nodes for autocast.
                    match_nodes += 2
                # we have 2 linears, so we double the matcher_count/nodes
                self.assertEqual(
                    counters["inductor"]["mkldnn_unary_fusion_matcher_count"],
                    0 if TEST_ACL else 2,
                )
                self.assertEqual(
                    counters["inductor"]["mkldnn_unary_fusion_matcher_nodes"],
                    0 if TEST_ACL else match_nodes * 2,
                )
                self.assertEqual(
                    counters["inductor"]["mkldnn_linear_weight_pack_matcher_count"], 2
                )

            self._test_common(
                fold_mod,
                (v,),
                folder_matcher_check_fn,
                check_autocast=dtype,
            )
            self.assertEqual(metrics.generated_kernel_count, 3 if TEST_ACL else 1)
            # we won't fold the bias if bias is not same dtype with weight
            # https://github.com/pytorch/pytorch/pull/129138
            metrics.reset()
            mod = M(dtype, unary_fn, cast_bias=False).eval()

            def matcher_check_fn():
                self.assertEqual(
                    counters["inductor"]["mkldnn_linear_weight_pack_matcher_count"], 2
                )

            self._test_common(mod, (v,), matcher_check_fn, check_autocast=dtype)
            # 1 kernel for "to_lowp", 2 kernels for unary ops
            self.assertEqual(metrics.generated_kernel_count, 3)

    def _test_conv_transpose_unary_base(self, dim=4):
        assert dim == 4 or dim == 5

        class M(torch.nn.Module):
            def __init__(
                self,
                unary_fn,
                **kwargs,
            ):
                super().__init__()
                if dim == 4:
                    self.conv_transpose = torch.nn.ConvTranspose2d(
                        3, 16, 3, stride=2, padding=1
                    )
                else:
                    self.conv_transpose = torch.nn.ConvTranspose3d(
                        3, 16, 3, stride=2, padding=1
                    )
                self.unary_fn = unary_fn

            def forward(self, x):
                x = self.conv_transpose(x)
                return self.unary_fn(x)

        dtypes = [
            torch.float,
        ]
        if torch.ops.mkldnn._is_mkldnn_bf16_supported():
            dtypes.append(torch.bfloat16)
        if torch.ops.mkldnn._is_mkldnn_fp16_supported():
            dtypes.append(torch.float16)

        cl_format = torch.channels_last if dim == 4 else torch.channels_last_3d
        options = itertools.product(
            unary_list,
            [torch.contiguous_format, cl_format],
            dtypes,
        )

        for unary_fn, memory_format, dtype in options:
            metrics.reset()
            if dim == 4:
                x_shape = (1, 3, 28, 28)
            else:
                x_shape = (1, 3, 17, 28, 28)
            mod = M(unary_fn).eval()

            v = torch.randn(x_shape, dtype=torch.float32).to(
                memory_format=memory_format
            )

            def matcher_check_fn():
                match_nodes = unary_list[unary_fn]
                if dtype in (
                    torch.float16,
                    torch.bfloat16,
                ) and self._check_unary_is_decomposed(unary_fn):
                    # Has extra dtype conversion nodes for autocast.
                    match_nodes += 2
                self.assertEqual(
                    counters["inductor"]["mkldnn_unary_fusion_matcher_nodes"],
                    0 if TEST_ACL else match_nodes,
                )
                self.assertEqual(
                    counters["inductor"]["mkldnn_conv_weight_pack_matcher_count"], 1
                )

            self._test_common(mod, (v,), matcher_check_fn, check_autocast=dtype)
            generated_kernel_count = cal_conv_generated_kernel_number(
                mod, v, dtype, dim
            )
            self.assertEqual(metrics.generated_kernel_count, generated_kernel_count)

    @skipIfNoDynamoSupport
    @skipIfNoONEDNN
    @skipIfRocm
    def test_conv_transpose2d_unary_cpu(self):
        self._test_conv_transpose_unary_base(dim=4)

    @skipIfNoDynamoSupport
    @skipIfNoONEDNN
    @skipIfRocm
    def test_conv_transpose3d_unary_cpu(self):
        self._test_conv_transpose_unary_base(dim=5)

    def _test_conv_binary_base(self, dim=4):
        assert dim == 4 or dim == 5

        class M(torch.nn.Module):
            def __init__(
                self,
                binary_fn,
                has_relu,
                **kwargs,
            ):
                super().__init__()
                if dim == 4:
                    self.conv1 = torch.nn.Conv2d(3, 16, kernel_size=3, stride=1)
                    self.conv2 = torch.nn.Conv2d(3, 16, kernel_size=3, stride=1)
                else:
                    self.conv1 = torch.nn.Conv3d(3, 16, kernel_size=3, stride=1)
                    self.conv2 = torch.nn.Conv3d(3, 16, kernel_size=3, stride=1)
                self.binary_fn = binary_fn
                self.has_relu = has_relu

            def forward(self, x):
                x1 = self.conv1(x)
                x2 = self.conv2(x)
                if has_relu:
                    return self.binary_fn(x1, x2).relu()
                else:
                    return self.binary_fn(x1, x2)

        dtypes = [
            torch.float,
        ]
        if torch.ops.mkldnn._is_mkldnn_bf16_supported():
            dtypes.append(torch.bfloat16)
        if torch.ops.mkldnn._is_mkldnn_fp16_supported():
            dtypes.append(torch.float16)
        cl_format = torch.channels_last if dim == 4 else torch.channels_last_3d
        test_memory_format = [torch.contiguous_format, cl_format]
        options = itertools.product(
            binary_list,
            [True, False],
            test_memory_format,
            dtypes,
        )

        for (
            binary_fn,
            has_relu,
            memory_format,
            dtype,
        ) in options:
            metrics.reset()
            if dim == 4:
                x_shape = (1, 3, 56, 56)
            else:
                x_shape = (1, 3, 20, 56, 56)
            mod = M(binary_fn, has_relu).eval()
            v = (
                torch.randn(x_shape, dtype=torch.float32, requires_grad=True)
                .add(1)
                .to(memory_format=memory_format)
            )

            def matcher_check_fn():
                match_nodes = binary_list[binary_fn][1]
                if has_relu:
                    match_nodes += 1
                self.assertEqual(
                    counters["inductor"][
                        "mkldnn_conv_binary_unary_fusion_matcher_nodes"
                    ],
                    0 if TEST_ACL else match_nodes,
                )
                self.assertEqual(
                    counters["inductor"]["mkldnn_conv_weight_pack_matcher_count"], 2
                )

            self._test_common(mod, (v,), matcher_check_fn, check_autocast=dtype)
            generated_kernel_count = cal_conv_generated_kernel_number(
                mod, v, dtype, dim
            )
            self.assertEqual(metrics.generated_kernel_count, generated_kernel_count)

    @skipIfNoDynamoSupport
    @skipIfNoONEDNN
    @skipIfRocm
    def test_conv2d_binary(self):
        self._test_conv_binary_base(dim=4)

    @skipIfNoDynamoSupport
    @skipIfNoONEDNN
    @skipIfRocm
    def test_conv3d_binary(self):
        self._test_conv_binary_base(dim=5)

    def _test_conv_binary_broadcast_shapes_base(self, dim=4):
        assert dim == 4 or dim == 5

        class M(torch.nn.Module):
            def __init__(
                self,
                binary_fn,
                has_relu,
                **kwargs,
            ):
                super().__init__()
                if dim == 4:
                    self.conv = torch.nn.Conv2d(3, 16, kernel_size=3, stride=1)
                else:
                    self.conv = torch.nn.Conv3d(3, 16, kernel_size=3, stride=1)
                self.binary_fn = binary_fn
                self.has_relu = has_relu

            def forward(self, x, x2):
                x1 = self.conv(x)
                if has_relu:
                    return self.binary_fn(x1, x2).relu()
                else:
                    return self.binary_fn(x1, x2)

        dtypes = [
            torch.float,
        ]
        if torch.ops.mkldnn._is_mkldnn_bf16_supported():
            dtypes.append(torch.bfloat16)
        if torch.ops.mkldnn._is_mkldnn_fp16_supported():
            dtypes.append(torch.float16)
        cl_format = torch.channels_last if dim == 4 else torch.channels_last_3d
        test_memory_format = [torch.contiguous_format, cl_format]
        if dim == 4:
            input_shapes = [
                [2, 3, 56, 56],
            ]
            other_shapes = [[2, 16, 1, 1], [1, 16, 1, 1], [1, 1, 1, 1]]
        else:
            input_shapes = [
                [2, 3, 20, 56, 56],
            ]
            other_shapes = [[2, 16, 1, 1, 1], [1, 16, 1, 1, 1], [1, 1, 1, 1, 1]]
        options = itertools.product(
            binary_list,
            input_shapes,
            other_shapes,
            [True, False],
            test_memory_format,
            dtypes,
        )

        for (
            binary_fn,
            x_shape,
            other_shape,
            has_relu,
            memory_format,
            dtype,
        ) in options:
            metrics.reset()
            mod = M(binary_fn, has_relu).eval()
            x = (
                torch.randn(x_shape, dtype=torch.float32, requires_grad=True)
                .add(1)
                .to(memory_format=memory_format)
            )
            other = (
                torch.randn(other_shape, dtype=torch.float32, requires_grad=True)
                .add(1)
                .to(memory_format=memory_format)
                .to(dtype)
            )

            def matcher_check_fn():
                match_nodes = binary_list[binary_fn][1]
                if has_relu:
                    match_nodes += 1
                self.assertEqual(
                    counters["inductor"][
                        "mkldnn_conv_binary_unary_fusion_matcher_nodes"
                    ],
                    0 if TEST_ACL else match_nodes,
                )
                self.assertEqual(
                    counters["inductor"]["mkldnn_conv_weight_pack_matcher_nodes"], 1
                )

            self._test_common(mod, (x, other), matcher_check_fn, check_autocast=dtype)

    @skipIfNoDynamoSupport
    @skipIfNoONEDNN
    @skipIfRocm
    def test_conv2d_binary_broadcast_shapes_cpu(self):
        self._test_conv_binary_broadcast_shapes_base(dim=4)

    @skipIfNoDynamoSupport
    @skipIfNoONEDNN
    @skipIfRocm
    def test_conv3d_binary_broadcast_shapes_cpu(self):
        self._test_conv_binary_broadcast_shapes_base(dim=5)

    def test_linear_binary(self):
        class M(torch.nn.Module):
            def __init__(self, binary_fn, in_channels, out_channels, bias, **kwargs):
                super().__init__()
                self.linear = torch.nn.Linear(
                    in_channels, out_channels, bias=bias, **kwargs
                )
                self.binary_fn = binary_fn

            def forward(self, x, y):
                x = self.linear(x)
                x = self.binary_fn(x, y.clone())
                return x

        dtypes = []
        if torch.ops.mkldnn._is_mkldnn_bf16_supported():
            dtypes.append(torch.bfloat16)
        if torch.ops.mkldnn._is_mkldnn_fp16_supported():
            dtypes.append(torch.float16)
        options = itertools.product(
            binary_list, [[2, 3, 10], [2, 10]], [True, False], dtypes
        )
        out_feature = 30

        for binary_fn, input_shape, bias, dtype in options:
            metrics.reset()

            def matcher_check_fn():
                self.assertEqual(
                    counters["inductor"][
                        "mkldnn_conv_binary_unary_fusion_matcher_nodes"
                    ],
                    0 if TEST_ACL else 2,
                )
                reshape_linear_reshape_match_nodes = 3 if len(input_shape) == 3 else 0
                self.assertEqual(
                    counters["inductor"]["mkldnn_reshape_linear_reshape_matcher_nodes"],
                    reshape_linear_reshape_match_nodes,
                )
                self.assertEqual(
                    counters["inductor"]["mkldnn_linear_weight_pack_matcher_count"], 1
                )

            mod = M(binary_fn, input_shape[-1], out_feature, bias).eval()
            v = torch.randn(input_shape)
            other = torch.randn(input_shape[:-1] + [out_feature]).to(dtype)
            self._test_common(
                mod,
                (
                    v,
                    other,
                ),
                matcher_check_fn,
                check_autocast=dtype,
            )
            self.assertEqual(metrics.generated_kernel_count, 2 if TEST_ACL else 1)

    def test_linear_binary_broadcast_shapes_cpu(self):
        class M(torch.nn.Module):
            def __init__(self, binary_fn, in_channels, out_channels, bias, **kwargs):
                super().__init__()
                self.linear = torch.nn.Linear(
                    in_channels, out_channels, bias=bias, **kwargs
                )
                self.binary_fn = binary_fn

            def forward(self, x, y):
                x = self.linear(x)
                x = self.binary_fn(x, y.clone())
                return x

        dtypes = []
        if torch.ops.mkldnn._is_mkldnn_bf16_supported():
            dtypes.append(torch.bfloat16)
        if torch.ops.mkldnn._is_mkldnn_fp16_supported():
            dtypes.append(torch.float16)
        options = itertools.product(
            binary_list,
            (
                ([2, 3, 10], [1, 1, 30]),
                ([2, 10], [1, 30]),
            ),
            (True, False),
            dtypes,
        )
        out_feature = 30

        for binary_fn, (input_shape, other_shape), bias, dtype in options:
            metrics.reset()
            mod = M(binary_fn, input_shape[-1], out_feature, bias).eval()
            v = torch.randn(input_shape)
            other = torch.randn(other_shape).to(dtype)

            def matcher_check_fn():
                reshape_linear_reshape_match_nodes = 3 if len(input_shape) == 3 else 0
                self.assertEqual(
                    counters["inductor"]["mkldnn_reshape_linear_reshape_matcher_nodes"],
                    reshape_linear_reshape_match_nodes,
                )
                self.assertEqual(
                    counters["inductor"][
                        "mkldnn_conv_binary_unary_fusion_matcher_nodes"
                    ],
                    0 if TEST_ACL else 2,
                )
                self.assertEqual(
                    counters["inductor"]["mkldnn_linear_weight_pack_matcher_nodes"], 1
                )

            self._test_common(
                mod,
                (
                    v,
                    other,
                ),
                matcher_check_fn,
                check_autocast=dtype,
            )
            self.assertEqual(metrics.generated_kernel_count, 2 if TEST_ACL else 1)

    @skipIfNoDynamoSupport
    @skipIfNoONEDNN
    @skipIfRocm
    @unittest.skipIf(IS_FBCODE, "Failing in fbcode")
    def test_conv2d_linear_add_broadcast_shapes_cpu(self):
        class M(torch.nn.Module):
            def __init__(self):
                super().__init__()
                self.conv = torch.nn.Conv2d(3, 16, kernel_size=3, stride=1)
                self.linear = torch.nn.Linear(3, 16)

            def forward(self, x1, x2):
                return self.conv(x1) + self.linear(x2)[:, :, None, None]

        metrics.reset()
        mod = M().eval()
        x1 = torch.randn(2, 3, 56, 56)
        x2 = torch.randn(2, 3)

        def matcher_check_fn():
            match_nodes = 0 if TEST_ACL else 2
            self.assertEqual(
                counters["inductor"]["mkldnn_conv_binary_unary_fusion_matcher_nodes"],
                match_nodes,
            )
            self.assertEqual(
                counters["inductor"]["mkldnn_conv_weight_pack_matcher_nodes"], 1
            )

        self._test_common(mod, (x1, x2), matcher_check_fn)

    def test_multi_linear_share_same_input(self):
        # llama pattern.
        class M(torch.nn.Module):
            def __init__(
                self,
            ):
                super().__init__()
                self.w1 = torch.nn.Linear(16, 16, bias=False)
                self.w2 = torch.nn.Linear(16, 16, bias=False)

            def forward(self, x):
                return F.silu(self.w1(x)) * F.relu(self.w2(x))

        dtypes = []
        if torch.ops.mkldnn._is_mkldnn_bf16_supported():
            dtypes.append(torch.bfloat16)
        if torch.ops.mkldnn._is_mkldnn_fp16_supported():
            dtypes.append(torch.float16)

        def matcher_check_fn():
            self.assertEqual(
                counters["inductor"]["mkldnn_unary_fusion_matcher_nodes"],
                0 if TEST_ACL else 7,
            )
            self.assertEqual(
                counters["inductor"]["mkldnn_unary_fusion_matcher_count"],
                0 if TEST_ACL else 2,
            )
            self.assertEqual(
                counters["inductor"]["mkldnn_reshape_linear_reshape_matcher_nodes"], 6
            )
            self.assertEqual(
                counters["inductor"]["mkldnn_linear_weight_pack_matcher_count"], 2
            )

        for dtype in dtypes:
            mod = M().to(dtype).eval()
            v = torch.randn(2, 4, 16).to(dtype)
            self._test_common(mod, (v,), matcher_check_fn, rtol=1e-2, atol=1e-2)

    def _qconv2d_test_helper(self, device="cpu", int8_mixed_bf16=False):
        class M(torch.nn.Module):
            def __init__(
                self,
                **kwargs,
            ):
                super().__init__()
                self.conv = torch.nn.Conv2d(3, 128, kernel_size=3, stride=1)
                self.conv2 = torch.nn.Conv2d(128, 128, kernel_size=3, stride=1)

            def forward(self, x):
                return self.conv2(self.conv(x))

        mod = M().eval().to(device=device)
        v = (
            torch.randn((1, 3, 8, 8), dtype=torch.float32, requires_grad=False)
            .add(1)
            .to(device=device)
        )

        def matcher_check_fn():
            # 1. Dequant-Conv2D pattern matched in QConv2D weight prepack * 1
            #    int8_mixed_fp32: [dequant_node, dequantize_per_channel, clone, convolution]
            #    int8_mixed_bf16: [dequant_node, optional(convert_element_type_4),
            #     dequantize_per_channel, optional(convert_element_type_3), clone, convolution]
            self.assertEqual(
                counters["inductor"]["qconv2d_weight_prepack_matcher_count"], 2
            )
            self.assertEqual(
                counters["inductor"]["qconv2d_weight_prepack_matcher_nodes"],
                12 if int8_mixed_bf16 else 8,
            )

        self._test_common(
            mod,
            (v,),
            matcher_check_fn,
            check_quantization=True,
            check_autocast=torch.bfloat16 if int8_mixed_bf16 else torch.float,
        )

    @skipIfNoDynamoSupport
    @skipIfNoONEDNN
    @skipIfRocm
    def test_qconv2d_cpu(self):
        r"""
        This testcase will quantize a single Conv2d module.
        """
        self._qconv2d_test_helper("cpu")

    @skipIfNoDynamoSupport
    @skipIfNoONEDNN
    @skipIfNoXPU
    def test_qconv2d_xpu(self):
        r"""
        This testcase will quantize a single Conv2d module.
        """
        self._qconv2d_test_helper("xpu")

    @skipIfNoDynamoSupport
    @skipIfNoONEDNNBF16
    @skipIfNoONEDNN
    def test_qconv2d_int8_mixed_bf16(self):
        r"""
        This testcase will quantize a single Conv2d module with int8_mixed_bf16 quantization.
        """
        self._qconv2d_test_helper(int8_mixed_bf16=True)

    def _qconv2d_unary_test_helper(
        self,
        device="cpu",
        int8_mixed_bf16=False,
        unary_op=torch.nn.ReLU(),
        qconv2d_unary_matcher_nodes=None,
    ):
        class M(torch.nn.Module):
            def __init__(
                self,
                **kwargs,
            ):
                super().__init__()
                self.conv = torch.nn.Conv2d(3, 128, kernel_size=3, stride=1)
                self.unary_fn = copy.deepcopy(unary_op)
                self.conv2 = torch.nn.Conv2d(
                    128, 128, kernel_size=3, stride=1, bias=False
                )
                self.unary_fn2 = copy.deepcopy(unary_op)

            def forward(self, x):
                tmp = self.unary_fn(self.conv(x))
                return self.unary_fn2(self.conv2(tmp))

        mod = M().eval().to(device=device)
        v = (
            torch.randn((1, 3, 8, 8), dtype=torch.float32, requires_grad=False)
            .add(1)
            .to(device=device)
        )

        def matcher_check_fn():
            # 1. Dequant-Conv2D pattern matched in quantization weight prepack * 2
            self.assertEqual(
                counters["inductor"]["qconv2d_weight_prepack_matcher_count"], 2
            )
            # 2. QConv2D Unary fusion in post-grad fusion pass * 2
            self.assertEqual(
                counters["inductor"]["qconv2d_unary_matcher_count"],
                0 if TEST_ACL else 2,
            )
            if qconv2d_unary_matcher_nodes:
                self.assertEqual(
                    counters["inductor"]["qconv2d_unary_matcher_nodes"],
                    0 if TEST_ACL else qconv2d_unary_matcher_nodes,
                )

        self._test_common(
            mod,
            (v,),
            check_quantization=True,
            check_autocast=torch.bfloat16 if int8_mixed_bf16 else torch.float,
            matcher_check_fn=matcher_check_fn,
        )

    @skipIfNoDynamoSupport
    @skipIfNoONEDNN
    def test_qconv2d_relu_cpu(self):
        r"""
        This testcase will quantize Conv2d->ReLU pattern.
        """
        self._qconv2d_unary_test_helper(device="cpu")

    @skipIfNoDynamoSupport
    @skipIfNoONEDNN
    @skipIfNoXPU
    def test_qconv2d_relu_xpu(self):
        r"""
        This testcase will quantize Conv2d->ReLU pattern.
        """
        self._qconv2d_unary_test_helper(device="xpu")

    @skipIfNoDynamoSupport
    @skipIfNoONEDNNBF16
    @skipIfNoONEDNN
    def test_qconv2d_relu_int8_mixed_bf16(self):
        r"""
        This testcase will quantize Conv2d->ReLU pattern with int8_mixed_bf16 quantization.
        """
        self._qconv2d_unary_test_helper(int8_mixed_bf16=True)

    @skipIfNoDynamoSupport
    @skipIfNoONEDNN
    def test_qconv2d_relu6_cpu(self):
        r"""
        This testcase will quantize Conv2d->ReLU6 pattern.
        """
        self._qconv2d_unary_test_helper(device="cpu", unary_op=torch.nn.ReLU6())

    @skipIfNoDynamoSupport
    @skipIfNoONEDNN
    @skipIfNoXPU
    def test_qconv2d_relu6_xpu(self):
        r"""
        This testcase will quantize Conv2d->ReLU6 pattern.
        """
        self._qconv2d_unary_test_helper(device="xpu", unary_op=torch.nn.ReLU6())

    @skipIfNoDynamoSupport
    @skipIfNoONEDNN
    def test_qconv2d_hardtanh_cpu(self):
        r"""
        This testcase will quantize Conv2d->Hardtanh pattern.
        """
        self._qconv2d_unary_test_helper(device="cpu", unary_op=torch.nn.Hardtanh())

    @skipIfNoDynamoSupport
    @skipIfNoONEDNN
    @skipIfNoXPU
    def test_qconv2d_hardtanh_xpu(self):
        r"""
        This testcase will quantize Conv2d->Hardtanh pattern.
        """
        self._qconv2d_unary_test_helper(device="xpu", unary_op=torch.nn.Hardtanh())

    @skipIfNoDynamoSupport
    @skipIfNoONEDNNBF16
    @skipIfNoONEDNN
    def test_qconv2d_hardtanh_int8_mixed_bf16_cpu(self):
        r"""
        This testcase will quantize Conv2d->Hardtanh pattern.
        Match.nodes:
            [qconv2d_pointwise_default, convert_element_type, clamp_min, clamp_max, convert_element_type, quantize_per_tensor]
            [qconv2d_pointwise_default, convert_element_type, clamp_min, clamp_max, convert_element_type]
        """
        self._qconv2d_unary_test_helper(
            unary_op=torch.nn.Hardtanh(),
            int8_mixed_bf16=True,
            qconv2d_unary_matcher_nodes=11,
        )

    @skipIfNoDynamoSupport
    @skipIfNoONEDNN
    def test_qconv2d_hardswish_cpu(self):
        r"""
        This testcase will quantize Conv2d->Hardswish pattern.
        """
        self._qconv2d_unary_test_helper(device="cpu", unary_op=torch.nn.Hardswish())

    @skipIfNoDynamoSupport
    @skipIfNoONEDNN
    @skipIfNoXPU
    def test_qconv2d_hardswish_xpu(self):
        r"""
        This testcase will quantize Conv2d->Hardswish pattern.
        """
        self._qconv2d_unary_test_helper(device="xpu", unary_op=torch.nn.Hardswish())

    @skipIfNoDynamoSupport
    @skipIfNoONEDNNBF16
    @skipIfNoONEDNN
    def test_qconv2d_hardswish_int8_mixed_bf16_cpu(self):
        r"""
        This testcase will quantize Conv2d->Hardswish pattern.
        Match.nodes:
            [qconv2d_pointwise_default, convert_element_type, add, clamp_min,
             clamp_max, mul, div, convert_element_type, quantize_per_tensor]
            [qconv2d_pointwise_default, convert_element_type, add, clamp_min, clamp_max, mul, div, convert_element_type]
        """
        self._qconv2d_unary_test_helper(
            unary_op=torch.nn.Hardswish(),
            int8_mixed_bf16=True,
            qconv2d_unary_matcher_nodes=17,
        )

    @skipIfNoDynamoSupport
    @skipIfNoONEDNN
    def test_qconv2d_silu_cpu(self):
        r"""
        This testcase will quantize Conv2d->SiLU pattern.
        """
        self._qconv2d_unary_test_helper(device="cpu", unary_op=torch.nn.SiLU())

    @skipIfNoDynamoSupport
    @skipIfNoONEDNN
    @skipIfNoXPU
    def test_qconv2d_silu_xpu(self):
        r"""
        This testcase will quantize Conv2d->SiLU pattern.
        """
        self._qconv2d_unary_test_helper(device="xpu", unary_op=torch.nn.SiLU())

    @skipIfNoDynamoSupport
    @skipIfNoONEDNNBF16
    @skipIfNoONEDNN
    def test_qconv2d_silu_int8_mixed_bf16_cpu(self):
        r"""
        This testcase will quantize Conv2d->SiLU pattern.
        Match.nodes:
            [qconv2d_pointwise_default, convert_element_type, sigmoid, mul,
             convert_element_type, quantize_per_tensor]
            [qconv2d_pointwise_default, convert_element_type, sigmoid, mul, convert_element_type]
        """
        self._qconv2d_unary_test_helper(
            unary_op=torch.nn.SiLU(),
            int8_mixed_bf16=True,
            qconv2d_unary_matcher_nodes=11,
        )

    def _qconv2d_add_cpu_test_helper(self, use_relu=False, int8_mixed_bf16=False):
        r"""
        This testcase will quantize a Conv2d->Add pattern as:
                 X
               /   \
        Conv1(X)   Conv2(X)
               \   /
                Add
                 |
           Optional(relu)
                 |
                 Y
        """

        class M(torch.nn.Module):
            def __init__(
                self,
                add_fn,
                use_relu,
                **kwargs,
            ):
                super().__init__()
                self.conv1 = torch.nn.Conv2d(3, 6, kernel_size=3, stride=1)
                self.conv2 = torch.nn.Conv2d(3, 6, kernel_size=3, stride=1)
                self.add_fn = add_fn
                self.relu = torch.nn.ReLU()
                self.conv3 = torch.nn.Conv2d(6, 6, kernel_size=3, stride=1, bias=False)
                self.conv4 = torch.nn.Conv2d(6, 6, kernel_size=3, stride=1, bias=False)
                self.add_fn2 = add_fn
                self.relu2 = torch.nn.ReLU()
                self.use_relu = use_relu

            def forward(self, x):
                x1 = self.conv1(x)
                x2 = self.conv2(x)
                tmp = self.add_fn(x1, x2)
                if self.use_relu:
                    tmp = self.relu(tmp)
                tmp1 = self.conv3(tmp)
                tmp2 = self.conv4(tmp)
                res = self.add_fn2(tmp1, tmp2)
                if self.use_relu:
                    res = self.relu2(res)
                return res

        for add_fn in quantization_add_fn_list + quantization_inplace_add_fn_list:
            mod = M(add_fn, use_relu).eval()
            v = torch.randn((1, 3, 8, 8), dtype=torch.float32, requires_grad=False).add(
                1
            )

            def matcher_check_fn():
                # 1. Dequant-Conv2D pattern matched in quantization weight prepack * 4
                self.assertEqual(
                    counters["inductor"]["qconv2d_weight_prepack_matcher_count"], 4
                )
                # 2. Qconv2d Binary Unary fusion in post-grad fusion pass * 2
                self.assertEqual(
                    counters["inductor"]["qconv2d_binary_matcher_count"],
                    0 if TEST_ACL else 2,
                )

            self._test_common(
                mod,
                (v,),
                matcher_check_fn,
                check_quantization=True,
                check_autocast=torch.bfloat16 if int8_mixed_bf16 else torch.float,
            )

    def _qconv2d_add_cpu_test_helper2(self, use_relu=False, int8_mixed_bf16=False):
        r"""
        This testcase will quantize two Conv2d->Add patterns as:

        Conv(X)   extra input
               \   /
                Add
                 |
           Optional(relu)
                 |
                 Y

        , and

        extra input   Conv(X)
               \   /
                Add
                 |
           Optional(relu)
                 |
                 Y
        """

        class M(torch.nn.Module):
            def __init__(
                self,
                add_fn,
                use_relu,
                swap_inputs,
                **kwargs,
            ):
                super().__init__()
                self.conv1 = torch.nn.Conv2d(3, 6, kernel_size=3, stride=1)
                self.add_fn = add_fn
                self.relu = torch.nn.ReLU()
                self.conv2 = torch.nn.Conv2d(6, 6, kernel_size=3, stride=1, bias=False)
                self.add_fn2 = add_fn
                self.relu2 = torch.nn.ReLU()
                self.use_relu = use_relu
                self.swap_inputs = swap_inputs

            def forward(self, x, x2, x3):
                x1 = self.conv1(x)
                if self.swap_inputs:
                    tmp = self.add_fn(x2, x1)
                else:
                    tmp = self.add_fn(x1, x2)
                if self.use_relu:
                    tmp = self.relu(tmp)
                tmp1 = self.conv2(tmp)
                if self.swap_inputs:
                    res = self.add_fn2(x3, tmp1)
                else:
                    res = self.add_fn2(tmp1, x3)
                if self.use_relu:
                    res = self.relu2(res)
                return res

        for add_fn, swap_inputs in itertools.product(
            quantization_add_fn_list + quantization_inplace_add_fn_list, [False, True]
        ):
            mod = M(add_fn, use_relu, swap_inputs).eval()
            x = torch.randn((1, 3, 8, 8), dtype=torch.float32, requires_grad=False)
            x2 = torch.randn((1, 6, 6, 6), dtype=torch.float32, requires_grad=False)
            x3 = torch.randn((1, 6, 4, 4), dtype=torch.float32, requires_grad=False)

            def matcher_check_fn():
                # 1. Dequant-Conv2D pattern matched in quantization weight prepack * 2
                self.assertEqual(
                    counters["inductor"]["qconv2d_weight_prepack_matcher_count"], 2
                )
                # 2. Qconv2d Binary Unary fusion in post-grad fusion pass * 2
                self.assertEqual(
                    counters["inductor"]["qconv2d_binary_matcher_count"],
                    0 if TEST_ACL else 2,
                )

            self._test_common(
                mod,
                (x, x2, x3),
                matcher_check_fn,
                check_quantization=True,
                check_autocast=torch.bfloat16 if int8_mixed_bf16 else torch.float,
            )

    @skipIfNoDynamoSupport
    @skipIfNoONEDNN
    def test_qconv2d_add_cpu(self):
        self._qconv2d_add_cpu_test_helper()
        self._qconv2d_add_cpu_test_helper2()

    @skipIfNoDynamoSupport
    @skipIfNoONEDNNBF16
    @skipIfNoONEDNN
    def test_qconv2d_add_int8_mixed_bf16(self):
        self._qconv2d_add_cpu_test_helper(int8_mixed_bf16=True)
        self._qconv2d_add_cpu_test_helper2(int8_mixed_bf16=True)

    @skipIfNoDynamoSupport
    @skipIfNoONEDNN
    def test_qconv2d_add_relu_cpu(self):
        self._qconv2d_add_cpu_test_helper(use_relu=True)
        self._qconv2d_add_cpu_test_helper2(use_relu=True)

    @skipIfNoDynamoSupport
    @skipIfNoONEDNNBF16
    @skipIfNoONEDNN
    def test_qconv2d_add_relu_int8_mixed_bf16(self):
        self._qconv2d_add_cpu_test_helper(use_relu=True, int8_mixed_bf16=True)
        self._qconv2d_add_cpu_test_helper2(use_relu=True, int8_mixed_bf16=True)

    @skipIfNoDynamoSupport
    @skipIfNoONEDNN
    def test_qconv2d_add_broadcast_shapes_cpu(self):
        r"""
        This testcase will quantize Conv2d->add pattern using broadcast shape inputs.
        Conv2d->Add fusion will fail for the broadcast shape inputs case.
        """

        class M(torch.nn.Module):
            def __init__(self, use_bias):
                super().__init__()
                self.conv = torch.nn.Conv2d(32, 32, kernel_size=3, stride=1)

            def forward(self, x1, x2):
                return torch.add(self.conv(x1), x2)

        bias_list = [True, False]
        for bias in bias_list:
            mod = M(bias).eval()
            x1 = torch.randn((2, 32, 9, 9))
            x2 = torch.randn((2, 32, 1, 1))

            def matcher_check_fn():
                # 1. Dequant-Conv2D pattern matched in quantization weight prepack * 1
                self.assertEqual(
                    counters["inductor"]["qconv2d_weight_prepack_matcher_count"], 1
                )
                # 2. Qconv2d Binary Unary fusion in post-grad fusion pass * 0
                self.assertEqual(
                    counters["inductor"]["qconv2d_binary_matcher_count"], 0
                )

            self._test_common(
                mod,
                (x1, x2),
                matcher_check_fn,
                check_quantization=True,
            )

    @skipIfNoDynamoSupport
    @skipIfNoONEDNN
    def test_qconv2d_with_concat_cpu(self):
        channel_1 = 32
        channel_2 = 16
        channel_3 = 8
        channel_4 = int(channel_2 * 2 + channel_3)

        class Model(torch.nn.Module):
            def __init__(
                self,
            ):
                super().__init__()
                self.conv1 = torch.nn.Conv2d(
                    channel_1, channel_2, 1, stride=1, dilation=1, padding=0
                )
                self.conv2 = torch.nn.Conv2d(
                    channel_1, channel_2, 1, stride=1, dilation=1, padding=0
                )
                self.conv3 = torch.nn.Conv2d(
                    channel_2, channel_3, 3, stride=1, dilation=1, padding=1
                )

                self.conv = torch.nn.Conv2d(
                    channel_4, channel_2, 1, stride=1, dilation=1, padding=0
                )

            def forward(self, x: torch.Tensor):
                x1 = self.conv1(x)
                x2 = self.conv2(x)
                x3 = self.conv3(x2)
                res = torch.cat([x1, x2, x3], dim=1)
                res = self.conv(res)
                return res

        mod = Model().eval()
        v = torch.randn(
            (8, channel_1, 40, 40), dtype=torch.float32, requires_grad=False
        )

        def matcher_check_fn():
            self.assertEqual(
                counters["inductor"]["qconv2d_weight_prepack_matcher_count"], 4
            )
            self.assertEqual(
                counters["inductor"]["qconv2d_unary_matcher_count"],
                0 if TEST_ACL else 3,
            )

        self._test_common(
            mod,
            (v,),
            matcher_check_fn,
            check_quantization=True,
        )

    @skipIfNoDynamoSupport
    @skipIfNoONEDNN
    def test_qconv2d_add_2(self):
        r"""
        This testcase prevents this pattern be matched as a conv_binary fusion by mistake.
                Conv(X)  3
                    \   /
                     Add
        We see this pattern in Mobilenet v3 large which add is decomposed from torch.nn.Hardswish or torch.nn.Hardsigmoid.
        """

        class M(torch.nn.Module):
            def __init__(
                self,
                post_op,
            ):
                super().__init__()
                self.conv = torch.nn.Conv2d(3, 6, kernel_size=3, stride=1)
                self.post_op = post_op

            def forward(self, x):
                return self.post_op(self.conv(x))

        for post_op in [
            torch.nn.Hardswish(inplace=True),
            torch.nn.Hardsigmoid(inplace=True),
        ]:
            mod = M(post_op).eval()
            v = torch.randn((1, 3, 8, 8), dtype=torch.float32, requires_grad=False).add(
                1
            )

            def matcher_check_fn():
                # Shouldn't hit conv binary fusion
                self.assertEqual(
                    counters["inductor"]["qconv2d_binary_matcher_count"], 0
                )

            self._test_common(
                mod,
                (v,),
                matcher_check_fn,
                check_quantization=True,
            )

    @skipIfNoDynamoSupport
    @skipIfNoONEDNN
    def test_qconv2d_add_3(self):
        r"""
        This testcase will test below model:
             x
           /   \
        conv1  maxpool
          \    /   \
           add    conv2
            \     /
              cat
        Based on default recipe of x86InductorQuantizer, we will see this pattern after convert:
        qconv1    maxpool
         \           |
          \         q1
           \       /   \
            \     dq1  qconv2
             \   /
              add
               |
               q2
        Since q1 has 2 users and qconv2 is not ancestor node of qconv1, we shouldn't fuse:
                int8
                 /
        qconv1 dq1
           \   /
            add
             |
             q2
             |
            int8
        Instead we can match and fuse this pattern into qconv_binary:
        qconv1  fp32
            \   /
             add
              |
             fp32
        """

        class M(torch.nn.Module):
            def __init__(
                self,
            ):
                super().__init__()
                self.conv1 = torch.nn.Conv2d(3, 3, kernel_size=3, stride=1)
                self.conv2 = torch.nn.Conv2d(3, 3, kernel_size=1, stride=1)
                self.maxpool = torch.nn.MaxPool2d(
                    kernel_size=3, stride=1, padding=0, dilation=1
                )

            def forward(self, x):
                tmp1 = self.conv1(x)
                tmp2 = self.maxpool(x)
                add = torch.add(tmp1, tmp2)
                tmp3 = self.conv2(tmp2)
                return torch.cat((add, tmp3), dim=1)

        mod = M().eval()
        v = torch.randn((1, 3, 8, 8), dtype=torch.float32, requires_grad=False).add(1)

        def matcher_check_fn():
            self.assertEqual(
                counters["inductor"]["qconv2d_binary_matcher_count"],
                0 if TEST_ACL else 1,
            )
            # The matched qconv binary pattern should have 2 nodes [qconv, add]
            # instead of 11 which has dequant in binary input and output quant
            self.assertEqual(
                counters["inductor"]["qconv2d_binary_matcher_nodes"],
                0 if TEST_ACL else 2,
            )

        self._test_common(
            mod,
            (v,),
            matcher_check_fn,
            check_quantization=True,
        )

    @skipIfNoDynamoSupport
    @skipIfNoONEDNN
    @skipIfRocm
    def test_qat_qconv2d(self):
        r"""
        This testcase will quantize a single Conv2d module with qat flow.
        """

        class M(torch.nn.Module):
            def __init__(
                self,
                **kwargs,
            ):
                super().__init__()
                self.conv = torch.nn.Conv2d(3, 128, kernel_size=3, stride=1)
                self.bn = torch.nn.BatchNorm2d(128)

            def forward(self, x):
                return self.bn(self.conv(x))

        mod = M().train()
        v = torch.randn((1, 3, 8, 8), dtype=torch.float32, requires_grad=True).add(1)

        def matcher_check_fn():
            # 1. Dequant-conv pattern matched in quantization weight prepack * 1
            #    [dequantize_per_tensor, dequantize_per_channel, clone, convolution]
            self.assertEqual(
                counters["inductor"]["qconv2d_weight_prepack_matcher_count"], 1
            )
            self.assertEqual(
                counters["inductor"]["qconv2d_weight_prepack_matcher_nodes"], 4
            )
            # 2. QConv2D Unary fusion in post-grad fusion pass * 1
            #    [qconv2d_pointwise_default, quantize_per_tensor]
            self.assertEqual(
                counters["inductor"]["qconv2d_unary_matcher_count"],
                0 if TEST_ACL else 1,
            )
            self.assertEqual(
                counters["inductor"]["qconv2d_unary_matcher_nodes"],
                0 if TEST_ACL else 2,
            )

        self._test_common(
            mod,
            (v,),
            matcher_check_fn,
            check_quantization=True,
            is_qat=True,
        )

    def _qat_qconv2d_unary_cpu_test_helper(
        self,
        unary_op=torch.nn.ReLU(),
    ):
        class M(torch.nn.Module):
            def __init__(
                self,
                **kwargs,
            ):
                super().__init__()
                self.conv = torch.nn.Conv2d(3, 3, kernel_size=3, stride=1)
                self.unary_fn = copy.deepcopy(unary_op)
                self.bn = torch.nn.BatchNorm2d(3)
                self.conv2 = torch.nn.Conv2d(3, 3, kernel_size=3, stride=1)
                self.unary_fn2 = copy.deepcopy(unary_op)
                self.bn2 = torch.nn.BatchNorm2d(3)

            def forward(self, x):
                tmp = self.unary_fn(self.bn(self.conv(x)))
                return self.unary_fn2(self.bn2(self.conv2(tmp)))

        mod = M()
        v = torch.randn((1, 3, 8, 8), dtype=torch.float32, requires_grad=True).add(1)

        def matcher_check_fn():
            # 1. Dequant-conv pattern matched in quantization weight prepack * 1
            #    [convert_element_type_1, sub, mul_1, dequantize_per_channel, clone, convolution]
            self.assertEqual(
                counters["inductor"]["qconv2d_weight_prepack_matcher_count"], 2
            )
            # 2. QConv2D Unary fusion in post-grad fusion pass * 1
            #    [qconv2d_pointwise_default, relu, div_1, round_2, add_1, clamp_min_1, clamp_max_1, convert_element_type_2]
            self.assertEqual(
                counters["inductor"]["qconv2d_unary_matcher_count"],
                0 if TEST_ACL else 2,
            )

        self._test_common(
            mod,
            (v,),
            matcher_check_fn,
            check_quantization=True,
            is_qat=True,
        )

    @skipIfNoDynamoSupport
    @skipIfNoONEDNN
    def test_qat_qconv2d_relu(self):
        r"""
        This testcase will quantize Conv2d->ReLU pattern with qat flow.
        """

        self._qat_qconv2d_unary_cpu_test_helper()

    @skipIfNoDynamoSupport
    @skipIfNoONEDNN
    def test_qat_qconv2d_relu6(self):
        r"""
        This testcase will quantize Conv2d->ReLU6 pattern with qat flow.
        """
        self._qat_qconv2d_unary_cpu_test_helper(unary_op=torch.nn.ReLU6())

    @skipIfNoDynamoSupport
    @skipIfNoONEDNN
    def test_qat_qconv2d_hardtanh(self):
        r"""
        This testcase will quantize Conv2d->Hardtanh pattern with qat flow.
        """
        self._qat_qconv2d_unary_cpu_test_helper(unary_op=torch.nn.Hardtanh())

    @skipIfNoDynamoSupport
    @skipIfNoONEDNN
    def test_qat_qconv2d_silu(self):
        r"""
        This testcase will quantize Conv2d->SiLU pattern with qat flow.
        """
        self._qat_qconv2d_unary_cpu_test_helper(unary_op=torch.nn.SiLU())

    @skipIfNoDynamoSupport
    @skipIfNoONEDNN
    def test_qat_qconv2d_hardswish(self):
        r"""
        This testcase will quantize Conv2d->Hardswish pattern with qat flow.
        """
        self._qat_qconv2d_unary_cpu_test_helper(unary_op=torch.nn.Hardswish())

    @skipIfNoDynamoSupport
    @skipIfNoONEDNN
    @skipIfRocm
    def test_qat_qconv2d_add(self):
        r"""
        This testcase will quantize a Conv2d->Add pattern as:
                 X
               /   \
        Conv1(X)   Conv2(X)
               \   /
                Add
                 |
                 Y
        """

        class M(torch.nn.Module):
            def __init__(
                self,
                **kwargs,
            ):
                super().__init__()
                self.conv1 = torch.nn.Conv2d(3, 6, kernel_size=3, stride=1)
                self.bn1 = torch.nn.BatchNorm2d(6)
                self.conv2 = torch.nn.Conv2d(3, 6, kernel_size=3, stride=1)
                self.bn2 = torch.nn.BatchNorm2d(6)

            def forward(self, x):
                x1 = self.bn1(self.conv1(x))
                x2 = self.bn2(self.conv2(x))
                return x1 + x2

        mod = M().train()
        v = torch.randn((1, 3, 8, 8), dtype=torch.float32, requires_grad=True).add(1)

        def matcher_check_fn():
            # 1. Dequant-conv pattern matched in quantization weight prepack * 2
            #    [dequantize_per_tensor, dequantize_per_channel, clone, convolution]
            self.assertEqual(
                counters["inductor"]["qconv2d_weight_prepack_matcher_count"], 2
            )
            self.assertEqual(
                counters["inductor"]["qconv2d_weight_prepack_matcher_nodes"], 8
            )
            # 2. Qconv2d Binary fusion in post-grad fusion pass * 1
            #    [qconv2d_pointwise_default_1, dequantize_per_tensor, add_3, quantize_per_tensor]
            self.assertEqual(
                counters["inductor"]["qconv2d_binary_matcher_count"],
                0 if TEST_ACL else 1,
            )
            self.assertEqual(
                counters["inductor"]["qconv2d_binary_matcher_nodes"],
                0 if TEST_ACL else 4,
            )

        self._test_common(
            mod,
            (v,),
            matcher_check_fn,
            check_quantization=True,
            is_qat=True,
        )

    @skipIfNoDynamoSupport
    @skipIfNoONEDNN
    @skipIfRocm
    def test_qat_qconv2d_add_relu(self):
        r"""
        This testcase will quantize a Conv2d->Add->ReLU pattern as:
                 X
               /   \
        Conv1(X)   Conv2(X)
               \   /
                Add
                 |
                ReLU
                 |
                 Y
        """

        class M(torch.nn.Module):
            def __init__(
                self,
                **kwargs,
            ):
                super().__init__()
                self.conv1 = torch.nn.Conv2d(3, 6, kernel_size=3, stride=1)
                self.bn1 = torch.nn.BatchNorm2d(6)
                self.conv2 = torch.nn.Conv2d(3, 6, kernel_size=3, stride=1)
                self.bn2 = torch.nn.BatchNorm2d(6)
                self.relu = torch.nn.ReLU()

            def forward(self, x):
                x1 = self.bn1(self.conv1(x))
                x2 = self.bn2(self.conv2(x))
                return self.relu(x1 + x2)

        mod = M().train()
        v = torch.randn((1, 3, 8, 8), dtype=torch.float32, requires_grad=True).add(1)

        def matcher_check_fn():
            # 1. Dequant-conv pattern matched in quantization weight prepack * 2
            #    [dequantize_per_tensor, dequantize_per_channel, clone, convolution]
            self.assertEqual(
                counters["inductor"]["qconv2d_weight_prepack_matcher_count"], 2
            )
            self.assertEqual(
                counters["inductor"]["qconv2d_weight_prepack_matcher_nodes"], 8
            )
            # 2. Qconv2d Binary fusion in post-grad fusion pass * 1
            #    [qconv2d_pointwise_default_1, dequantize_per_tensor, add_3, relu, quantize_per_tensor]
            self.assertEqual(
                counters["inductor"]["qconv2d_binary_matcher_count"],
                0 if TEST_ACL else 1,
            )
            self.assertEqual(
                counters["inductor"]["qconv2d_binary_matcher_nodes"],
                0 if TEST_ACL else 5,
            )

        self._test_common(
            mod,
            (v,),
            matcher_check_fn,
            check_quantization=True,
            is_qat=True,
        )

    @skipIfNoDynamoSupport
    @skipIfNoONEDNN
    @skipIfRocm
    def test_qconv2d_dequant_promotion_cpu(self):
        r"""
        This testcase tests if dequant node before conv2d is promoted correctly:
                 X
                 |
              Conv1(X)
               /   \
        Conv2(X)   Conv3(X)
               \   /
                Add
                 |
                 Y
        """

        class M(torch.nn.Module):
            def __init__(
                self,
                **kwargs,
            ):
                super().__init__()
                self.conv1 = torch.nn.Conv2d(3, 6, kernel_size=3, stride=1)
                self.conv2 = torch.nn.Conv2d(6, 6, kernel_size=3, stride=1)
                self.conv3 = torch.nn.Conv2d(6, 6, kernel_size=3, stride=1)

            def forward(self, x):
                temp = self.conv1(x)
                temp = self.conv2(temp) + self.conv3(temp)
                return temp

        mod = M().eval()
        v = torch.randn((1, 3, 8, 8), dtype=torch.float32, requires_grad=False).add(1)

        def matcher_check_fn():
            # 1. Dequant pattern matcher for dequant promotion * 1
            #    [dequantize_per_tensor]
            self.assertEqual(counters["inductor"]["dequant_promotion_matcher_count"], 1)
            self.assertEqual(counters["inductor"]["dequant_promotion_matcher_nodes"], 1)
            # 2. Dequant-conv pattern matched in quantization weight prepack * 3
            #    [dequantize_per_tensor, dequantize_per_channel, clone, convolution]
            self.assertEqual(
                counters["inductor"]["qconv2d_weight_prepack_matcher_count"], 3
            )
            self.assertEqual(
                counters["inductor"]["qconv2d_weight_prepack_matcher_nodes"], 12
            )
            # 3. Qconv2d Binary fusion in post-grad fusion pass * 1
            #    [qconv2d_pointwise_default_1, add_3]
            self.assertEqual(
                counters["inductor"]["qconv2d_binary_matcher_count"],
                0 if TEST_ACL else 1,
            )
            self.assertEqual(
                counters["inductor"]["qconv2d_binary_matcher_nodes"],
                0 if TEST_ACL else 2,
            )

        self._test_common(
            mod,
            (v,),
            matcher_check_fn,
            check_quantization=True,
        )

    def _qlinear_cpu_test_helper(
        self,
        inputs,
        int8_mixed_bf16=False,
        do_permute=False,
        matcher_check_fn=None,
        bias=True,
        is_dynamic=False,
        is_qat=False,
    ):
        class M(torch.nn.Module):
            def __init__(self, use_bias, do_permute=False):
                super().__init__()
                self.linear = torch.nn.Linear(4, 3, use_bias)
                self.linear2 = torch.nn.Linear(3, 4, use_bias)
                self.do_permute = do_permute

            def forward(self, x):
                if self.do_permute:
                    x = torch.reshape(torch.permute(x, (0, 2, 3, 1)), (2, 12, 4))
                return self.linear2(self.linear(x))

        mod = M(bias, do_permute=do_permute).eval()

        def _default_matcher_check_fn():
            self.assertEqual(
                counters["inductor"]["qlinear_weight_prepack_matcher_count"], 2
            )

        self._test_common(
            mod,
            inputs,
            matcher_check_fn=(
                matcher_check_fn
                if matcher_check_fn is not None
                else _default_matcher_check_fn
            ),
            check_autocast=torch.bfloat16 if int8_mixed_bf16 else torch.float,
            check_quantization=True,
            is_qat=is_qat,
            is_dynamic=is_dynamic,
        )

    @skipIfNoDynamoSupport
    @skipIfNoONEDNN
    def test_qlinear_cpu(self):
        r"""
        This testcase will quantize a single Linear Moduel.
        """
        for bias in [True, False]:
            self._qlinear_cpu_test_helper((torch.randn((2, 4)),), bias=bias)

    @skipIfNoDynamoSupport
    @skipIfNoONEDNN
    def test_dynamic_qlinear_cpu(self):
        r"""
        This testcase will quantize a single Linear Moduel.
        """
        for bias in [True, False]:
            self._qlinear_cpu_test_helper(
                (torch.randn((2, 4)),), bias=bias, is_dynamic=True
            )

    @skipIfNoDynamoSupport
    @skipIfNoONEDNN
    def test_dynamic_qlinear_qat_cpu(self):
        r"""
        This testcase will quantize a single Linear Moduel.
        """
        for bias in [True, False]:
            self._qlinear_cpu_test_helper(
                (torch.randn((2, 4)),), bias=bias, is_dynamic=True, is_qat=True
            )

    @skipIfNoDynamoSupport
    @skipIfNoONEDNN
    def test_dynamic_qlinear_input_dim_exceeds_2(self):
        r"""
        This testcase will quantize a single Linear Moduel.
        """
        for bias in [True, False]:
            self._qlinear_cpu_test_helper(
                (torch.randn((2, 3, 4)),), bias=bias, is_dynamic=True
            )

    @skipIfNoDynamoSupport
    @skipIfNoONEDNNBF16
    @skipIfNoONEDNN
    def test_qlinear_int8_mixed_bf16(self):
        r"""
        This testcase will quantize a single Linear Moduel with int8_mixed_bf16 quantization.
        """
        for bias in [True, False]:
            self._qlinear_cpu_test_helper(
                (torch.randn((2, 4)),), int8_mixed_bf16=True, bias=bias
            )

    @skipIfNoDynamoSupport
    @skipIfNoONEDNN
    def test_qlinear_input_dim_exceeds_2(self):
        r"""
        This testcase will quantize a single Linear Moduel.
        """
        for bias in [True, False]:
            self._qlinear_cpu_test_helper((torch.randn((2, 3, 4)),), bias=bias)

    @skipIfNoDynamoSupport
    @skipIfNoONEDNNBF16
    @skipIfNoONEDNN
    def test_qlinear_int8_mixed_bf16_input_dim_exceeds_2(self):
        r"""
        This testcase will quantize a single Linear Moduel with int8_mixed_bf16 quantization.
        """
        for bias in [True, False]:
            self._qlinear_cpu_test_helper(
                (torch.randn((2, 3, 4)),), int8_mixed_bf16=True, bias=bias
            )

    @skipIfNoDynamoSupport
    @skipIfNoONEDNN
    def test_qlinear_input_dim_exceeds_2_and_not_contiguous(self):
        r"""
        This testcase will quantize a single Linear Module.
        * Input dim exceeds 2
        * Input not contiguous
        """
        for bias in [True, False]:

            def matcher_check_fn():
                self.assertEqual(
                    counters["inductor"]["qlinear_weight_prepack_matcher_count"], 2
                )
                self.assertEqual(
                    counters["inductor"]["qlinear_weight_prepack_matcher_nodes"],
                    13 if bias else 12,
                )

            self._qlinear_cpu_test_helper(
                (torch.randn((2, 4, 3, 4)),),
                do_permute=True,
                matcher_check_fn=matcher_check_fn,
                bias=bias,
            )

    @skipIfNoDynamoSupport
    @skipIfNoONEDNNBF16
    @skipIfNoONEDNN
    def test_qlinear_int8_mixed_bf16_input_dim_exceeds_2_and_not_contiguous(self):
        r"""
        This testcase will quantize a single Linear Module for int8_bf16.
        * Input dim exceeds 2
        * Input not contiguous
        """
        for bias in [True, False]:

            def matcher_check_fn():
                self.assertEqual(
                    counters["inductor"]["qlinear_weight_prepack_matcher_count"], 2
                )
                self.assertEqual(
                    counters["inductor"]["qlinear_weight_prepack_matcher_nodes"],
                    17 if bias else 16,
                )

            self._qlinear_cpu_test_helper(
                (torch.randn((2, 4, 3, 4)),),
                int8_mixed_bf16=True,
                do_permute=True,
                matcher_check_fn=matcher_check_fn,
                bias=bias,
            )

    def _qlinear_unary_cpu_test_helper(
        self, inputs, unary_op=torch.nn.ReLU(), int8_mixed_bf16=False
    ):
        class M(torch.nn.Module):
            def __init__(self, use_bias):
                super().__init__()
                self.linear = torch.nn.Linear(4, 4, use_bias)
                self.unary_fn = copy.deepcopy(unary_op)
                self.linear2 = torch.nn.Linear(4, 4, use_bias)
                self.unary_fn2 = copy.deepcopy(unary_op)

            def forward(self, x):
                tmp = self.unary_fn(self.linear(x))
                return self.unary_fn2(self.linear2(tmp))

        bias_list = [True, False]
        for bias in bias_list:
            mod = M(bias).eval()

            def matcher_check_fn():
                # 1. dequant-linear pattern matched in quantization weight prepack
                self.assertEqual(
                    counters["inductor"]["qlinear_weight_prepack_matcher_count"], 2
                )
                # 2. QLinear Unary fusion in post-grad fusion pass
                self.assertEqual(
                    counters["inductor"]["qlinear_unary_matcher_count"],
                    0 if TEST_ACL else 2,
                )

            self._test_common(
                mod,
                inputs,
                matcher_check_fn,
                check_autocast=torch.bfloat16 if int8_mixed_bf16 else torch.float,
                check_quantization=True,
            )

    @skipIfNoDynamoSupport
    @skipIfNoONEDNN
    def test_qlinear_relu_cpu(self):
        r"""
        This testcase will quantize a Linear->ReLU pattern.
        """
        self._qlinear_unary_cpu_test_helper((torch.randn((2, 4)),))

    @skipIfNoDynamoSupport
    @skipIfNoONEDNNBF16
    @skipIfNoONEDNN
    def test_qlinear_relu_int8_mixed_bf16(self):
        r"""
        This testcase will quantize a Linear->ReLU pattern with int8_mixed_bf16 quantization.
        """
        self._qlinear_unary_cpu_test_helper(
            (torch.randn((2, 4)),), int8_mixed_bf16=True
        )

    @skipIfNoDynamoSupport
    @skipIfNoONEDNN
    def test_qlinear_relu_input_dim_exceeds_2(self):
        r"""
        This testcase will quantize a Linear->ReLU pattern.
        """
        self._qlinear_unary_cpu_test_helper((torch.randn((2, 3, 4)),))

    @skipIfNoDynamoSupport
    @skipIfNoONEDNNBF16
    @skipIfNoONEDNN
    def test_qlinear_relu_int8_mixed_bf16_input_dim_exceeds_2(self):
        r"""
        This testcase will quantize a Linear->ReLU pattern with int8_mixed_bf16 quantization.
        """
        self._qlinear_unary_cpu_test_helper(
            (torch.randn((2, 3, 4)),), int8_mixed_bf16=True
        )

    @skipIfNoDynamoSupport
    @skipIfNoONEDNN
    def test_qlinear_gelu_cpu(self):
        r"""
        This testcase will quantize a Linear->GELU pattern.
        """
        for gelu in [torch.nn.GELU("none"), torch.nn.GELU("tanh")]:
            self._qlinear_unary_cpu_test_helper((torch.randn((2, 4)),), gelu)

    @skipIfNoDynamoSupport
    @skipIfNoONEDNNBF16
    @skipIfNoONEDNN
    def test_qlinear_gelu_int8_mixed_bf16(self):
        r"""
        This testcase will quantize a Linear->GELU pattern with int8_mixed_bf16 quantization.
        """
        for gelu in [torch.nn.GELU("none"), torch.nn.GELU("tanh")]:
            self._qlinear_unary_cpu_test_helper(
                (torch.randn((2, 4)),), gelu, int8_mixed_bf16=True
            )

    def _qlinear_add_cpu_test_helper(
        self, use_relu=False, int8_mixed_bf16=False, is_qat=True, is_dynamic=True
    ):
        r"""
        This testcase will quantize two consecutive Linear->Add(->relu) patterns as:
                 X
               /   \
        linear(X)   linear(X)
               \   /
                Add
                 |
           Optional(relu)
               /   \
        linear(X)   linear(X)
               \   /
                Add
                 |
           Optional(relu)
                 |
                 Y
        """

        def fake_quant(x):
            # to produce a float32 result as extra input
            qlib = torch.ops.quantized_decomposed
            x = qlib.quantize_per_tensor.default(x, 0.0166785, 42, 0, 255, torch.uint8)
            x = qlib.dequantize_per_tensor.default(
                x, 0.0166785, 42, 0, 255, torch.uint8
            )
            return x

        class M(torch.nn.Module):
            def __init__(
                self,
                add_fn,
                use_relu,
                fake_quant_before_extra_input,
            ):
                super().__init__()
                self.linear1 = torch.nn.Linear(4, 4)
                self.linear2 = torch.nn.Linear(4, 4)
                self.add_fn = add_fn
                self.relu = torch.nn.ReLU()
                self.linear3 = torch.nn.Linear(4, 4)
                self.linear4 = torch.nn.Linear(4, 4)
                self.add_fn2 = add_fn
                self.relu2 = torch.nn.ReLU()
                self.use_relu = use_relu
                self.fake_quant_before_extra_input = fake_quant_before_extra_input

            def forward(self, x):
                x1 = self.linear1(x)
                x2 = self.linear2(x)
                if self.fake_quant_before_extra_input:
                    x2 = fake_quant(x2)
                tmp = self.add_fn(x1, x2)
                if self.use_relu:
                    tmp = self.relu(tmp)
                tmp1 = self.linear3(tmp)
                tmp2 = self.linear4(tmp)
                if self.fake_quant_before_extra_input:
                    tmp2 = fake_quant(tmp2)
                res = self.add_fn2(tmp1, tmp2)
                if self.use_relu:
                    res = self.relu2(res)
                return res

        add_fn_list = [
            lambda x, y: x + y,
            lambda x, y: y + x,
            lambda x, y: x.add_(y),
            lambda x, y: y.add_(x),
        ]
        fake_quant_x2_list = [False, True] if int8_mixed_bf16 else [False]
        cases = itertools.product(add_fn_list, fake_quant_x2_list)
        for add_fn, fq_x2 in cases:
            mod = M(add_fn, use_relu, fq_x2).eval()
            v = torch.randn((4, 4), dtype=torch.float32, requires_grad=False).add(1)

            def matcher_check_fn():
                # 1. Dequant-linear pattern matched in quantization weight prepack * 4
                self.assertEqual(
                    counters["inductor"]["qlinear_weight_prepack_matcher_count"], 4
                )
                # pattern = [dequant_per_tensor, (convert_dtype), dequant_per_channel, (convert_dtype), permute, addmm]
                nodes_per_match = 6 if int8_mixed_bf16 else 4
                self.assertEqual(
                    counters["inductor"]["qlinear_weight_prepack_matcher_nodes"],
                    4 * nodes_per_match,
                )
                # 2. Qlinear Binary Unary fusion in post-grad fusion pass * 2
                self.assertEqual(
                    counters["inductor"]["qlinear_binary_matcher_count"],
                    0 if TEST_ACL else 2,
                )
                # Two linear-binary patterns are matched
                # matched patter1 = [qlinear, add, (convert dtype), (relu), quantize_per_tensor]
                # matched patter2 = [qlinear, add, (convert dtype), (relu)]
                # If add_fn is x.add_(y), x is bf16 and y is fp32, there is a to_bf16 node after binary
                to_bf16_after_binary = 2 * (add_fn == add_fn_list[2] and fq_x2)
                expected_matcher_nodes = (
                    (4 if is_dynamic else 5) + 2 * use_relu + to_bf16_after_binary
                )
                self.assertEqual(
                    counters["inductor"]["qlinear_binary_matcher_nodes"],
                    0 if TEST_ACL else expected_matcher_nodes,
                )

            self._test_common(
                mod,
                (v,),
                matcher_check_fn,
                check_quantization=True,
                check_autocast=torch.bfloat16 if int8_mixed_bf16 else torch.float,
                is_qat=is_qat,
                is_dynamic=is_dynamic,
            )

            if TEST_ACL:
                continue

            if torch._inductor.config.cpp_wrapper:
                # For CPP wrapper
                self._test_code_common(
                    mod,
                    (v,),
                    [
                        "aoti_torch_cpu__qlinear_pointwise_tensor",
                        "aoti_torch_cpu__qlinear_pointwise_binary_tensor",
                    ],
                    [],
                    check_quantization=True,
                    num_include_ops=[2, 2],
                )
            else:
                # For python wrapper
                self._test_code_common(
                    mod,
                    (v,),
                    [
                        "torch.ops.onednn.qlinear_pointwise.tensor",
                        "torch.ops.onednn.qlinear_pointwise.binary",
                    ],
                    [],
                    check_quantization=True,
                    num_include_ops=[2, 2],
                )

    @skipIfNoDynamoSupport
    @skipIfNoONEDNN
    @parametrize("use_relu", [True, False])
    @parametrize("is_qat", [True, False])
    @parametrize("is_dynamic", [True, False])
    def test_qlinear_add_cpu(self, use_relu, is_qat, is_dynamic):
        self._qlinear_add_cpu_test_helper(
            use_relu=use_relu, is_qat=is_qat, is_dynamic=is_dynamic
        )

    @skipIfNoDynamoSupport
    @skipIfNoONEDNNBF16
    @skipIfNoONEDNN
    @parametrize("use_relu", [True, False])
    @parametrize("is_qat", [True, False])
    @parametrize("is_dynamic", [True, False])
    def test_qlinear_add_int8_mixed_bf16(self, use_relu, is_qat, is_dynamic):
        self._qlinear_add_cpu_test_helper(
            int8_mixed_bf16=True,
            use_relu=use_relu,
            is_qat=is_qat,
            is_dynamic=is_dynamic,
        )

    def _qlinear_dequant_promotion_cpu_test_helper(
        self,
        inputs,
        int8_mixed_bf16=False,
        is_dynamic=False,
        matcher_check_fn=None,
    ):
        class M(torch.nn.Module):
            def __init__(
                self,
                **kwargs,
            ):
                super().__init__()
                self.linear1 = torch.nn.Linear(4, 4)
                self.linear2 = torch.nn.Linear(4, 4)
                self.linear3 = torch.nn.Linear(4, 4)

            def forward(self, x):
                temp = self.linear1(x)
                temp = self.linear2(temp) + self.linear3(temp)
                return temp

        mod = M().eval()

        def default_matcher_check_fn():
            # 1. Dequant pattern matcher for dequant promotion * 1
            self.assertEqual(counters["inductor"]["dequant_promotion_matcher_count"], 1)
            # 2. dequant-linear pattern matched in quantization weight prepack * 3
            self.assertEqual(
                counters["inductor"]["qlinear_weight_prepack_matcher_count"], 3
            )
            # 3. QLinear Unary fusion in post-grad fusion pass * 1
            self.assertEqual(
                counters["inductor"]["qlinear_unary_matcher_count"],
                0 if TEST_ACL else 1,
            )

        self._test_common(
            mod,
            inputs,
            matcher_check_fn=(
                matcher_check_fn
                if matcher_check_fn is not None
                else default_matcher_check_fn
            ),
            check_autocast=torch.bfloat16 if int8_mixed_bf16 else torch.float,
            check_quantization=True,
            is_dynamic=is_dynamic,
        )

    @skipIfNoDynamoSupport
    @skipIfNoONEDNN
    def test_qlinear_dequant_promotion_cpu(self):
        r"""
        This testcase test if dequant node before linear is promoted correctly:
                  X
                  |
               Linear1(X)
                /   \
        Linear2(X)   Linear3(X)
                \   /
                 Add
                  |
                  Y
        """
        self._qlinear_dequant_promotion_cpu_test_helper((torch.randn((2, 4)),))

    @skipIfNoDynamoSupport
    @skipIfNoONEDNNBF16
    @skipIfNoONEDNN
    def test_qlinear_dequant_promotion_int8_mixed_bf16(self):
        r"""
        Test with int8_mixed_bf16 quantization.
        This testcase test if dequant node before linear is promoted correctly:
                  X
                  |
               Linear1(X)
                /   \
        Linear2(X)   Linear3(X)
                \   /
                 Add
                  |
                  Y
        """
        self._qlinear_dequant_promotion_cpu_test_helper(
            (torch.randn((2, 4)),), int8_mixed_bf16=True
        )

    @skipIfNoDynamoSupport
    @skipIfNoONEDNN
    def test_qlinear_dequant_promotion_cpu_input_dim_exceeds_2(self):
        r"""
        This testcase test if dequant node before linear is promoted correctly:
                  X
                  |
               Linear1(X)
                /   \
        Linear2(X)   Linear3(X)
                \   /
                 Add
                  |
                  Y
        """
        self._qlinear_dequant_promotion_cpu_test_helper((torch.randn((2, 3, 4)),))

    @skipIfNoDynamoSupport
    @skipIfNoONEDNNBF16
    @skipIfNoONEDNN
    def test_qlinear_dequant_promotion_int8_mixed_bf16_input_dim_exceeds_2(self):
        r"""
        Test with int8_mixed_bf16 quantization.
        This testcase test if dequant node before linear is promoted correctly:
                  X
                  |
               Linear1(X)
                /   \
        Linear2(X)   Linear3(X)
                \   /
                 Add
                  |
                  Y
        """
        self._qlinear_dequant_promotion_cpu_test_helper(
            (torch.randn((2, 3, 4)),), int8_mixed_bf16=True
        )

    @skipIfNoDynamoSupport
    @skipIfNoONEDNN
    def test_qlinear_dequant_promotion_dynamic_cpu(self):
        r"""
        This testcase test if dequant node before linear is promoted correctly:
                  X
                  |
               Linear1(X)
                /   \
        Linear2(X)   Linear3(X)
                \   /
                 Add
                  |
                  Y
        """

        def matcher_check_fn():
            # 1. Dequant pattern matcher for dequant promotion * 1
            self.assertEqual(counters["inductor"]["dequant_promotion_matcher_count"], 1)
            # 2. dequant-linear pattern matched in quantization weight prepack * 3
            self.assertEqual(
                counters["inductor"]["qlinear_weight_prepack_matcher_count"], 3
            )

        self._qlinear_dequant_promotion_cpu_test_helper(
            (torch.randn((2, 4)),),
            matcher_check_fn=matcher_check_fn,
            is_dynamic=True,
        )

    @skipIfNoDynamoSupport
    @skipIfNoONEDNN
    def test_qlinear_mul_cpu(self):
        r"""
        This testcase will quantize a Linear->Mul pattern.
        """

        class M(torch.nn.Module):
            def __init__(self, use_bias):
                super().__init__()
                self.linear = torch.nn.Linear(4, 5, use_bias)

            def forward(self, x1, x2):
                return torch.mul(self.linear(x1), x2)

        bias_list = [True, False]
        for bias in bias_list:
            mod = M(bias).eval()
            x1 = torch.randn((2, 4))
            x2 = torch.randn((2, 5))

            def matcher_check_fn():
                self.assertEqual(
                    counters["inductor"]["qlinear_weight_prepack_matcher_count"], 1
                )

            self._test_common(
                mod,
                (x1, x2),
                matcher_check_fn,
                check_quantization=True,
            )

    @skipIfNoDynamoSupport
    def test_qmaxpool2d(self):
        r"""
        This testcase will quantize Conv2d->ReLU->MaxPool2d pattern.
        """

        class M(torch.nn.Module):
            def __init__(
                self,
                kwargs,
            ):
                super().__init__()
                self.conv = torch.nn.Conv2d(
                    3, 64, 7, bias=True, stride=2, padding=3, dilation=1
                )
                self.relu = torch.nn.ReLU()
                self.maxpool = torch.nn.MaxPool2d(3, **kwargs)

            def forward(self, x):
                return self.maxpool(self.relu(self.conv(x)))

        kwargs_list = [
            {"stride": 2},
            {"stride": 2, "padding": 1},
            {"stride": 2, "padding": 1, "dilation": 1},
            {"stride": 2, "padding": 1, "dilation": 1, "ceil_mode": False},
        ]
        for kwargs in kwargs_list:
            mod = M(kwargs).eval()
            v = torch.randn((1, 3, 8, 8), dtype=torch.float32, requires_grad=False).add(
                1
            )

            def matcher_check_fn():
                self.assertEqual(
                    counters["inductor"]["qmaxpool2d_matcher_count"],
                    0 if TEST_ACL else 1,
                )
                self.assertEqual(
                    counters["inductor"]["qconv2d_weight_prepack_matcher_count"], 1
                )
                self.assertEqual(
                    counters["inductor"]["qconv2d_unary_matcher_count"],
                    0 if TEST_ACL else 1,
                )

            self._test_common(
                mod,
                (v,),
                matcher_check_fn,
                check_quantization=True,
            )

    @skipIfNoDynamoSupport
    def test_qflatten(self):
        r"""
        This testcase will quantize Conv2d->AdaptiveAvgPool2d->flatten->cat pattern.
        """

        class M(torch.nn.Module):
            def __init__(
                self,
            ):
                super().__init__()
                self.conv = torch.nn.Conv2d(
                    3, 64, 7, bias=True, stride=2, padding=3, dilation=1
                )
                self.relu = torch.nn.ReLU()
                self.adaptive_avg_pool2d = torch.nn.AdaptiveAvgPool2d((1, 1))

            def forward(self, x):
                return torch.cat(
                    [
                        torch.flatten(
                            self.adaptive_avg_pool2d(self.relu(self.conv(x))), 1
                        )
                    ]
                )

        mod = M().eval()
        v = torch.randn((1, 3, 8, 8), dtype=torch.float32, requires_grad=False).add(1)

        def matcher_check_fn():
            self.assertEqual(
                counters["inductor"]["qreshape_matcher_count"], 0 if TEST_ACL else 1
            )

        self._test_common(
            mod,
            (v,),
            matcher_check_fn,
            check_quantization=True,
        )

    @skipIfNoDynamoSupport
    def test_qcat(self):
        r"""
        This testcase will quantize cat based pattern:
                X
             /     \
        Conv1(X)  Pow(x)
            \        \
             \     Conv2(X)
              \    /
               Cat
                |
                Y
        """

        class M(torch.nn.Module):
            def __init__(
                self,
            ):
                super().__init__()
                self.conv = torch.nn.Conv2d(
                    3, 64, 7, bias=True, stride=2, padding=3, dilation=1
                )
                self.conv2 = torch.nn.Conv2d(
                    3, 64, 7, bias=True, stride=2, padding=3, dilation=1
                )

            def forward(self, x):
                temp1 = self.conv(x)
                temp2 = self.conv2(torch.pow(x, 2))
                return torch.cat((temp1, temp2), 1)

        mod = M().eval()
        v = torch.randn((1, 3, 8, 8), dtype=torch.float32, requires_grad=False).add(1)

        def matcher_check_fn():
            self.assertEqual(
                counters["inductor"]["qcat_matcher_count"], 0 if TEST_ACL else 1
            )
            self.assertEqual(
                counters["inductor"]["qconv2d_weight_prepack_matcher_count"], 2
            )
            self.assertEqual(
                counters["inductor"]["qconv2d_unary_matcher_count"],
                0 if TEST_ACL else 2,
            )

        self._test_common(
            mod,
            (v,),
            matcher_check_fn,
            check_quantization=True,
        )

    # https://github.com/pytorch/pytorch/issues/99841.
    def test_hardtanh_pattern_fallback(self):
        class Model(torch.nn.Module):
            def __init__(self) -> None:
                super().__init__()
                self.conv_transpose = torch.nn.ConvTranspose2d(
                    in_channels=3, out_channels=32, kernel_size=3, stride=1, padding=1
                )

            def forward(self, x, min_value, max_value):
                conv_transpose_output = self.conv_transpose(x)
                clamp_min_output = torch.clamp_min(conv_transpose_output, min_value)
                clamp_max_output = torch.clamp_max(clamp_min_output, max_value)
                return clamp_max_output

        # check works for min_value > max_value.
        min_values = [3, torch.randn(1, 32, 28, 28)]
        max_values = [0, torch.randn(1, 32, 28, 28)]
        v = torch.randn(1, 3, 28, 28)

        def matcher_check_fn():
            self.assertEqual(
                counters["inductor"]["mkldnn_unary_fusion_matcher_nodes"],
                0 if TEST_ACL else 3,
            )
            self.assertEqual(
                counters["inductor"]["mkldnn_conv_weight_pack_matcher_count"], 1
            )

        for min_value, max_value in zip(min_values, max_values):
            mod = Model().eval()
            self._test_common(mod, (v, min_value, max_value), matcher_check_fn)

    def test_leaky_relu_pattern_fallback(self):
        class Model(torch.nn.Module):
            def __init__(self) -> None:
                super().__init__()
                self.conv = torch.nn.Conv2d(
                    in_channels=3, out_channels=32, kernel_size=3, stride=1, padding=1
                )

            def forward(self, x, negative_slope):
                conv_out = self.conv(x)
                return torch.where(conv_out > 0, conv_out, conv_out * negative_slope)

        negative_slopes = [0.1, torch.randn(1, 32, 28, 28)]

        def matcher_check_fn():
            self.assertEqual(
                counters["inductor"]["mkldnn_unary_fusion_matcher_nodes"],
                0 if TEST_ACL else 4,
            )
            self.assertEqual(
                counters["inductor"]["mkldnn_conv_weight_pack_matcher_count"], 1
            )

        with torch.no_grad():
            v = torch.randn(1, 3, 28, 28)
            for negative_slope in negative_slopes:
                mod = Model().eval()
                self._test_common(mod, (v, negative_slope), matcher_check_fn)

    # https://github.com/pytorch/pytorch/issues/99838.
    def test_conv2d_add_scalar(self):
        class Model(torch.nn.Module):
            def __init__(self) -> None:
                super().__init__()
                self.conv = torch.nn.Conv2d(
                    in_channels=3, out_channels=32, kernel_size=3, stride=1, padding=1
                )

            def forward(self, x):
                out_conv = self.conv(x)
                out = torch.add(out_conv, 1.0)
                return out

        def matcher_check_fn():
            self.assertEqual(counters["inductor"]["binary_folding"], 1)
            self.assertEqual(
                counters["inductor"]["mkldnn_conv_weight_pack_matcher_count"], 1
            )

        with torch.no_grad():
            mod = Model().eval()
            v = torch.randn(1, 3, 28, 28)
            self._test_common(mod, (v,), matcher_check_fn)

    @xfailIfACL
    def test_conv2d_binary_inplace_fusion_pass_cpu(
        self, include_ops=None, exclude_ops=None
    ):
        class Model_v1(torch.nn.Module):
            def __init__(self) -> None:
                super().__init__()
                self.conv = torch.nn.Conv2d(
                    in_channels=3, out_channels=32, kernel_size=3, stride=1, padding=1
                )

            def forward(self, x, other):
                conv_out = self.conv(x)
                return torch.add(conv_out, other.relu())

        class Model_v2(torch.nn.Module):
            def __init__(self) -> None:
                super().__init__()
                self.conv = torch.nn.Conv2d(
                    in_channels=3, out_channels=32, kernel_size=3, stride=1, padding=1
                )
                self.conv2 = torch.nn.Conv2d(
                    in_channels=32, out_channels=32, kernel_size=3, stride=1, padding=1
                )
                self.conv3 = torch.nn.Conv2d(
                    in_channels=32, out_channels=32, kernel_size=3, stride=1, padding=1
                )

            def forward(self, x, _):
                conv_out1 = self.conv(x)
                pow_out = torch.pow(conv_out1, 2)
                conv_out2 = self.conv2(pow_out)
                conv_out3 = self.conv3(conv_out2)
                res = torch.add(conv_out3, pow_out)
                return res

        input = torch.randn(1, 3, 28, 28).to(memory_format=torch.channels_last)
        others = [
            torch.randn(1, 32, 28, 28).to(memory_format=torch.channels_last),
            torch.randn(1, 32, 28, 28).to(memory_format=torch.channels_last),
        ]
        mod_v1 = Model_v1().to(memory_format=torch.channels_last).eval()
        mod_v2 = Model_v2().to(memory_format=torch.channels_last).eval()

        if include_ops is None:
            include_ops = ["mkldnn._convolution_pointwise_.binary"]
        if exclude_ops is None:
            exclude_ops = ["mkldnn._convolution_pointwise.binary"]

        for other, mod in zip(others, [mod_v1, mod_v2]):
            self._test_code_common(mod, (input, other), include_ops, exclude_ops)

    @xfailIfACL
    def test_conv2d_binary_inplace_fusion_failed_cpu(
        self, include_ops=None, exclude_ops=None
    ):
        # Written buffer is graph input, we can't fuse inplace.
        class Model_v1(torch.nn.Module):
            def __init__(self) -> None:
                super().__init__()
                self.conv = torch.nn.Conv2d(
                    in_channels=3, out_channels=32, kernel_size=3, stride=1, padding=1
                )

            def forward(self, x, other):
                conv_out = self.conv(x)
                return torch.add(conv_out, other)

        # Written buffer is an alias tensor, we can't fuse inplace.
        class Model_v2(torch.nn.Module):
            def __init__(self) -> None:
                super().__init__()
                self.conv = torch.nn.Conv2d(
                    in_channels=3, out_channels=32, kernel_size=3, stride=1, padding=1
                )

            def forward(self, x, other):
                conv_out = self.conv(x)
                return torch.add(conv_out, other[1:2, :, :, :]), other

        class Model_v3(torch.nn.Module):
            def __init__(self) -> None:
                super().__init__()
                self.conv = torch.nn.Conv2d(
                    in_channels=3, out_channels=32, kernel_size=3, stride=1, padding=1
                )
                self.conv2 = torch.nn.Conv2d(
                    in_channels=32, out_channels=32, kernel_size=3, stride=1, padding=1
                )

            def forward(self, x, _):
                pow_out = torch.pow(self.conv(x), 2)
                other2 = F.relu(pow_out)
                conv_out2 = self.conv2(pow_out)
                res = torch.add(conv_out2, pow_out)
                res = res + other2
                return res

        # Written buffer is an ReinterpretView, we can't fuse inplace.
        class Model_v4(torch.nn.Module):
            def __init__(self) -> None:
                super().__init__()
                self.conv = torch.nn.Conv2d(3, 32, 3, padding=1, bias=True)
                self.linear = torch.nn.Linear(32 * 28, 32 * 28)
                self.relu = torch.nn.ReLU()

            def forward(self, x, y):
                x = self.conv(self.relu(x))
                y = self.linear(y)
                y = torch.cat((y, y + 1), 1)
                y = torch.ops.aten.permute.default(y, [0, 2, 1]).reshape(1, 32, 28, 28)
                return x + y

        class Model_v5(torch.nn.Module):
            def __init__(self) -> None:
                super().__init__()
                self.conv = torch.nn.Conv2d(32, 32, 3, padding=1, bias=True)
                self.relu = torch.nn.ReLU()

            def forward(self, _, x):
                x1 = self.relu(x)
                return self.conv(x1) + x1

        input = torch.randn(1, 3, 28, 28).to(memory_format=torch.channels_last)
        others = [
            torch.randn(1, 32, 28, 28).to(memory_format=torch.channels_last),
            torch.randn(2, 32, 28, 28).to(memory_format=torch.channels_last),
            torch.randn(1, 32, 28, 28).to(memory_format=torch.channels_last),
            torch.randn(1, 14, 32 * 28),
            torch.randn(1, 32, 28, 28).to(memory_format=torch.channels_last),
        ]
        mod_v1 = Model_v1().to(memory_format=torch.channels_last).eval()
        mod_v2 = Model_v2().to(memory_format=torch.channels_last).eval()
        mod_v3 = Model_v3().to(memory_format=torch.channels_last).eval()
        mod_v4 = Model_v4().to(memory_format=torch.channels_last).eval()
        mod_v5 = Model_v5().to(memory_format=torch.channels_last).eval()

        if include_ops is None:
            include_ops = ["mkldnn._convolution_pointwise.binary"]
        if exclude_ops is None:
            exclude_ops = ["mkldnn._convolution_pointwise_.binary"]

        for other, mod in zip(others, [mod_v1, mod_v2, mod_v3, mod_v4, mod_v5]):
            self._test_code_common(mod, (input, other), include_ops, exclude_ops)

    def test_conv2d_binary_fusion_failed(self):
        # we don't support alpha !=1 case or other has different size with conv's output.
        class Model(torch.nn.Module):
            def __init__(self) -> None:
                super().__init__()
                self.conv = torch.nn.Conv2d(
                    in_channels=3, out_channels=32, kernel_size=3, stride=1, padding=1
                )

            def forward(self, x, other, alpha):
                conv_out = self.conv(x)
                return torch.add(conv_out, other, alpha=alpha)

        # https://github.com/pytorch/pytorch/issues/100802.
        # we can't do the fusion when add's inputs are same tensor.
        class Model2(torch.nn.Module):
            def __init__(self) -> None:
                super().__init__()
                self.conv = torch.nn.Conv2d(
                    in_channels=3, out_channels=16, kernel_size=3, stride=1, padding=1
                )

            def forward(self, x):
                out = self.conv(x)
                out = torch.add(out, out)
                return out

        # https://github.com/pytorch/pytorch/issues/101374.
        # we can't do the fusion when add's inputs are mixed dtype.
        class Model3(torch.nn.Module):
            def __init__(self) -> None:
                super().__init__()
                self.conv = torch.nn.Conv2d(
                    in_channels=3, out_channels=16, kernel_size=3, stride=1, padding=1
                )

            def forward(self, x):
                temp = self.conv(x)
                other = torch.ones(temp.shape, dtype=torch.double)
                out = torch.add(temp, other)
                return out

        input = torch.randn(1, 3, 28, 28).to(memory_format=torch.channels_last)
        others = [
            torch.randn(1, 32, 28, 28).to(memory_format=torch.channels_last),
            torch.randn(32, 28, 28),
        ]
        include_ops = ["mkldnn._convolution_pointwise"]
        exclude_ops = [
            "mkldnn._convolution_pointwise.binary",
            "mkldnn._convolution_pointwise_.binary",
        ]

        # case1
        for other, alpha in zip(others, [0.1, 1.0]):
            mod = Model().to(memory_format=torch.channels_last).eval()
            self._test_code_common(mod, (input, other, alpha), include_ops, exclude_ops)
        # case2:
        mod = Model2().to(memory_format=torch.channels_last).eval()
        self._test_code_common(mod, (input,), include_ops, exclude_ops)
        # case3:
        mod = Model3().to(memory_format=torch.channels_last).eval()
        self._test_code_common(mod, (input,), include_ops, exclude_ops)

    @xfailIfACL
    def test_reproduce_99842_issue(self):
        class Model(torch.nn.Module):
            def __init__(self) -> None:
                super().__init__()
                self.conv = torch.nn.Conv2d(3, 64, kernel_size=3, stride=1, padding=1)

            def forward(self, input_tensor):
                x = self.conv(input_tensor)
                x = F.relu(x + torch.ones(x.size()))
                return x

        input = torch.randn(1, 3, 14, 14)
        mod = Model().eval()
        include_ops = ["mkldnn._convolution_pointwise_.binary"]
        self._test_code_common(mod, (input,), include_ops, [])

    def test_reproduce_113440_issue_1(self):
        class Mod(torch.nn.Module):
            def __init__(
                self,
                add_fn,
                **kwargs,
            ):
                super().__init__()
                self.conv1 = torch.nn.Conv2d(3, 6, kernel_size=3, stride=1)
                self.conv2 = torch.nn.Conv2d(3, 6, kernel_size=3, stride=1)
                self.add_fn = add_fn
                self.relu = torch.nn.ReLU(inplace=True)
                self.conv3 = torch.nn.Conv2d(6, 6, kernel_size=3, stride=1)
                self.conv4 = torch.nn.Conv2d(6, 6, kernel_size=3, stride=1)
                self.add_fn2 = add_fn
                self.relu2 = torch.nn.ReLU(inplace=True)
                self.use_relu = True

            def forward(self, x):
                x1 = self.conv1(x)
                x2 = self.conv2(x)
                tmp = self.add_fn(x1, x2)
                if self.use_relu:
                    tmp = self.relu(tmp)
                tmp1 = self.conv3(tmp)
                tmp2 = self.conv4(tmp)
                res = self.add_fn2(tmp1, tmp2)
                if self.use_relu:
                    res = self.relu2(res)
                return res

        with torch.no_grad():
            example_inputs = (
                torch.randn((1, 3, 8, 8), dtype=torch.float32, requires_grad=False).add(
                    1
                ),
            )
            example_inputs[0].get_device()
            m = Mod(
                lambda x, y: x.add_(y),
            ).eval()
            om = torch.compile(m)
            om(*example_inputs)
            om(*example_inputs)

    def test_reproduce_113440_issue_2(self):
        class Mod(torch.nn.Module):
            def __init__(
                self,
                add_fn,
                **kwargs,
            ):
                super().__init__()
                self.conv1 = torch.nn.Conv2d(3, 6, kernel_size=3, stride=1)
                self.conv2 = torch.nn.Conv2d(3, 6, kernel_size=3, stride=1)
                self.add_fn = add_fn
                self.relu = torch.nn.ReLU(inplace=True)
                self.conv3 = torch.nn.Conv2d(6, 6, kernel_size=3, stride=1)
                self.conv4 = torch.nn.Conv2d(6, 6, kernel_size=3, stride=1)
                self.add_fn2 = add_fn
                self.relu2 = torch.nn.ReLU(inplace=True)

                self.conv5 = torch.nn.Conv2d(6, 6, kernel_size=3, stride=1)
                self.conv6 = torch.nn.Conv2d(6, 6, kernel_size=3, stride=1)
                self.conv7 = torch.nn.Conv2d(6, 6, kernel_size=1, stride=1)
                self.add_fn3 = add_fn
                self.relu3 = torch.nn.ReLU(inplace=True)

                self.use_relu = True

            def forward(self, x):
                x1 = self.conv1(x)
                x2 = self.conv2(x)
                tmp = self.add_fn(x1, x2)
                if self.use_relu:
                    tmp = self.relu(tmp)

                tmp1 = self.conv3(tmp)
                res = self.relu2(tmp1)

                return res

        with torch.no_grad():
            example_inputs = (
                torch.randn((1, 3, 8, 8), dtype=torch.float32, requires_grad=False).add(
                    1
                ),
            )
            m = Mod(
                lambda x, y: x.add_(y),
            ).eval()
            om = torch.compile(m)
            om(*example_inputs)
            om(*example_inputs)

    @xfailIfACL
    @torch._dynamo.config.patch("inline_inbuilt_nn_modules", True)
    def test_reproduce_121253_issue_addmm_fusion_check(self):
        class Mod(torch.nn.Module):
            def __init__(self, weight, bias, beta, alpha):
                super().__init__()
                self.weight = weight
                self.bias = bias
                self.beta = beta
                self.alpha = alpha

            def forward(self, x):
                return torch.addmm(
                    self.bias, x, self.weight, beta=self.beta, alpha=self.alpha
                )

        dtypes = [torch.float32]
        if torch.ops.mkldnn._is_mkldnn_bf16_supported():
            dtypes.append(torch.bfloat16)
        for dtype in dtypes:
            linear_op = (
                "mkl._mkl_linear"
                if dtype == torch.float32
                else "mkldnn._linear_pointwise"
            )
            for beta, alpha in zip([1.0, 0.1, 0.0], [1.0, 0.1, 1.0]):
                weight = torch.nn.Parameter(torch.randn(64, 64, dtype=dtype))
                bias = torch.nn.Parameter(torch.randn(64, dtype=dtype))
                mod = Mod(weight, bias, beta, alpha).to(dtype).eval()
                with torch.no_grad():
                    x = torch.randn(1, 64, dtype=dtype)
                    include_ops = []
                    exclude_ops = []
                    if (beta != 1.0 and beta != 0.0) or alpha != 1.0:
                        exclude_ops = [linear_op]
                    else:
                        include_ops = [linear_op]
                    self._test_code_common(mod, (x,), include_ops, exclude_ops)

    @skipIfNoDynamoSupport
    def test_woq_int8(self):
        class M(torch.nn.Module):
            def __init__(self, is_permute):
                super().__init__()
                self.is_permute = is_permute

            def forward(self, x, weight, scales):
                if self.is_permute:
                    weight = weight.t()
                    m = torch.mm(
                        x.reshape(-1, x.shape[-1]),
                        weight.to(x.dtype),
                    )
                    y = m * scales.to(m.dtype)
                    y = y.reshape(*x.shape[:-1], y.shape[-1])
                    return y
                else:
                    return (
                        torch.nn.functional.linear(x, weight.to(dtype=x.dtype)) * scales
                    )

        x_shape = (1, 1, 256)
        s_shape = 12
        x_strides = [
            (256, 256, 1),  # linear dispatching to mm
            (256, 32, 1),  # linear dispatching to bmm
        ]
        is_permutes = [False, True]
        for x_stride, is_permute in itertools.product(x_strides, is_permutes):
            mod = M(is_permute=is_permute).eval()
            x = torch.randn(x_shape, dtype=torch.bfloat16).as_strided(x_shape, x_stride)
            w_shape = (12, 256)
            w = torch.randint(-128, 127, w_shape, dtype=torch.int8)
            s = torch.randn(s_shape, dtype=torch.bfloat16)

            def matcher_check_fn():
                self.assertEqual(
                    counters["inductor"]["woq_matcher_count"], 0 if TEST_ACL else 1
                )

            self._test_common(
                mod,
                (x, w, s),
                matcher_check_fn,
                check_quantization=False,
                atol=0.001,
                rtol=0.07,
            )

<<<<<<< HEAD
=======
    def _test_linear_dynamic_fp16_helper(self, use_relu: bool):
        class M(torch.nn.Module):
            def __init__(self, bias: bool, use_relu: bool):
                super().__init__()
                self.linear = torch.nn.Linear(256, 256, bias=bias)
                self.relu = torch.nn.ReLU()
                self.use_relu = use_relu

            def forward(self, x):
                if self.use_relu:
                    return self.relu(self.linear(x))
                return self.linear(x)

        quantizer = X86InductorQuantizer().set_global(
            xiq.get_default_x86_inductor_quantization_config()
        )
        quantizer.set_module_type_qconfig(
            torch.nn.Linear, xiq.get_x86_inductor_linear_dynamic_fp16_config()
        )
        bias_list = [True, False]
        input_ndim_list = [2, 3]
        x_contig_list = [True, False]
        cases = itertools.product(bias_list, input_ndim_list, x_contig_list)
        for bias, input_ndim, x_contig in cases:
            x_shape = (4, 256) if input_ndim == 2 else (4, 1, 256)
            x = torch.randn(x_shape)
            if not x_contig:
                x = x[0::2, ...]
            mod = M(bias, use_relu).eval()

            def matcher_check_fn():
                self.assertEqual(
                    counters["inductor"]["qlinear_weight_prepack_matcher_count"], 1
                )
                # Matched nodes:
                # (1) w to fp16, (2) w to fp32, (3) permute w, (4) mm/addmm/bmm
                # If x.ndim == 3 and x is contiguous, two view nodes are added.
                # If x.ndim == 3 and x is not contiguous, two expand nodes and one add node are added.
                nodes_count = 4
                if input_ndim > 2:
                    if x_contig:
                        nodes_count += 2
                    else:
                        nodes_count += 3 if bias else 2
                if use_relu:
                    nodes_count += 1
                self.assertEqual(
                    counters["inductor"]["qlinear_weight_prepack_matcher_nodes"],
                    nodes_count,
                )

            self._test_common(
                mod,
                (x,),
                atol=1e-2,
                rtol=1e-2,
                matcher_check_fn=matcher_check_fn,
                check_quantization=True,
                quantizer=quantizer,
            )
            linear_op_str = (
                "torch.ops.onednn.linear_relu_dynamic_fp16.default"
                if use_relu
                else "torch.ops.onednn.linear_dynamic_fp16.default"
            )
            self._test_code_common(
                mod,
                (x,),
                [linear_op_str],
                ["torch.ops.aten.addmm.default", "torch.ops.aten.mm.default"],
                check_quantization=True,
                quantizer=quantizer,
            )

    @skipIfNoDynamoSupport
    @skipIfNoONEDNN
    def test_linear_dynamic_fp16(self):
        self._test_linear_dynamic_fp16_helper(use_relu=False)

    @skipIfNoDynamoSupport
    @skipIfNoONEDNN
    def test_linear_relu_dynamic_fp16(self):
        self._test_linear_dynamic_fp16_helper(use_relu=True)

    @skipIfNoDynamoSupport
    @skipIfNoONEDNN
    # TODO: investigate options of torch.compile in fbcode
    @unittest.skipIf(IS_FBCODE, "Failing in fbcode")
    @parametrize("has_bias", [True, False])
    @parametrize("dtype", [torch.float, torch.bfloat16])
    @parametrize("per_channel_quant", [True, False])
    @parametrize("dynamic", [True, False])
    def test_smooth_quant_with_int_mm(
        self, has_bias, dtype, per_channel_quant, dynamic
    ):
        r"""
        This testcase check if we can match the SmoothQuant int8 linear pattern from Torchao.
        The pattern is:
            (no bias) reshape -> _int_mm -> convert_element_type -> (expand -> mul) -> mul -> reshape
        or
            (with bias) pattern_no_bias -> add -> reshape -> reshape
        """
        if dtype == torch.bfloat16 and not torch.ops.mkldnn._is_mkldnn_bf16_supported():
            return
        M = 16
        in_feature = 32
        out_feature = 64
        q_min, q_max = -32, 31

        class Mod(torch.nn.Module):
            def __init__(
                self, dtype: torch.dtype, has_bias: bool, per_channel_quant: bool
            ):
                super().__init__()
                self.dtype = dtype
                self.has_bias = has_bias
                self.b = torch.randint(
                    q_min, q_max, [in_feature, out_feature], dtype=torch.int8
                )
                self.per_channel_quant = per_channel_quant
                a_scale_per_tensor = torch.rand([1], dtype=dtype) * 0.01 + 0.01
                a_scale_per_channel = torch.rand([M, 1], dtype=dtype) * 0.01 + 0.01
                self.a_scale = (
                    a_scale_per_channel
                    if self.per_channel_quant
                    else a_scale_per_tensor
                )
                self.b_scale = torch.rand([out_feature]) * 0.01 + 0.01
                self.b_scale = self.b_scale.to(dtype)
                self.bias = torch.rand([out_feature], dtype=dtype) if has_bias else None

            def forward(self, a):
                out_shape = a.shape[:-1] + (self.b.size(-1),)
                a_reshaped = a.reshape(-1, a.size(-1))
                c = torch._int_mm(a_reshaped, self.b)
                c = c.to(self.dtype)
                c_shape = c.shape
                a_scale = self.a_scale.expand(c.shape)
                c = c * a_scale
                c = c * self.b_scale
                if self.has_bias:
                    c = c.reshape([1, *list(c_shape)])
                    c = c + self.bias
                    c = c.reshape(c_shape)
                c = c.reshape(out_shape)
                return c

        mod = Mod(dtype, has_bias, per_channel_quant).eval()
        a = torch.randint(q_min, q_max, [1, M, in_feature], dtype=torch.int8)

        def matcher_check_fn():
            self.assertEqual(
                counters["inductor"]["qlinear_weight_prepack_matcher_count"], 1
            )
            if dynamic:
                nodes_count = 10 if has_bias else 7
            else:
                nodes_count = 7 if has_bias else 6
            self.assertEqual(
                counters["inductor"]["qlinear_weight_prepack_matcher_nodes"],
                nodes_count,
            )

        self._test_common(
            mod,
            (a,),
            matcher_check_fn=matcher_check_fn,
            check_autocast=dtype,
            compile_options={"dynamic": dynamic},
        )

    @skipIfNoDynamoSupport
    @skipIfNoONEDNN
    # TODO: investigate options of torch.compile in fbcode
    @unittest.skipIf(IS_FBCODE, "Failing in fbcode")
    @parametrize("has_bias", [True, False])
    @parametrize("dtype", [torch.float, torch.bfloat16])
    @parametrize("dynamic", [True, False])
    @parametrize("reshape_a", [True, False])
    def test_da8w8_sym_act_sym_wgt_with_int_mm(
        self, has_bias, dtype, dynamic, reshape_a
    ):
        r"""
        This testcase check if we can match the int8_dynamic_activation_int8_weight int8 linear pattern from torchao,
        when activation is symmetrically quantized dynamically & weights are symmetrically quantized (statically)
        The pattern is:
            (no bias) _int_mm -> convert_element_type -> ([expand_a] -> mul) -> mul
        or
            (with bias) pattern_no_bias -> add
        Expansion of the scale of activation is optional.
        The pattern depiction doesn't mean that convert_element_type output is fed into expand_a as input,
        but simply that activation scale may be applied after an expand operation on it.
        """
        if dtype == torch.bfloat16 and not torch.ops.mkldnn._is_mkldnn_bf16_supported():
            return
        M = 32
        in_feature = 32
        out_feature = 64
        q_min, q_max = -32, 31

        class Mod(torch.nn.Module):
            def __init__(self, dtype: torch.dtype, has_bias: bool):
                super().__init__()
                self.dtype = dtype
                self.has_bias = has_bias
                self.b = torch.randint(
                    q_min, q_max, [in_feature, out_feature], dtype=torch.int8
                )
                self.a_scale = torch.rand([M, 1], dtype=dtype) * 0.01 + 0.01
                self.b_scale = torch.rand([out_feature]) * 0.01 + 0.01
                self.b_scale = self.b_scale.to(dtype)
                self.bias = torch.rand([out_feature], dtype=dtype) if has_bias else None

            def forward(self, a):
                if reshape_a:
                    a_reshaped = a.reshape(-1, a.size(-1))
                else:
                    a_reshaped = a
                c = torch._int_mm(a_reshaped, self.b)
                c = c.to(self.dtype)
                a_scale = self.a_scale.expand(c.shape)
                c = c * a_scale
                c = c * self.b_scale
                if self.has_bias:
                    c = c + self.bias
                return c

        mod = Mod(dtype, has_bias).eval()
        a = torch.randint(q_min, q_max, [M, in_feature], dtype=torch.int8)

        def matcher_check_fn():
            self.assertEqual(
                counters["inductor"]["qlinear_weight_prepack_matcher_count"], 1
            )

        self._test_common(
            mod,
            (a,),
            matcher_check_fn=matcher_check_fn,
            check_autocast=dtype,
            compile_options={"dynamic": dynamic},
        )

>>>>>>> fcf9dc3b

@dynamo_config.patch({"dynamic_shapes": True, "assume_static_by_default": False})
class TestDynamicPatternMatcher(TestPatternMatcherBase):
    _test_conv_unary_cpu_base = TestPatternMatcher._test_conv_unary_cpu_base
    test_conv2d_unary_dynamic_shapes = TestPatternMatcher.test_conv2d_unary_cpu
    test_conv3d_unary_dynamic_shapes = TestPatternMatcher.test_conv3d_unary_cpu
    _test_conv_binary_base = TestPatternMatcher._test_conv_binary_base
    test_conv2d_binary_dynamic_shapes = TestPatternMatcher.test_conv2d_binary
    test_conv3d_binary_dynamic_shapes = TestPatternMatcher.test_conv3d_binary
    test_linear_unary_dynamic_shapes = TestPatternMatcher.test_linear_unary

    def test_conv_transpose2d_dynamic_shapes(self):
        # We don't support conv_transpose2d for now.
        class M(torch.nn.Module):
            def __init__(self) -> None:
                super().__init__()
                self.conv_transpose2d = torch.nn.ConvTranspose2d(
                    3, 16, 3, stride=2, padding=1
                )

            def forward(self, x):
                return self.conv_transpose2d(x)

        x_shape = (1, 3, 28, 28)
        mod = M().eval()
        v = torch.randn(x_shape, dtype=torch.float32)

        def matcher_check_fn():
            return

        self._test_common(mod, (v,), matcher_check_fn)

    def test_multi_linear_share_same_input_dynamic(self):
        # llama pattern.
        class M(torch.nn.Module):
            def __init__(
                self,
            ):
                super().__init__()
                self.w1 = torch.nn.Linear(16, 16, bias=False)
                self.w2 = torch.nn.Linear(16, 16, bias=False)

            def forward(self, x):
                return F.silu(self.w1(x)) * F.relu(self.w2(x))

        dtypes = []
        if torch.ops.mkldnn._is_mkldnn_bf16_supported():
            dtypes.append(torch.bfloat16)
        if torch.ops.mkldnn._is_mkldnn_fp16_supported():
            dtypes.append(torch.float16)

        def matcher_check_fn():
            self.assertEqual(
                counters["inductor"]["mkldnn_unary_fusion_matcher_nodes"],
                0 if TEST_ACL else 7,
            )
            self.assertEqual(
                counters["inductor"]["mkldnn_unary_fusion_matcher_count"],
                0 if TEST_ACL else 2,
            )
            self.assertEqual(
                counters["inductor"]["mkldnn_reshape_linear_reshape_matcher_nodes"], 6
            )
            self.assertEqual(
                counters["inductor"]["mkldnn_reshape_linear_reshape_matcher_count"], 2
            )
            self.assertEqual(
                counters["inductor"]["mkldnn_linear_weight_pack_matcher_count"], 2
            )

        for dtype in dtypes:
            mod = M().to(dtype).eval()
            v = torch.randn(2, 4, 16).to(dtype)
            self._test_common(mod, (v,), matcher_check_fn, rtol=1e-2, atol=1e-2)

    @xfailIfACL
    def test_qconv2d_maxpool2d_linear_dynamic_cpu(self, include_ops=None):
        r"""
        This testcase will quantize a single Conv2d->Maxpool2d->Linear module
        with dynamic batch size input.
        """

        class M(torch.nn.Module):
            def __init__(
                self,
                **kwargs,
            ):
                super().__init__()
                self.conv = torch.nn.Conv2d(
                    3, 16, (2, 2), stride=(1, 1), padding=(1, 1)
                )
                self.relu = torch.nn.ReLU()
                self.maxpool2d = torch.nn.MaxPool2d(kernel_size=3, stride=2, padding=1)
                self.avgpool = torch.nn.AdaptiveAvgPool2d((1, 1))
                self.linear = torch.nn.Linear(16, 16)

            def forward(self, x):
                temp = self.relu(self.conv(x))
                temp = self.maxpool2d(temp)
                temp = self.avgpool(temp)
                temp = torch.flatten(temp, 1)
                return self.linear(temp)

        mod = M().eval()
        v = torch.randn((2, 3, 8, 8), dtype=torch.float32, requires_grad=False).add(1)
        if include_ops is None:
            include_ops = [
                "torch.ops.onednn.qconv2d_pointwise",
                "torch.ops.quantized.max_pool2d",
                "torch.ops.onednn.qlinear_pointwise",
            ]
        exclude_ops = []
        self._test_code_common(
            mod,
            (v,),
            include_ops,
            exclude_ops,
            check_quantization=True,
            check_dynamic=True,
        )

    @skipIfNoDynamoSupport
    @skipIfNoONEDNN
    def test_qat_bn_conv2d(self):
        r"""
        This testcase will quantize a single BN Conv2d module with qat flow.
        """

        class M(torch.nn.Module):
            def __init__(
                self,
            ):
                super().__init__()
                self.conv = torch.nn.Conv2d(3, 3, 3)
                self.bn1 = torch.nn.BatchNorm2d(3)
                self.bn2 = torch.nn.BatchNorm2d(3)

            def forward(self, x):
                x = self.conv(self.bn1(x))
                return self.bn2(x)

        mod = M().train()
        v = torch.randn((1, 3, 8, 8), dtype=torch.float32, requires_grad=True).add(1)

        def matcher_check_fn():
            self.assertEqual(
                counters["inductor"]["qconv2d_weight_prepack_matcher_count"], 1
            )

        self._test_common(
            mod,
            (v,),
            matcher_check_fn,
            check_quantization=True,
            is_qat=True,
        )

    @skipIfNoDynamoSupport
    @skipIfNoONEDNN
    def test_q_attention_block(self):
        class SelfAttnLikeModule(torch.nn.Module):
            def __init__(
                self,
                input_dim,
                transpose_for_score=False,
                num_attention_heads=None,
                attention_head_size=None,
            ) -> None:
                super().__init__()
                self.input_dim = input_dim
                self.q_proj = torch.nn.Linear(input_dim, input_dim, bias=False)
                self.k_proj = torch.nn.Linear(input_dim, input_dim, bias=False)
                self.v_proj = torch.nn.Linear(input_dim, input_dim, bias=False)
                self.softmax = torch.nn.Softmax(dim=-1)
                self.transpose_for_score = transpose_for_score
                if self.transpose_for_score:
                    assert num_attention_heads is not None
                    assert attention_head_size is not None
                    self.num_attention_heads = num_attention_heads
                    self.attention_head_size = attention_head_size

            def transpose_for_scores(self, x: torch.Tensor) -> torch.Tensor:
                new_x_shape = x.size()[:-1] + (
                    self.num_attention_heads,
                    self.attention_head_size,
                )
                x = x.view(new_x_shape)
                return x.permute(0, 2, 1, 3)

            def forward(self, x):
                q = self.q_proj(x)
                k = self.k_proj(x)
                v = self.v_proj(x)
                if self.transpose_for_score:
                    q = self.transpose_for_scores(q)
                    k = self.transpose_for_scores(k)
                    v = self.transpose_for_scores(v)
                scores = torch.matmul(q, k.transpose(-1, -2)) / (self.input_dim**0.5)
                attention = self.softmax(scores)
                weighted = torch.matmul(attention, v)
                return weighted

        for annotate_matmul in [False, True]:
            mod = SelfAttnLikeModule(
                input_dim=64 * 16,
                transpose_for_score=True,
                num_attention_heads=16,
                attention_head_size=64,
            ).eval()
            v = torch.randn(2, 384, 1024)

            def matcher_check_fn():
                self.assertEqual(
                    counters["inductor"]["qlinear_weight_prepack_matcher_count"], 3
                )
                self.assertEqual(
                    counters["inductor"]["qlinear_unary_matcher_count"],
                    3 if annotate_matmul and not TEST_ACL else 0,
                )

            quantizer = X86InductorQuantizer()
            quantizer.set_global(xiq.get_default_x86_inductor_quantization_config())
            if annotate_matmul:
                quantizer.set_function_type_qconfig(
                    torch.matmul, quantizer.get_global_quantization_config()
                )

            self._test_common(
                mod,
                (v,),
                matcher_check_fn,
                check_quantization=True,
                quantizer=quantizer,
            )


instantiate_parametrized_tests(TestPatternMatcher)

if __name__ == "__main__":
    if IS_LINUX and HAS_CPU and torch.backends.mkldnn.is_available():
        run_tests()<|MERGE_RESOLUTION|>--- conflicted
+++ resolved
@@ -385,6 +385,49 @@
                 )
 
             self._test_common(mod, (v,), matcher_check_fn)
+
+    @unittest.skipIf(not TEST_MKL, "Test requires MKL")
+    def test_linear_input_non_contiguous_3D_wo_bias(self):
+        # Activation is 3D, non-contiguous and without Bias
+        class M(torch.nn.Module):
+            def __init__(self):
+                super().__init__()
+                self.linear = torch.nn.Linear(4096, 1024, bias=False)
+
+            def forward(self, x):
+                x = torch.ops.aten.permute.default(x, [0, 2, 1, 3])
+                x = torch.ops.aten.reshape.default(x, [4, 1, 4096])
+                return self.linear(x)
+
+        mod = M().eval()
+        v = torch.randn(4, 32, 1, 128)
+
+        dtypes = [torch.float]
+        if torch.ops.mkldnn._is_mkldnn_bf16_supported():
+            dtypes.append(torch.bfloat16)
+        if torch.ops.mkldnn._is_mkldnn_fp16_supported():
+            dtypes.append(torch.float16)
+
+        for dtype in dtypes:
+            torch._dynamo.reset()
+            autocast_enabled = (
+                True if dtype in [torch.bfloat16, torch.float16] else False
+            )
+            with torch.no_grad(), torch.autocast(
+                device_type="cpu", enabled=autocast_enabled, dtype=dtype
+            ):
+                expected = mod(v)
+                actual, (source_code,) = run_and_get_code(
+                    torch.compile(mod, fullgraph=True),
+                    v,
+                )
+                self.assertIn(
+                    "torch.ops.mkldnn._linear_pointwise.default"
+                    if autocast_enabled
+                    else "torch.ops.mkl._mkl_linear.default",
+                    source_code,
+                )
+                torch.testing.assert_close(actual, expected, atol=1e-2, rtol=1e-2)
 
     def test_linear_add_bias(self):
         class M(torch.nn.Module):
@@ -3200,8 +3243,6 @@
                 rtol=0.07,
             )
 
-<<<<<<< HEAD
-=======
     def _test_linear_dynamic_fp16_helper(self, use_relu: bool):
         class M(torch.nn.Module):
             def __init__(self, bias: bool, use_relu: bool):
@@ -3445,7 +3486,6 @@
             compile_options={"dynamic": dynamic},
         )
 
->>>>>>> fcf9dc3b
 
 @dynamo_config.patch({"dynamic_shapes": True, "assume_static_by_default": False})
 class TestDynamicPatternMatcher(TestPatternMatcherBase):
@@ -3456,6 +3496,9 @@
     test_conv2d_binary_dynamic_shapes = TestPatternMatcher.test_conv2d_binary
     test_conv3d_binary_dynamic_shapes = TestPatternMatcher.test_conv3d_binary
     test_linear_unary_dynamic_shapes = TestPatternMatcher.test_linear_unary
+    test_linear_input_non_contiguous_3D_wo_bias_dynamic_shapes = (
+        TestPatternMatcher.test_linear_input_non_contiguous_3D_wo_bias
+    )
 
     def test_conv_transpose2d_dynamic_shapes(self):
         # We don't support conv_transpose2d for now.
