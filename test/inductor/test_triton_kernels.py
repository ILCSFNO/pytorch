# Owner(s): ["module: inductor"]
# ruff: noqa: F841
# flake8: noqa: E731
# Skip do not assign a lambda expression, use a def
import functools
import logging

import torch
import torch._dynamo.testing
import torch._inductor.test_case
<<<<<<< HEAD
import torch.utils._pytree as pytree
from torch._dynamo import config as dynamo_config
=======
>>>>>>> 46dbc441
from torch._higher_order_ops.triton_kernel_wrap import (
    generate_ttir,
    triton_kernel_wrapper_functional,
    triton_kernel_wrapper_mutation,
)
<<<<<<< HEAD
from torch._inductor import config as inductor_config, metrics
from torch._inductor.pattern_matcher import (
    CallFunctionVarArgs,
    PatternMatcherPass,
    register_graph_pattern,
)
=======
from torch._inductor import metrics
>>>>>>> 46dbc441
from torch._inductor.utils import run_and_get_code
from torch._library import capture_triton
from torch.testing import FileCheck
from torch.testing._internal import common_utils
from torch.testing._internal.common_utils import (
    parametrize,
    skipIfRocm,
    skipIfXpu,
    TEST_WITH_ROCM,
)
from torch.testing._internal.inductor_utils import GPU_TYPE, HAS_CUDA, HAS_GPU, HAS_XPU
from torch.testing._internal.logging_utils import logs_to_string

# Defines all the kernels for tests
from torch.testing._internal.triton_utils import *  # noqa: F403
from torch.utils._triton import has_triton_package, has_triton_tma


if HAS_GPU:
    import triton
    from triton import language as tl

    if not TEST_WITH_ROCM:
        if HAS_CUDA:
            try:
                from triton.language.extra.libdevice import (  # @manual
                    fast_dividef,
                    fast_dividef as my_fast_dividef,
                )
            except ImportError:
                from triton.language.extra.cuda.libdevice import (  # @manual
                    fast_dividef,
                    fast_dividef as my_fast_dividef,
                )
        elif HAS_XPU:
            from triton.language.extra.intel.libdevice import (  # @manual
                fast_dividef,
                fast_dividef as my_fast_dividef,
            )

    def _triton_get_ast_equal_to_str(params):
        try:
            from triton.backends.compiler import AttrsDescriptor  # noqa: F401

            return f"'tt.equal_to': {params}"
        except ImportError:
            return f"equal_to_1={params}"

    # Define shared triton constants here.
    CONSTANT_C: tl.constexpr = 4
    STRING_CONSTANT_C: tl.constexpr = "CONSTANT_C"
    BOOL_CONSTANT_C: tl.constexpr = True
    FLOAT_CONSTANT_C = tl.constexpr(3.14)  # intentionally un-annotated


class KernelTests(torch._inductor.test_case.TestCase):
    def _kernel_launched_in_code(self, kernel_name: str, code: str) -> bool:
        if inductor_config.cpp_wrapper:
            return f"launchKernel({kernel_name}" in code
        return f"{kernel_name}.run(" in code

    @requires_gpu
    def test_triton_kernel_with_kernel_param(self):
        @triton.jit
        def pass_kernel(kernel):
            pass

        @torch.compile(backend="eager")
        def f(x):
            grid = (x.numel(),)
            pass_kernel[grid](kernel=x)

        t1 = torch.rand(5, device=GPU_TYPE)
        f(t1)
        # No need to assert anything, the goal is to make sure dynamo does
        # not crash

    @requires_gpu
    def test_triton_kernel_higher_order_func(self):
        from torch._higher_order_ops.triton_kernel_wrap import kernel_side_table

        add_kernel_id = kernel_side_table.add_kernel(add_kernel)

        t1 = torch.rand(5, device=GPU_TYPE)
        t2 = torch.rand(5, device=GPU_TYPE)

        torch_add = t1 + t2

        # Test higher order function with mutation
        output = torch.zeros_like(t1)
        n_elements = output.numel()
        constant_args_idx = kernel_side_table.add_constant_args(
            {"n_elements": n_elements, "BLOCK_SIZE": 16}
        )
        grid = lambda meta: (triton.cdiv(n_elements, meta["BLOCK_SIZE"]),)
        triton_kernel_wrapper_mutation(
            kernel_idx=add_kernel_id,
            constant_args_idx=constant_args_idx,
            grid=[grid],
            tma_descriptor_metadata={},
            kwargs={
                "in_ptr0": t1,
                "in_ptr1": t2,
                "out_ptr": output,
            },
        )
        self.assertEqual(output, torch_add)
        # Make sure it is modified
        self.assertNotEqual(output, torch.zeros_like(t1))

        # Test higher order function without mutation
        output = torch.zeros_like(t1)
        out_dict = triton_kernel_wrapper_functional(
            kernel_idx=add_kernel_id,
            constant_args_idx=constant_args_idx,
            grid=[grid],
            tma_descriptor_metadata={},
            kwargs={
                "in_ptr0": t1,
                "in_ptr1": t2,
                "out_ptr": output,
            },
            tensors_to_clone=["in_ptr0", "in_ptr1", "out_ptr"],
        )
        self.assertEqual(out_dict["out_ptr"], torch_add)
        # Make sure it is NOT modified
        self.assertEqual(output, torch.zeros_like(t1))

    @requires_gpu
    def test_triton_kernel_functionalize(self):
        from functorch import make_fx
        from torch._higher_order_ops.triton_kernel_wrap import kernel_side_table
        from torch._subclasses.functional_tensor import (
            CppFunctionalizeAPI,
            FunctionalTensorMode,
            PythonFunctionalizeAPI,
        )

        kernel_side_table.reset_table()

        def f(x, output):
            out = triton_kernel_wrapper_functional(
                kernel_idx=kernel_side_table.add_kernel(mul2_kernel),
                constant_args_idx=kernel_side_table.add_constant_args(
                    {"n_elements": output.numel(), "BLOCK_SIZE": 16}
                ),
                grid=[(x.numel(),)],
                tma_descriptor_metadata={},
                kwargs={
                    "in_ptr0": x,
                    "out_ptr": output,
                },
                tensors_to_clone=["in_ptr0", "out_ptr"],
            )
            return out["out_ptr"]

        t1 = torch.rand(5, device=GPU_TYPE)
        t2 = torch.rand(5, device=GPU_TYPE)
        with FunctionalTensorMode():
            gm = make_fx(PythonFunctionalizeAPI().functionalize(f))(t1, t2)
        # Make sure t2 was not modified
        self.assertNotEqual(gm(t1, t2), t2)

        gm = make_fx(CppFunctionalizeAPI().functionalize(f))(t1, t2)
        # Make sure t2 was not modified
        self.assertNotEqual(gm(t1, t2), t2)

        gm = make_fx(torch.func.functionalize(f))(t1, t2)
        # Make sure t2 was not modified
        self.assertNotEqual(gm(t1, t2), t2)

        gm = make_fx(f, tracing_mode="fake")(t1, t2)
        self.assertExpectedInline(
            gm.code.strip(),
            """\
def forward(self, x_1, output_1):
    triton_kernel_wrapper_functional_proxy = torch.ops.higher_order.triton_kernel_wrapper_functional(kernel_idx = 0, constant_args_idx = 3, grid = [(5,)], tma_descriptor_metadata = {}, kwargs = {'in_ptr0': x_1, 'out_ptr': output_1}, tensors_to_clone = ['in_ptr0', 'out_ptr']);  x_1 = output_1 = None
    getitem = triton_kernel_wrapper_functional_proxy['in_ptr0'];  getitem = None
    getitem_1 = triton_kernel_wrapper_functional_proxy['out_ptr'];  triton_kernel_wrapper_functional_proxy = None
    return getitem_1""",
        )

    @requires_gpu
    def test_triton_kernel_mutation_type(self):
        from torch._higher_order_ops.triton_kernel_wrap import kernel_side_table
        from torch._subclasses.fake_tensor import FakeTensorMode
        from torch._subclasses.functional_tensor import (
            FunctionalTensor,
            FunctionalTensorMode,
        )

        def prep():
            x = torch.ones(4, device=GPU_TYPE, requires_grad=True)
            with FunctionalTensorMode():
                x_func = FunctionalTensor.to_functional(x)
            self.assertTrue(torch._is_functional_tensor(x_func.elem))
            return x_func

        # normal mutation only
        with FakeTensorMode():
            x_func = prep()

            with FunctionalTensorMode():
                x_func.mul_(2)

            self.assertFalse(
                torch._functionalize_are_all_mutations_hidden_from_autograd(x_func.elem)
            )

        # triton kernel mutation only
        with FakeTensorMode():
            x_func = prep()

            with FunctionalTensorMode():
                triton_kernel_wrapper_mutation(
                    kernel_idx=kernel_side_table.add_kernel(mul2_inplace_kernel),
                    constant_args_idx=kernel_side_table.add_constant_args(
                        {"n_elements": x_func.numel(), "BLOCK_SIZE": 16}
                    ),
                    grid=[(x_func.numel(),)],
                    tma_descriptor_metadata={},
                    kwargs={
                        "ptr": x_func,
                    },
                )

            self.assertTrue(
                torch._functionalize_are_all_mutations_hidden_from_autograd(x_func.elem)
            )

        # normal mutation + triton kernel mutation
        with FakeTensorMode():
            x_func = prep()

            with FunctionalTensorMode():
                x_func.mul_(2)
                triton_kernel_wrapper_mutation(
                    kernel_idx=kernel_side_table.add_kernel(mul2_inplace_kernel),
                    constant_args_idx=kernel_side_table.add_constant_args(
                        {"n_elements": x_func.numel(), "BLOCK_SIZE": 16}
                    ),
                    grid=[(x_func.numel(),)],
                    tma_descriptor_metadata={},
                    kwargs={
                        "ptr": x_func,
                    },
                )

            self.assertFalse(
                torch._functionalize_are_all_mutations_hidden_from_autograd(x_func.elem)
            )

    @requires_gpu
    @common_utils.parametrize("dynamic", [False, True])
    @common_utils.parametrize("backend", ["eager", "aot_eager", "inductor"])
    def test_triton_kernel_with_views(self, dynamic, backend):
        def call_triton_take_view(x: torch.Tensor):
            output = torch.zeros_like(x)
            n_elements = output.numel()
            grid = lambda meta: (triton.cdiv(n_elements, meta["BLOCK_SIZE"]),)
            mul2_kernel[grid](x, output, n_elements, BLOCK_SIZE=16)
            return output

        def call_triton_return_view(x: torch.Tensor):
            output = torch.zeros_like(x)
            n_elements = output.numel()
            grid = lambda meta: (triton.cdiv(n_elements, meta["BLOCK_SIZE"]),)
            mul2_kernel[grid](x, output, n_elements, BLOCK_SIZE=16)
            return output.view(4, 4)

        t = torch.rand(4, 4, device=GPU_TYPE)
        t_view = t.view(16)

        compiled_func = torch.compile(
            call_triton_take_view, backend=backend, fullgraph=True, dynamic=dynamic
        )
        self.assertEqual(2 * t_view, compiled_func(t_view))
        self.assertEqual(2 * t, compiled_func(t_view).view(4, 4))

        compiled_func = torch.compile(
            call_triton_return_view, backend=backend, fullgraph=True, dynamic=dynamic
        )
        self.assertEqual(2 * t_view, compiled_func(t).view(16))
        self.assertEqual(2 * t, compiled_func(t))

    @requires_gpu
    def test_no_nan_kernels(self):
        @triton.jit
        def add_one_kernel(
            in_ptr0,
            out_ptr,
            n_elements,
            BLOCK_SIZE: "tl.constexpr",
        ):
            pid = tl.program_id(axis=0)
            block_start = pid * BLOCK_SIZE
            offsets = block_start + tl.arange(0, BLOCK_SIZE)
            mask = offsets < n_elements
            x = tl.load(in_ptr0 + offsets, mask=mask)
            output = x + 1
            tl.store(out_ptr + offsets, output, mask=mask)

        def add_one(x, out):
            n_elements = x.numel()
            add_one_kernel[(n_elements,)](x, out, n_elements, BLOCK_SIZE=4)

        class AddOne(torch.autograd.Function):
            @staticmethod
            def forward(ctx, x):
                out = torch.empty_like(x)
                add_one(x, out)
                ctx.save_for_backward(out)
                return out

            @staticmethod
            def backward(ctx, grad):
                (saved,) = ctx.saved_tensors
                out = torch.empty_like(grad)
                add_one(saved, out)
                return out

        @torch.compile
        def f(x):
            return AddOne.apply(x)

        log_stream, ctx = logs_to_string("torch._inductor.codecache", "output_code")

        x = torch.randn(3, requires_grad=True, device=GPU_TYPE)
        with ctx():
            y = f(x)

        output_code = "\n".join(log_stream.getvalue().strip().split("\n")[3:]).strip()
        self.assertTrue(len(output_code) > 0, msg="output code is not empty")
        if inductor_config.cpp_wrapper:
            self.assertEqual(
                output_code.count("std::numeric_limits<double>::quiet_NaN()"), 0
            )
        else:
            self.assertEqual(output_code.count('float("nan")'), 0)
            self.assertEqual(output_code.count("float('nan')"), 0)

    @requires_gpu
    @common_utils.parametrize("grad_fn", [torch.no_grad, torch.enable_grad])
    @common_utils.parametrize("backend", ["eager", "aot_eager", "inductor"])
    def test_triton_kernel_with_grad_option(self, grad_fn, backend):
        def call_triton(x: torch.Tensor):
            with grad_fn():
                output = torch.zeros_like(x)
                n_elements = output.numel()
                grid = lambda meta: (triton.cdiv(n_elements, meta["BLOCK_SIZE"]),)
                mul2_kernel[grid](x, output, n_elements, BLOCK_SIZE=16)
                return output

        t = torch.rand(5, device=GPU_TYPE)
        compiled_func = torch.compile(call_triton, backend=backend, fullgraph=True)
        self.assertEqual(2 * t, compiled_func(t))

    @requires_gpu
    @common_utils.parametrize("backend", ["eager", "aot_eager", "inductor"])
    def test_triton_kernel_inner_triton_function(self, backend):
        def f(x: torch.Tensor):
            @triton.jit
            def pow2_kernel(
                in_ptr0,
                out_ptr,
                n_elements,
                BLOCK_SIZE: "tl.constexpr",
            ):
                pid = tl.program_id(axis=0)
                block_start = pid * BLOCK_SIZE
                offsets = block_start + tl.arange(0, BLOCK_SIZE)
                mask = offsets < n_elements
                x = tl.load(in_ptr0 + offsets, mask=mask)
                output = x * x
                tl.store(out_ptr + offsets, output, mask=mask)

            output = torch.zeros_like(x)
            n_elements = output.numel()
            grid = lambda meta: (triton.cdiv(n_elements, meta["BLOCK_SIZE"]),)
            pow2_kernel[grid](x, output, n_elements, BLOCK_SIZE=16)
            return output

        t = torch.rand(5, device=GPU_TYPE)

        compiled_func = torch.compile(f, backend=backend, fullgraph=True)
        # TODO(oulgen): NYI - Support this
        # self.assertEqual(t * t, compiled_func(t))

    @requires_gpu
    @common_utils.parametrize("grad", [False, True])
    @common_utils.parametrize("dynamic", [False, True])
    @inductor_config.patch("implicit_fallbacks", False)
    def test_triton_kernel_no_clones(self, grad, dynamic):
        from torch._inductor.utils import run_and_get_code

        def call_triton(x: torch.Tensor, y: torch.Tensor, output: torch.Tensor):
            n_elements = output.numel()

            tmp = torch.add(x, 1)
            grid = (x.numel(),)
            add_kernel.run(
                x, y, output, n_elements, warmup=False, grid=grid, BLOCK_SIZE=16
            )

            return output, tmp

        t1 = torch.rand(5, device=GPU_TYPE, requires_grad=grad)
        t2 = torch.rand(5, device=GPU_TYPE, requires_grad=grad)
        o1 = torch.zeros_like(t1, requires_grad=grad)

        torch_add = call_triton(t1, t2, o1)
        metrics.reset()
        o2 = torch.zeros_like(t1, requires_grad=grad)
        test, (code,) = run_and_get_code(
            torch.compile(call_triton, dynamic=dynamic), t1, t2, o2
        )
        if not grad:
            self.assertEqual(metrics.generated_kernel_count, 1)
        self.assertEqual(torch_add, test)
        # These two asserts are not optimal since it requires original aten
        # to be in the metadata, so there might be false negatives
        self.assertNotIn(
            "aoti_torch_copy_" if inductor_config.cpp_wrapper else "aten.copy", code
        )
        self.assertNotIn(
            "aoti_torch_clone" if inductor_config.cpp_wrapper else "aten.clone", code
        )
        # The following checks that there are only the tensor output is in
        # the compiled graph
        if dynamic and grad:
            if inductor_config.cpp_wrapper:
                self.assertIn("output_handles[0] = ", code)
                self.assertIn("output_handles[1] = ", code)
            else:
                self.assertIn("return (buf0, s0, )", code)
        else:
            self.assertIn(
                "output_handles[0] = "
                if inductor_config.cpp_wrapper
                else "return (buf0, )",
                code,
            )

    @requires_gpu
    def test_triton_kernel_caching(self):
        from torch._inductor.utils import run_and_get_code

        def add_in_loop(
            x: torch.Tensor,
            y: torch.Tensor,
        ):
            output = torch.zeros_like(x)
            n_elements = output.numel()
            grid = lambda meta: (triton.cdiv(n_elements, meta["BLOCK_SIZE"]),)
            add_kernel_autotuned[grid](x, y, output, n_elements)
            return output

        def call_triton_add(
            x: torch.Tensor,
            y: torch.Tensor,
        ):
            for i in range(4):
                x = add_in_loop(x, y)
            return x

        t1 = torch.ones(5, device=GPU_TYPE)
        t2 = torch.ones(5, device=GPU_TYPE)

        test, (code,) = run_and_get_code(torch.compile(call_triton_add), t1, t2)
        self.assertEqual(test, 5 * torch.ones(5, device=GPU_TYPE))
        self.assertTrue("add_kernel_autotuned_1.run" not in code)

    @requires_gpu
    def test_triton_kernel_caching_duplicate(self):
        from torch._inductor.utils import run_and_get_code

        class C:
            @triton.jit
            def pass_kernel(
                in_ptr0,
                out_ptr,
                n_elements,
                BLOCK_SIZE: "tl.constexpr",
            ):
                pid = tl.program_id(axis=0)
                block_start = pid * BLOCK_SIZE
                offsets = block_start + tl.arange(0, BLOCK_SIZE)
                mask = offsets < n_elements
                x = tl.load(in_ptr0 + offsets, mask=mask)
                tl.store(out_ptr + offsets, x, mask=mask)

        class D:
            @triton.jit
            def pass_kernel(
                in_ptr0,
                out_ptr,
                n_elements,
                BLOCK_SIZE: "tl.constexpr",
            ):
                pid = tl.program_id(axis=0)
                block_start = pid * BLOCK_SIZE
                offsets = block_start + tl.arange(0, BLOCK_SIZE)
                mask = offsets < n_elements
                x = tl.load(in_ptr0 + offsets, mask=mask)
                tl.store(out_ptr + offsets, x, mask=mask)

        def call_triton(x: torch.Tensor):
            output1 = torch.zeros_like(x)
            output2 = torch.zeros_like(x)
            n_elements = output1.numel()
            grid = (n_elements,)
            C.pass_kernel[grid](x, output1, n_elements, BLOCK_SIZE=16)
            D.pass_kernel[grid](x, output2, n_elements, BLOCK_SIZE=16)
            return output1 + output2

        t = torch.ones(5, device=GPU_TYPE)
        test, (code,) = run_and_get_code(torch.compile(call_triton), t)
        # Make sure we emitted two kernels here
        self.assertTrue(self._kernel_launched_in_code("pass_kernel_0", code))
        self.assertTrue(self._kernel_launched_in_code("pass_kernel_1", code))

    @requires_gpu
    def test_triton_kernel_various_args(self):
        @triton.autotune(
            configs=[triton.Config({"BLOCK_SIZE": 128})],
            key=[],
        )
        @triton.jit
        def pass_kernel(
            out_ptr,
            n_elements,
            dummy_None,
            dummy_empty,
            dummy_float,
            BLOCK_SIZE: "tl.constexpr",
            RANDOM_SIZE: "tl.constexpr",
        ):
            pass

        @torch.compile
        def call_triton(output):
            n_elements = output.numel()
            grid = (n_elements,)
            pass_kernel[grid](
                output,
                n_elements,
                None,
                torch.empty_like(output),
                3.1415926,
                RANDOM_SIZE=0,
            )
            return output

        output = torch.randn(5, device=GPU_TYPE)
        # Make sure this does not crash
        call_triton(output)

    @requires_gpu
    def test_triton_kernel_dependancies(self):
        def call_triton(
            x: torch.Tensor,
            y: torch.Tensor,
        ):
            output = torch.zeros_like(x)
            n_elements = output.numel()
            grid = lambda meta: (triton.cdiv(n_elements, meta["BLOCK_SIZE"]),)
            add_kernel_autotuned[grid](x, y, output, n_elements)
            output2 = torch.zeros_like(output)
            add_kernel_autotuned[grid](output, y, output2, n_elements)
            output3 = torch.add(output2, 1)
            return output3

        t1 = torch.rand(5, device=GPU_TYPE)
        t2 = torch.rand(5, device=GPU_TYPE)
        torch_result = call_triton(t1, t2)
        compiled_result = torch.compile(call_triton)(t1, t2)
        self.assertEqual(torch_result, compiled_result)

    @requires_gpu
    def test_triton_kernel_reinplace_inplaceable_pass(self):
        def call_triton(
            x: torch.Tensor,
            y: torch.Tensor,
        ):
            output = torch.zeros_like(x)
            n_elements = output.numel()
            grid = lambda meta: (triton.cdiv(n_elements, meta["BLOCK_SIZE"]),)
            add_kernel_autotuned[grid](x, y, output, n_elements)
            add_kernel_autotuned[grid](output, x, output, n_elements)
            return output

        t1 = torch.rand(5, device=GPU_TYPE)
        t2 = torch.rand(5, device=GPU_TYPE)
        torch_result = call_triton(t1, t2)
        compiled_result = torch.compile(call_triton)(t1, t2)
        self.assertEqual(torch_result, compiled_result)

    @requires_gpu
    @common_utils.parametrize("grad", [False, True])
    def test_triton_kernel_multi_kernel(self, grad):
        @triton.jit
        def mul2_and_add_and_zero_negatives_kernel(
            in_ptr0,
            in_ptr1,
            out_ptr,
            n_elements,
            BLOCK_SIZE: "tl.constexpr",
            ACTIVATION: "tl.constexpr",
        ):
            pid = tl.program_id(axis=0)
            block_start = pid * BLOCK_SIZE
            offsets = block_start + tl.arange(0, BLOCK_SIZE)
            mask = offsets < n_elements
            indirection_kernel(
                in_ptr0,
                in_ptr0,
                n_elements,
                BLOCK_SIZE=BLOCK_SIZE,
                ACTIVATION="mul2_inplace_kernel",
            )
            indirection_kernel(
                in_ptr1,
                in_ptr1,
                n_elements,
                BLOCK_SIZE=BLOCK_SIZE,
                ACTIVATION="mul2_inplace_kernel",
            )
            x = tl.load(in_ptr0 + offsets, mask=mask)
            y = tl.load(in_ptr1 + offsets, mask=mask)
            output = x + y
            if ACTIVATION == "zero_negs":
                output = zero_negs(output)
            tl.store(out_ptr + offsets, output, mask=mask)

        @torch.compile
        def call_triton(
            x: torch.Tensor,
            y: torch.Tensor,
            xi: torch.Tensor,
            yi: torch.Tensor,
            output: torch.Tensor,
            outputi: torch.Tensor,
        ):
            n_elements = output.numel()

            grid = (x.numel(),)
            mul2_and_add_and_zero_negatives_kernel[grid](
                x, y, output, n_elements, BLOCK_SIZE=16, ACTIVATION="zero_negs"
            )
            mul2_and_add_and_zero_negatives_kernel[grid](
                xi, yi, outputi, n_elements, BLOCK_SIZE=16, ACTIVATION=None
            )

            return (output, outputi)

        t1 = torch.tensor(
            [-2.0, -1.0, 0.0, 1.0, 2.0], device=GPU_TYPE, requires_grad=grad
        )
        t2 = torch.tensor(
            [-2.0, -1.0, 0.0, 1.0, 2.0], device=GPU_TYPE, requires_grad=grad
        )
        float_result = 2 * t1 + 2 * t2
        float_result = float_result.where(float_result >= 0, 0.0)

        t1i = torch.randint(-2, 2, (5,), device=GPU_TYPE)
        t2i = torch.randint(-2, 2, (5,), device=GPU_TYPE)
        o = torch.zeros_like(t1, requires_grad=grad)
        oi = torch.zeros_like(t1i)
        int_result = 2 * t1i + 2 * t2i

        (result, resulti) = call_triton(t1, t2, t1i, t2i, o, oi)
        self.assertEqual(float_result, result)
        self.assertEqual(int_result, resulti)

    @requires_gpu
    @skipIfXpu
    def test_triton_kernel_constants(self):
        @triton.jit
        def mulC_kernel(
            in_ptr0,
            out_ptr,
            n_elements,
            BLOCK_SIZE: "tl.constexpr",
            CONSTANT_NAME: "tl.constexpr",
        ):
            pid = tl.program_id(axis=0)
            block_start = pid * BLOCK_SIZE
            offsets = block_start + tl.arange(0, BLOCK_SIZE)
            mask = offsets < n_elements
            x = tl.load(in_ptr0 + offsets, mask=mask)
            if CONSTANT_NAME == STRING_CONSTANT_C:
                output = CONSTANT_C * x
            if BOOL_CONSTANT_C:
                output *= CONSTANT_C
            tl.store(out_ptr + offsets, output, mask=mask)

        def call_triton(
            x: torch.Tensor,
        ):
            output = torch.zeros_like(x)
            n_elements = output.numel()

            grid = (x.numel(),)
            mulC_kernel[grid](
                x, output, n_elements, BLOCK_SIZE=16, CONSTANT_NAME="CONSTANT_C"
            )
            return output

        # Triton kernels capture global constants by their parse time value
        # not runtime value
        global CONSTANT_C
        prev_c = CONSTANT_C
        # If the behavior of triton kernels change, this test will fail
        CONSTANT_C = 10
        assert CONSTANT_C != prev_c

        t = torch.randn(5, device=GPU_TYPE)
        torch_result = call_triton(t)
        compiled_result = torch.compile(call_triton)(t)

        self.assertEqual(torch_result, compiled_result)

        # reset back
        CONSTANT_C = prev_c

    @requires_gpu
    @common_utils.parametrize("grad", [False, True])
    @common_utils.parametrize("dynamic", [False, True])
    @common_utils.parametrize("backend", ["eager", "aot_eager", "inductor"])
    @common_utils.parametrize("grid_type", [1, 2, 3])
    def test_triton_kernel_autotune(self, grad, dynamic, backend, grid_type):
        def call_triton(x: torch.Tensor, y: torch.Tensor, output: torch.Tensor):
            n_elements = output.numel()

            def grid_fn(meta):
                return (triton.cdiv(n_elements, meta["BLOCK_SIZE"]),)

            if grid_type == 1:
                grid = (n_elements,)
            elif grid_type == 2:
                grid = lambda meta: (triton.cdiv(n_elements, meta["BLOCK_SIZE"]),)
            elif grid_type == 3:
                grid = grid_fn

            add_kernel_autotuned[grid](x, y, output, n_elements)
            return output

        t1 = torch.rand(256, device=GPU_TYPE, requires_grad=grad)
        t2 = torch.rand(256, device=GPU_TYPE, requires_grad=grad)
        output = torch.zeros_like(t1, requires_grad=grad)

        torch_add = call_triton(t1, t2, output)
        compiled_func = torch.compile(
            call_triton, backend=backend, fullgraph=True, dynamic=dynamic
        )

        output2 = torch.zeros_like(t1, requires_grad=grad)
        self.assertEqual(compiled_func(t1, t2, output2), torch_add)

    @requires_gpu
    @common_utils.parametrize("backend", ["eager", "aot_eager", "inductor"])
    @inductor_config.patch("unsafe_ignore_unsupported_triton_autotune_args", True)
    def test_triton_kernel_autotune_with_unsupported_args(self, backend):
        def call_triton(x: torch.Tensor, y: torch.Tensor):
            output = torch.zeros_like(x)
            n_elements = output.numel()
            add_kernel_autotuned_with_unsupported_args[(n_elements,)](
                x, y, output, n_elements
            )
            return output

        t1 = torch.rand(256, device=GPU_TYPE)
        t2 = torch.rand(256, device=GPU_TYPE)

        torch_add = call_triton(t1, t2)
        compiled_func = torch.compile(call_triton, backend=backend, fullgraph=True)
        compiled_add = compiled_func(t1, t2)
        self.assertEqual(compiled_add, torch_add)

    @requires_gpu
    @common_utils.parametrize("grad", [False, True])
    @common_utils.parametrize("dynamic", [False, True])
    @common_utils.parametrize("backend", ["eager", "aot_eager", "inductor"])
    @common_utils.parametrize("grid_type", [1, 2, 3])
    def test_triton_kernel_2d_autotune(self, grad, dynamic, backend, grid_type):
        def call_triton(x: torch.Tensor, y: torch.Tensor, output: torch.Tensor):
            x_elements = output.size()[0]
            y_elements = output.size()[1]

            def grid_fn(meta):
                return (
                    triton.cdiv(x_elements, meta["BLOCK_SIZE_X"]),
                    triton.cdiv(y_elements, meta["BLOCK_SIZE_Y"]),
                )

            if grid_type == 1:
                grid = (x_elements, y_elements)
            elif grid_type == 2:
                grid = lambda meta: (
                    triton.cdiv(x_elements, meta["BLOCK_SIZE_X"]),
                    triton.cdiv(y_elements, meta["BLOCK_SIZE_Y"]),
                )
            elif grid_type == 3:
                grid = grid_fn

            add_kernel_2d_autotuned[grid](x, y, output, x_elements, y_elements)
            return output

        t1 = torch.rand((512, 256), device=GPU_TYPE, requires_grad=grad)
        t2 = torch.rand((512, 256), device=GPU_TYPE, requires_grad=grad)
        output = torch.zeros_like(t1, requires_grad=grad)

        torch_result = call_triton(t1, t2, output)
        compiled_func = torch.compile(
            call_triton, backend=backend, fullgraph=True, dynamic=dynamic
        )
        output2 = torch.zeros_like(t1, requires_grad=grad)
        self.assertEqual(compiled_func(t1, t2, output2), torch_result)

    @requires_gpu
    @common_utils.parametrize("dynamic", [False, True])
    def test_triton_kernel_tracing(self, dynamic):
        def call_triton_add(
            x: torch.Tensor,
            y: torch.Tensor,
            grid_type: int,
            num=1,
            positional=False,
            autotuned=False,
        ):
            output = torch.empty_like(x)
            n_elements = output.numel()

            def grid_fn(meta):
                return (triton.cdiv(num, meta["BLOCK_SIZE"]),)

            if grid_type == 0:
                grid = (x.numel(),)
            elif grid_type == 1:
                grid = lambda meta: (triton.cdiv(n_elements, meta["BLOCK_SIZE"]),)
            elif grid_type == 2:
                grid = grid_fn
            else:
                grid = [x.numel()]

            if autotuned:
                capture_triton(add_kernel_autotuned)[grid](x, y, output, n_elements)
            else:
                if positional:
                    capture_triton(add_kernel)[grid](x, y, output, n_elements, 16)
                else:
                    capture_triton(add_kernel)[grid](
                        x, y, output, n_elements, BLOCK_SIZE=16
                    )

            return output

        t0 = torch.rand(5, device=GPU_TYPE, requires_grad=True)
        t1 = torch.rand(5, device=GPU_TYPE, requires_grad=True)
        t2 = torch.rand(5, device=GPU_TYPE, requires_grad=True)
        t3 = torch.rand(5, device=GPU_TYPE, requires_grad=True)
        torch_add = t2 + t3

        tests = [
            functools.partial(call_triton_add, grid_type=0),
            functools.partial(call_triton_add, grid_type=1),
            functools.partial(call_triton_add, grid_type=1, num=1, positional=True),
            functools.partial(call_triton_add, grid_type=2, num=200),
            functools.partial(call_triton_add, grid_type=3),
            functools.partial(call_triton_add, grid_type=0, autotuned=True),
            functools.partial(call_triton_add, grid_type=1, num=1, autotuned=True),
            functools.partial(call_triton_add, grid_type=2, num=200, autotuned=True),
            functools.partial(call_triton_add, grid_type=3, autotuned=True),
        ]
        from functorch import make_fx

        tracing_mode = "symbolic" if dynamic else "fake"

        for test in tests:
            gm = make_fx(test, tracing_mode=tracing_mode)(t0, t1)
            result = test(t2, t3)
            self.assertEqual(result, torch_add)

    @requires_gpu
    @common_utils.parametrize("grad", [False, True])
    @common_utils.parametrize("dynamic", [False, True])
    @common_utils.parametrize("backend", ["eager", "aot_eager", "inductor"])
    @inductor_config.patch("implicit_fallbacks", False)
    def test_triton_kernel_native(self, grad, dynamic, backend):
        def call_triton_add(
            x: torch.Tensor,
            y: torch.Tensor,
            output: torch.Tensor,
            grid_type: int,
            num=1,
            positional=False,
        ):
            n_elements = output.numel()

            def grid_fn(meta):
                return (triton.cdiv(num, meta["BLOCK_SIZE"]),)

            if grid_type == 0:
                grid = (x.numel(),)
            elif grid_type == 1:
                grid = lambda meta: (triton.cdiv(n_elements, meta["BLOCK_SIZE"]),)
            else:
                grid = grid_fn

            if positional:
                add_kernel[grid](x, y, output, n_elements, 16)
            else:
                add_kernel[grid](x, y, output, n_elements, BLOCK_SIZE=16)

            return output

        t1 = torch.rand(5, device=GPU_TYPE, requires_grad=grad)
        t2 = torch.rand(5, device=GPU_TYPE, requires_grad=grad)
        o1 = torch.zeros_like(t1, requires_grad=grad)

        torch_add = t1 + t2

        # No Dynamo -- Make sure triton kernel works
        self.assertEqual(call_triton_add(t1, t2, o1, 1), torch_add)
        # No Dynamo -- Make sure triton kernel works (with positional BLOCK_SIZE)
        o2 = torch.zeros_like(t1, requires_grad=grad)
        self.assertEqual(call_triton_add(t1, t2, o2, 1, True), torch_add)

        # With Dynamo
        compiled_func = torch.compile(
            call_triton_add, backend=backend, fullgraph=True, dynamic=dynamic
        )
        # With simple kernel
        o3 = torch.zeros_like(t1, requires_grad=grad)
        self.assertEqual(compiled_func(t1, t2, o3, 0), torch_add)
        # With lambda kernel
        o4 = torch.zeros_like(t1, requires_grad=grad)
        self.assertEqual(compiled_func(t1, t2, o4, 1), torch_add)
        # With lambda kernel (with positional BLOCK_SIZE)
        o5 = torch.zeros_like(t1, requires_grad=grad)
        self.assertEqual(compiled_func(t1, t2, o5, 1, 1, True), torch_add)
        # With user defined function kernel
        o6 = torch.zeros_like(t1, requires_grad=grad)
        self.assertEqual(compiled_func(t1, t2, o6, 2, 200), torch_add)

    @requires_gpu
    def test_triton_kernel_mutation_not_mark_dirty(self):
        @torch.compile
        def f(x):
            n_elements = x.numel()
            add_kernel[(n_elements,)](x, x, x, n_elements, 16)
            return x

        x = torch.randn(5, device=GPU_TYPE, requires_grad=True)
        x_cloned = x.clone()
        out = x_cloned.sin()
        f(x_cloned)
        out.sum().backward()

    @requires_gpu
    @inductor_config.patch("allow_buffer_reuse", True)
    def test_triton_kernel_inputs_buffer_reuse(self):
        def _mul2(x):
            y = torch.empty_like(x)
            mul2_kernel[(10,)](
                in_ptr0=x,
                out_ptr=y,
                n_elements=x.numel(),
                BLOCK_SIZE=1,
            )
            return y

        @torch.compile
        def f(x):
            for _ in range(4):
                # The output of one kernel is the input to the next kernel, but
                # at some point we should re-use buffers not allocate new ones.
                x = _mul2(x)
            return x + 1

        x = torch.randn(10, device=GPU_TYPE, dtype=torch.float32)
        eager_out = f(x)
        compiled_out, (code,) = run_and_get_code(torch.compile(f), x)
        self.assertEqual(compiled_out, eager_out)

        # Check that we're allocating the minimal # of buffers.
        code_string = (
            "aoti_torch_empty_strided("
            if inductor_config.cpp_wrapper
            else f"empty_strided_{GPU_TYPE}((10, ), (1, ), torch.float32)"
        )
        num_bufs_allocated = code.count(code_string)
        self.assertEqual(num_bufs_allocated, 2)

        # Check we're re-using buffers if not allocating.
        num_bufs_reused = code.count(
            "// reuse" if inductor_config.cpp_wrapper else "# reuse"
        )
        self.assertEqual(num_bufs_reused, 3)

    @requires_gpu
    def test_triton_kernel_matmul_tracking(self):
        @triton.jit
        def ones_kernel(x_ptr, n_elements, BLOCK_SIZE: "tl.constexpr"):
            pid = tl.program_id(axis=0)
            block_start = pid * BLOCK_SIZE
            offsets = block_start + tl.arange(0, BLOCK_SIZE)
            mask = offsets < n_elements
            x = 1.0
            tl.store(x_ptr + offsets, x, mask=mask)

        @torch.compile
        def f(x):
            out = torch.zeros_like(x)
            ones_kernel[(4,)](out, 16, BLOCK_SIZE=16)
            return torch.mm(out, x) + 10

        x = torch.randn(4, 4, device=GPU_TYPE)
        torch_out = f(x)
        python_out = torch.mm(torch.ones(4, 4, device=GPU_TYPE), x) + 10
        self.assertEqual(torch_out, python_out)

    @requires_gpu
    def test_triton_kernel_strided_input(self):
        def f(inp):
            # left has strides [256, 1]
            left, right = torch.split(inp, [128, 128], dim=1)
            out = torch.empty_like(left)
            X_BLOCK_SIZE, Y_BLOCK_SIZE = 32, 16
            grid = (left.size(1) // X_BLOCK_SIZE, left.size(0) // Y_BLOCK_SIZE)
            double_strided_kernel[grid](
                in_ptr=left,
                out_ptr=out,
                in_y_stride=left.stride(0),
                out_y_stride=out.stride(0),
                X_BLOCK_SIZE=X_BLOCK_SIZE,
                Y_BLOCK_SIZE=Y_BLOCK_SIZE,
            )
            return out

        inp = torch.randn(64, 256, device=GPU_TYPE)

        eager_out = f(inp)
        compiled_out = torch.compile(f)(inp)
        self.assertEqual(compiled_out, eager_out)

    @inductor_config.patch(
        triton_kernel_default_layout_constraint="needs_fixed_stride_order"
    )
    @requires_gpu
    def test_layout_constraint_needs_fixed_stride_order(self):
        # Construct a custom op whose output strides are (1, 2)
        @torch.library.custom_op("mylib::weird_op_with_lowering", mutates_args={})
        def weird_op_with_lowering(x: torch.Tensor) -> torch.Tensor:
            return torch.empty_strided((2, 2), (1, 2), dtype=x.dtype, device=x.device)

        @weird_op_with_lowering.register_fake
        def _(x):
            return torch.empty_strided((2, 2), (1, 2), dtype=x.dtype, device=x.device)

        # The lowering for the custom op produces output strides (2, 1).
        from torch._inductor.lowering import empty_strided, register_lowering

        @register_lowering(torch.ops.mylib.weird_op_with_lowering)
        def _(x):
            return empty_strided(
                x.shape, (2, 1), dtype=x.dtype, device=torch.device(GPU_TYPE, 0)
            )

        # Triton kernel that has different behavior depending on the input strides.
        @triton.jit
        def kernel(
            in_ptr0,
            out_ptr,
            n_elements,
            BLOCK_SIZE: "tl.constexpr",
        ):
            pid = tl.program_id(axis=0)
            block_start = pid * BLOCK_SIZE
            offsets = block_start + tl.arange(0, BLOCK_SIZE)
            mask = offsets < n_elements
            output = offsets
            tl.store(out_ptr + offsets, output, mask=mask)

        def arange_out(x, out):
            n_elements = x.numel()
            grid = lambda meta: (triton.cdiv(n_elements, meta["BLOCK_SIZE"]),)
            kernel[grid](x, out, n_elements, BLOCK_SIZE=4)

        def f(x):
            y = weird_op_with_lowering(x)
            # Inductor lowering will decide that y is better having strides (2, 1).
            # This is different from the strides at tracing time (1, 2).
            # Under the "needs_fixed_stride_order" config, inductor will coerce
            # y to have strides (1, 2) before passing it to arange_out.
            # If it doesn't, then the result will be different from eager mode.
            arange_out(x, y)
            return x + y

        x = torch.randn(2, 2, device=GPU_TYPE)
        eager_out = f(x)

        compiled_inductor_f = torch.compile(f, backend="inductor", fullgraph=True)
        compiled_inductor_out = compiled_inductor_f(x)
        self.assertEqual(compiled_inductor_out, eager_out)

    @requires_gpu
    def test_triton_kernel_strided_input_nonzero_offset(self):
        def f(inp):
            # right has strides [256, 1] and storage offset 128
            left, right = torch.split(inp, [128, 128], dim=1)
            out = torch.empty_like(right)
            X_BLOCK_SIZE, Y_BLOCK_SIZE = 32, 16
            grid = (right.size(1) // X_BLOCK_SIZE, right.size(0) // Y_BLOCK_SIZE)
            double_strided_kernel[grid](
                in_ptr=right,
                out_ptr=out,
                in_y_stride=right.stride(0),
                out_y_stride=out.stride(0),
                X_BLOCK_SIZE=X_BLOCK_SIZE,
                Y_BLOCK_SIZE=Y_BLOCK_SIZE,
            )
            return out

        inp = torch.randn(64, 256, device=GPU_TYPE)

        eager_out = f(inp)
        compiled_out = torch.compile(f)(inp)
        self.assertEqual(compiled_out, eager_out)

    @requires_gpu
    def test_triton_kernel_slice_and_view_input(self):
        def f(inp):
            # left has strides [256, 1]
            left = inp[:, :128]
            left = left.view(64, 4, 32)
            out = torch.empty_like(left)
            X_BLOCK_SIZE, Y_BLOCK_SIZE = 32, 16
            grid = (
                (left.size(1) * left.size(2)) // X_BLOCK_SIZE,
                left.size(0) // Y_BLOCK_SIZE,
            )
            double_strided_kernel[grid](
                in_ptr=left,
                out_ptr=out,
                in_y_stride=left.stride(0),
                out_y_stride=out.stride(0),
                X_BLOCK_SIZE=X_BLOCK_SIZE,
                Y_BLOCK_SIZE=Y_BLOCK_SIZE,
            )
            return out + left

        inp = torch.randn(64, 256, device=GPU_TYPE)

        eager_out = f(inp)
        compiled_out = torch.compile(f)(inp)
        self.assertEqual(compiled_out, eager_out)

    @requires_gpu
    def test_triton_kernel_fallback(self):
        def f(x, y):
            out = torch.zeros_like(x)
            out2 = torch.zeros_like(x)
            # torch.mm is ExternKernelOut
            add_kernel[(4,)](x, torch.mm(x, y), out, 4, 16)
            # torch.sort creates fallback kernel and hence MultiOutput
            add_kernel[(4,)](x, torch.sort(y).values, out, 4, 16)
            return out, out2

        x = torch.randn(4, 4, device=GPU_TYPE)
        y = torch.randn(4, 4, device=GPU_TYPE)
        eager_out = f(x, y)
        compiled_out = torch.compile(f)(x, y)
        self.assertEqual(compiled_out, eager_out)

    @requires_gpu
    def test_triton_kernel_out_of_order(self):
        @triton.jit
        def add_kernel(
            in_ptr0,
            in_ptr1,
            BLOCK_SIZE: "tl.constexpr",
            out_ptr,
            n_elements,
        ):
            pid = tl.program_id(axis=0)
            block_start = pid * BLOCK_SIZE
            offsets = block_start + tl.arange(0, BLOCK_SIZE)
            mask = offsets < n_elements
            x = tl.load(in_ptr0 + offsets, mask=mask)
            y = tl.load(in_ptr1 + offsets, mask=mask)
            output = x + y
            tl.store(out_ptr + offsets, output, mask=mask)

        def f(x, y):
            out = torch.zeros_like(x)
            n_elements = x.numel()
            add_kernel[(n_elements,)](x, y, 4, out, n_elements)
            return out

        x = torch.randn(4, device=GPU_TYPE)
        y = torch.randn(4, device=GPU_TYPE)
        eager_out = f(x, y)
        compiled_out = torch.compile(f)(x, y)
        self.assertEqual(compiled_out, eager_out)

    @requires_gpu
    @dynamo_config.patch(capture_dynamic_output_shape_ops=True)
    @dynamo_config.patch(capture_scalar_outputs=True)
    @common_utils.parametrize("backend", ["eager", "aot_eager", "inductor"])
    def test_triton_kernel_unbacked_shape_tensor(self, backend):
        @triton.jit
        def square(
            in_ptr,
            out_ptr,
            n_elements,
            BLOCK_SIZE: "tl.constexpr",
        ):
            pid = tl.program_id(axis=0)
            block_start = pid * BLOCK_SIZE
            offsets = block_start + tl.arange(0, BLOCK_SIZE)
            mask = offsets < n_elements
            x = tl.load(in_ptr + offsets, mask=mask)
            output = x * x
            tl.store(out_ptr + offsets, output, mask=mask)

        def f(x):
            x = x[x > 2]
            n_elements = x.numel()
            output = torch.zeros_like(x)
            grid = lambda meta: (triton.cdiv(n_elements, meta["BLOCK_SIZE"]),)
            square[grid](x, output, n_elements, BLOCK_SIZE=16)
            return output

        x = torch.randn(4, device=GPU_TYPE)
        eager_out = f(x)
        compiled_out = torch.compile(f, fullgraph=True, backend=backend)(x)
        self.assertEqual(compiled_out, eager_out)

    @requires_gpu
    @common_utils.parametrize("dynamic", [False, True])
    def test_triton_kernel_equal_to_1_arg(self, dynamic):
        from torch._inductor.utils import triton_version_uses_attrs_dict

        @triton.jit
        def add_kernel_half_n_elements(
            in_ptr0,
            in_ptr1,
            out_ptr,
            half_n_elements,
            BLOCK_SIZE: "tl.constexpr",
        ):
            pid = tl.program_id(axis=0)
            block_start = pid * BLOCK_SIZE
            offsets = block_start + tl.arange(0, BLOCK_SIZE)
            mask = offsets < half_n_elements * 2
            x = tl.load(in_ptr0 + offsets, mask=mask)
            y = tl.load(in_ptr1 + offsets, mask=mask)
            output = x + y
            tl.store(out_ptr + offsets, output, mask=mask)

        def f(x, y):
            out = torch.empty_like(x)
            half_n_elements = x.numel() // 2
            add_kernel_half_n_elements[(half_n_elements,)](
                x, y, out, half_n_elements, BLOCK_SIZE=16
            )
            return out

        x = torch.randn(2, device=GPU_TYPE)
        y = torch.randn(2, device=GPU_TYPE)
        eager_out = f(x, y)
        compiled_out, sources = run_and_get_code(
            torch.compile(f, dynamic=dynamic), x, y
        )

        if triton_version_uses_attrs_dict():
            self.assertFalse("equal_to" in sources[0])
        else:
            if dynamic:
                # when half_n_elements passed to the Triton kernel is
                # dynamic, equal_to_1 specializaiton can't be enforced

                # also, equal_to_1 specialization doesn't occur (or appear in the signature)
                # for newer versions ofo triton (i.e. the ones where triton_version_uses_attrs_dict() == True)
                self.assertTrue(_triton_get_ast_equal_to_str(()) in sources[0])
            else:
                self.assertTrue(_triton_get_ast_equal_to_str((3,)) in sources[0])
        self.assertEqual(compiled_out, eager_out)

    @requires_gpu
    @common_utils.parametrize("dynamic", [False, True])
    def test_triton_kernel_equal_to_1_float_arg(self, dynamic):
        from torch._inductor.utils import triton_version_uses_attrs_dict

        def f(x, y):
            out = torch.empty_like(x)
            n_elements = x.numel()
            scaling_factor = (n_elements**0) / 1.0
            add_kernel_with_scaling[(n_elements,)](
                x,
                y,
                out,
                n_elements,
                scaling_factor,
                BLOCK_SIZE=16,
            )
            return out

        x = torch.randn(2, device=GPU_TYPE)
        y = torch.randn(2, device=GPU_TYPE)
        eager_out = f(x, y)
        compiled_out, sources = run_and_get_code(
            torch.compile(f, dynamic=dynamic), x, y
        )

        # float 1.0 (both literal or symbolic)
        # should not be added to equal_to_1
        if not triton_version_uses_attrs_dict():
            self.assertTrue(_triton_get_ast_equal_to_str(()) in sources[0])
        self.assertEqual(compiled_out, eager_out)

    @requires_gpu
    @skipIfRocm
    def test_triton_kernel_with_imported_symbol(self):
        @triton.jit
        def add_kernel_with_imported_symbol(
            in_ptr,
            out_ptr,
            n_elements,
            BLOCK_SIZE: "tl.constexpr",
        ):
            pid = tl.program_id(axis=0)
            block_start = pid * BLOCK_SIZE
            offsets = block_start + tl.arange(0, BLOCK_SIZE)
            mask = offsets < n_elements
            x = tl.load(in_ptr + offsets, mask=mask)
            output = fast_dividef(x, 3.14)
            tl.store(out_ptr + offsets, output, mask=mask)

        def f(x):
            out = torch.empty_like(x)
            n_elements = x.numel()
            add_kernel_with_imported_symbol[(n_elements,)](
                x, out, n_elements, BLOCK_SIZE=16
            )
            return out

        x = torch.randn(4, device=GPU_TYPE)
        eager_out = f(x)
        compiled_out = torch.compile(f)(x)

        self.assertEqual(compiled_out, eager_out)

    @requires_gpu
    @skipIfRocm
    def test_triton_kernel_with_imported_symbol_with_custom_name(self):
        @triton.jit
        def add_kernel_with_imported_symbol(
            in_ptr,
            out_ptr,
            n_elements,
            BLOCK_SIZE: "tl.constexpr",
        ):
            pid = tl.program_id(axis=0)
            block_start = pid * BLOCK_SIZE
            offsets = block_start + tl.arange(0, BLOCK_SIZE)
            mask = offsets < n_elements
            x = tl.load(in_ptr + offsets, mask=mask)
            output = my_fast_dividef(x, 3.14)
            tl.store(out_ptr + offsets, output, mask=mask)

        def f(x):
            out = torch.empty_like(x)
            n_elements = x.numel()
            add_kernel_with_imported_symbol[(n_elements,)](
                x, out, n_elements, BLOCK_SIZE=16
            )
            return out

        x = torch.randn(4, device=GPU_TYPE)
        eager_out = f(x)
        compiled_out = torch.compile(f)(x)

        self.assertEqual(compiled_out, eager_out)

    @requires_gpu
    @common_utils.parametrize("size", [4, 16])
    @common_utils.parametrize("dynamic", [False, True])
    def test_triton_kernel_different_shapes(self, size, dynamic):
        from torch._inductor.utils import run_and_get_code

        def f(x, y, xx, yy):
            n_elements = x.numel()
            output_1 = torch.zeros_like(x)
            grid = lambda meta: (triton.cdiv(n_elements, meta["BLOCK_SIZE"]),)
            add_kernel[grid](x, y, output_1, n_elements, BLOCK_SIZE=4)

            n_elements = xx.numel()
            output_2 = torch.zeros_like(xx)
            grid = lambda meta: (triton.cdiv(n_elements, meta["BLOCK_SIZE"]),)
            add_kernel[grid](xx, yy, output_2, n_elements, BLOCK_SIZE=4)

            return output_1, output_2

        x = torch.rand(size, device=GPU_TYPE)
        y = torch.rand(size, device=GPU_TYPE)
        xx = torch.rand(size, size, device=GPU_TYPE)
        yy = torch.rand(size, size, device=GPU_TYPE)
        args = [x, y, xx, yy]

        eager_out = f(*args)
        compiled_out, (code,) = run_and_get_code(
            torch.compile(f, fullgraph=True, dynamic=dynamic, backend="inductor"), *args
        )
        if size == 4 and not dynamic:
            # Produce 2 kernels due to divisibility
            self.assertTrue(self._kernel_launched_in_code("add_kernel_0", code))
            self.assertTrue(self._kernel_launched_in_code("add_kernel_1", code))
        else:
            # size == 16 or dynamic
            # Only one kernel
            self.assertTrue(self._kernel_launched_in_code("add_kernel_0", code))
            self.assertFalse(self._kernel_launched_in_code("add_kernel_1", code))

        self.assertEqual(compiled_out, eager_out)

    @requires_gpu
    @common_utils.parametrize("dynamic", [False, True])
    @common_utils.parametrize("backend", ["eager", "aot_eager", "inductor"])
    def test_triton_kernel_triton_dtype(self, dynamic, backend):
        @triton.jit
        def add_kernel_with_dtype(
            in_ptr0,
            in_ptr1,
            out_ptr,
            dtype: "tl.constexpr",
            n_elements,
            BLOCK_SIZE: "tl.constexpr",
        ):
            pid = tl.program_id(axis=0)
            block_start = pid * BLOCK_SIZE
            offsets = block_start + tl.arange(0, BLOCK_SIZE)
            mask = offsets < n_elements
            x = tl.load(in_ptr0 + offsets, mask=mask).to(dtype)
            y = tl.load(in_ptr1 + offsets, mask=mask).to(dtype)
            output = x + y
            tl.store(out_ptr + offsets, output, mask=mask)

        def f(x, y, dtype_torch, dtype_triton):
            output = torch.zeros_like(x).to(dtype=dtype_torch)
            n_elements = output.numel()
            grid = lambda meta: (triton.cdiv(n_elements, meta["BLOCK_SIZE"]),)
            add_kernel_with_dtype[grid](
                x, y, output, dtype_triton, n_elements, BLOCK_SIZE=4
            )
            return output

        x = torch.randn(4, device=GPU_TYPE)
        y = torch.randn(4, device=GPU_TYPE)
        args_list = [(x, y, torch.float32, tl.float32)]
        if torch.cuda.is_bf16_supported(including_emulation=False):
            args_list.append((x, y, torch.bfloat16, tl.bfloat16))

        for args in args_list:
            eager_out = f(*args)
            compiled_out = torch.compile(
                f, fullgraph=True, backend=backend, dynamic=dynamic
            )(*args)
            self.assertEqual(compiled_out, eager_out)

    @requires_gpu
    @common_utils.parametrize("backend", ["eager", "aot_eager", "inductor"])
    def test_triton_kernel_special_kwargs_with_autotune(self, backend):
        @triton.autotune(
            configs=[
                triton.Config({"BLOCK_SIZE": 128}),
                triton.Config({"BLOCK_SIZE": 64}),
            ],
            key=["n_elements"],
        )
        @triton.jit
        def add_kernel(
            in_ptr0,
            in_ptr1,
            out_ptr,
            n_elements,
            BLOCK_SIZE: "tl.constexpr",
        ):
            pid = tl.program_id(axis=0)
            block_start = pid * BLOCK_SIZE
            offsets = block_start + tl.arange(0, BLOCK_SIZE)
            mask = offsets < n_elements
            x = tl.load(in_ptr0 + offsets, mask=mask)
            y = tl.load(in_ptr1 + offsets, mask=mask)
            output = x + y
            tl.store(out_ptr + offsets, output, mask=mask)

        @torch.compile(fullgraph=True, backend=backend)
        def f(x, y):
            output = torch.zeros_like(x)
            n_elements = output.numel()
            grid = lambda meta: (triton.cdiv(n_elements, meta["BLOCK_SIZE"]),)
            add_kernel[grid](
                x,
                y,
                output,
                n_elements,
                num_warps=8,
                num_stages=3,
            )
            return output

        x = torch.randn(4, device=GPU_TYPE)
        f(x, x)

    @requires_gpu
    @common_utils.parametrize("backend", ["eager", "aot_eager", "inductor"])
    def test_triton_kernel_empty_autotune_config_dict(self, backend):
        @triton.autotune(
            configs=[
                triton.Config({}, num_stages=2),
                triton.Config({}, num_stages=3),
            ],
            key=["n_elements"],
        )
        @triton.jit
        def add_kernel(
            in_ptr0,
            in_ptr1,
            out_ptr,
            n_elements,
            BLOCK_SIZE: "tl.constexpr",
        ):
            pid = tl.program_id(axis=0)
            block_start = pid * BLOCK_SIZE
            offsets = block_start + tl.arange(0, BLOCK_SIZE)
            mask = offsets < n_elements
            x = tl.load(in_ptr0 + offsets, mask=mask)
            y = tl.load(in_ptr1 + offsets, mask=mask)
            output = x + y
            tl.store(out_ptr + offsets, output, mask=mask)

        @torch.compile(fullgraph=True, backend=backend)
        def f(x, y):
            output = torch.zeros_like(x)
            n_elements = output.numel()
            grid = lambda meta: (triton.cdiv(n_elements, meta["BLOCK_SIZE"]),)
            add_kernel[grid](
                x,
                y,
                output,
                n_elements,
                BLOCK_SIZE=128,
            )
            return output

        x = torch.randn(4, device=GPU_TYPE)
        f(x, x)

    @requires_gpu
    @common_utils.parametrize("autotune", [False, True])
    @common_utils.parametrize("backend", ["eager", "aot_eager", "inductor"])
    def test_triton_kernel_special_params(self, autotune, backend):
        @triton.jit
        def special_params_kernel(
            in_ptr,
            out_ptr,
            n_elements,
            BLOCK_SIZE: "tl.constexpr",
            num_warps: "tl.constexpr",
            num_stages: "tl.constexpr",
        ):
            pid = tl.program_id(axis=0)
            block_start = pid * BLOCK_SIZE
            offsets = block_start + tl.arange(0, BLOCK_SIZE)
            mask = offsets < n_elements
            x = tl.load(in_ptr + offsets, mask=mask)
            output = x * num_stages + num_warps
            tl.store(out_ptr + offsets, output, mask=mask)

        NUM_WARPS = 4
        NUM_STAGES = 3

        if autotune:
            special_params_kernel = triton.autotune(
                configs=[
                    triton.Config(
                        {"BLOCK_SIZE": 128},
                        num_stages=NUM_STAGES,
                        num_warps=NUM_WARPS,
                    ),
                    triton.Config(
                        {"BLOCK_SIZE": 64},
                        num_stages=NUM_STAGES,
                        num_warps=NUM_WARPS,
                    ),
                ],
                key=["n_elements"],
            )(special_params_kernel)
            kwargs = {}
        else:
            kwargs = {
                "BLOCK_SIZE": 128,
                "num_stages": NUM_STAGES,
                "num_warps": NUM_WARPS,
            }

        def f(x):
            output = torch.zeros_like(x)
            n_elements = output.numel()
            grid = lambda meta: (triton.cdiv(n_elements, meta["BLOCK_SIZE"]),)
            special_params_kernel[grid](
                x,
                output,
                n_elements,
                **kwargs,
            )
            return output

        x = torch.randn(4, device=GPU_TYPE)
        eager_out = f(x)
        compiled_out = torch.compile(f, fullgraph=True, backend=backend)(x)
        expected_out = x * NUM_STAGES + NUM_WARPS
        self.assertEqual(eager_out, expected_out)
        self.assertEqual(compiled_out, expected_out)

    @requires_gpu
    @common_utils.parametrize("dynamic", [False, True])
    @common_utils.parametrize("backend", ["eager", "aot_eager", "inductor"])
    def test_triton_kernel_multiple_outputs(self, dynamic, backend):
        @triton.jit
        def add_kernel(
            in_ptr0,
            in_ptr1,
            out_ptr,
            out_ptr2,
            n_elements,
            BLOCK_SIZE: "tl.constexpr",
        ):
            pid = tl.program_id(axis=0)
            block_start = pid * BLOCK_SIZE
            offsets = block_start + tl.arange(0, BLOCK_SIZE)
            mask = offsets < n_elements
            x = tl.load(in_ptr0 + offsets, mask=mask)
            y = tl.load(in_ptr1 + offsets, mask=mask)
            output = x + y
            tl.store(out_ptr + offsets, output, mask=mask)
            tl.store(out_ptr2 + offsets, output + 1, mask=mask)

        @torch.compile(fullgraph=True, backend=backend, dynamic=dynamic)
        def f(x, y, z):
            output = torch.empty_like(x)
            output2 = torch.empty_like(x)
            n_elements = output.numel()
            grid = lambda meta: (triton.cdiv(n_elements, meta["BLOCK_SIZE"]),)
            add_kernel[grid](x, y, output, output2, n_elements, BLOCK_SIZE=16)
            # The z return is intentional: we're testing training
            return output, output2, z**2

        x = torch.randn(3, requires_grad=True, device=GPU_TYPE)
        y = torch.randn(3, requires_grad=True, device=GPU_TYPE)
        z = torch.randn(3, requires_grad=True, device=GPU_TYPE)
        out, out2, out3 = f(x, y, z)
        self.assertEqual(out, x + y)
        self.assertEqual(out2, x + y + 1)
        self.assertEqual(out3, z**2)

    @requires_gpu
    @unittest.skipIf(not has_triton_tma(), "requires Triton TMA support")
    @common_utils.parametrize("dynamic", [False, True])
    def test_tma_capture_and_functionalize(self, dynamic):
        from torch._higher_order_ops.triton_kernel_wrap import kernel_side_table

        kernel_side_table.reset_table()

        def f(a, b):
            BLOCK_SIZE = 256
            out = torch.zeros_like(a)
            n_elements = out.numel()

            desc_a, desc_b, desc_out = (
                triton.tools.experimental_descriptor.create_1d_tma_descriptor(
                    t.data_ptr(),
                    n_elements,
                    BLOCK_SIZE,
                    t.element_size(),
                )
                for t in (a, b, out)
            )

            grid = lambda meta: (triton.cdiv(n_elements, meta["BLOCK_SIZE"]),)
            add_kernel_with_tma_1d[grid](
                desc_a,
                desc_b,
                desc_out,
                BLOCK_SIZE=BLOCK_SIZE,
            )

            return out

        a = torch.randn(301, device=GPU_TYPE)
        b = torch.randn(301, device=GPU_TYPE)

        backend = torch._dynamo.testing.AotEagerAndRecordGraphs()
        torch.compile(
            f,
            fullgraph=True,
            backend=backend,
            dynamic=dynamic,
        )(a, b)

        if dynamic:
            self.assertExpectedInline(
                backend.fw_graphs[0].code.strip(),
                """\
def forward(self, arg0_1, arg1_1, arg2_1):
    zeros_like = torch.ops.aten.zeros_like.default(arg1_1, pin_memory = False)
    add_2 = arg0_1 + 256
    sub_1 = add_2 - 1;  add_2 = None
    floordiv = sub_1 // 256;  sub_1 = None
    triton_kernel_wrapper_functional_proxy = torch.ops.higher_order.triton_kernel_wrapper_functional(kernel_idx = 0, constant_args_idx = 0, grid = [(floordiv, 1, 1)], tma_descriptor_metadata = {'in_desc_ptr0': ([arg0_1], [256], 4), 'in_desc_ptr1': ([arg0_1], [256], 4), 'out_desc_ptr': ([arg0_1], [256], 4)}, kwargs = {'in_desc_ptr0': arg1_1, 'in_desc_ptr1': arg2_1, 'out_desc_ptr': zeros_like}, tensors_to_clone = ['out_desc_ptr']);  floordiv = arg0_1 = arg1_1 = arg2_1 = zeros_like = None
    getitem = triton_kernel_wrapper_functional_proxy['out_desc_ptr'];  triton_kernel_wrapper_functional_proxy = None
    return (getitem,)""",
            )
        else:
            self.assertExpectedInline(
                backend.fw_graphs[0].code.strip(),
                """\
def forward(self, arg0_1, arg1_1):
    zeros_like = torch.ops.aten.zeros_like.default(arg0_1, pin_memory = False)
    triton_kernel_wrapper_functional_proxy = torch.ops.higher_order.triton_kernel_wrapper_functional(kernel_idx = 0, constant_args_idx = 0, grid = [(2, 1, 1)], tma_descriptor_metadata = {'in_desc_ptr0': ([301], [256], 4), 'in_desc_ptr1': ([301], [256], 4), 'out_desc_ptr': ([301], [256], 4)}, kwargs = {'in_desc_ptr0': arg0_1, 'in_desc_ptr1': arg1_1, 'out_desc_ptr': zeros_like}, tensors_to_clone = ['out_desc_ptr']);  arg0_1 = arg1_1 = zeros_like = None
    getitem = triton_kernel_wrapper_functional_proxy['out_desc_ptr'];  triton_kernel_wrapper_functional_proxy = None
    return (getitem,)""",
            )

    @requires_gpu
    @unittest.skipIf(not has_triton_tma(), "requires Triton TMA support")
    @common_utils.parametrize("after_data_ptr", [False, True])
    @common_utils.parametrize("after_create_desc", [False, True])
    def test_tma_graph_breaks(self, after_data_ptr, after_create_desc):
        def f(a, b):
            BLOCK_SIZE = 256
            out = torch.zeros_like(a)
            n_elements = out.numel()

            if after_data_ptr:
                torch._dynamo.graph_break()

            descs = [
                triton.tools.experimental_descriptor.create_1d_tma_descriptor(
                    t.data_ptr(),
                    n_elements,
                    BLOCK_SIZE,
                    t.element_size(),
                )
                for t in (a, b, out)
            ]

            if after_create_desc:
                torch._dynamo.graph_break()

            grid = lambda meta: (triton.cdiv(n_elements, meta["BLOCK_SIZE"]),)
            add_kernel_with_tma_1d[grid](
                *descs,
                BLOCK_SIZE=BLOCK_SIZE,
            )

            return out

        a = torch.randn(301, device=GPU_TYPE)
        b = torch.randn(301, device=GPU_TYPE)

        expected_out = a + b
        eager_out = f(a, b)
        compiled_out = torch.compile(
            f,
            fullgraph=False,
            backend="eager",
            dynamic=False,
        )(a, b)

        self.assertEqual(eager_out, expected_out)
        self.assertEqual(compiled_out, expected_out)

    @requires_gpu
    @unittest.skipIf(not has_triton_tma(), "requires Triton TMA support")
    @common_utils.parametrize("dynamic", [False, True])
    @common_utils.parametrize("backend", ["eager", "aot_eager", "inductor"])
    def test_tma_descriptor_1d(self, dynamic, backend):
        def f(a, b):
            BLOCK_SIZE = 256
            out = torch.zeros_like(a)
            n_elements = out.numel()

            desc_a, desc_b, desc_out = (
                triton.tools.experimental_descriptor.create_1d_tma_descriptor(
                    t.data_ptr(),
                    n_elements,
                    BLOCK_SIZE,
                    t.element_size(),
                )
                for t in (a, b, out)
            )

            grid = lambda meta: (triton.cdiv(n_elements, meta["BLOCK_SIZE"]),)
            add_kernel_with_tma_1d[grid](
                desc_a,
                desc_b,
                desc_out,
                BLOCK_SIZE=BLOCK_SIZE,
            )

            return out

        a = torch.randn(301, device=GPU_TYPE)
        b = torch.randn(301, device=GPU_TYPE)

        expected_out = a + b
        eager_out = f(a, b)
        compiled_out = torch.compile(
            f,
            fullgraph=True,
            backend=backend,
            dynamic=dynamic,
        )(a, b)

        self.assertEqual(eager_out, expected_out)
        self.assertEqual(compiled_out, expected_out)

    @requires_gpu
    @unittest.skipIf(not has_triton_tma(), "requires Triton TMA support")
    def test_tma_descriptor_dedup(self):
        def f(a):
            BLOCK_SIZE = 256
            out = torch.zeros_like(a)
            n_elements = out.numel()

            desc_a, desc_out = (
                triton.tools.experimental_descriptor.create_1d_tma_descriptor(
                    t.data_ptr(),
                    n_elements,
                    BLOCK_SIZE,
                    t.element_size(),
                )
                for t in (a, out)
            )

            grid = lambda meta: (triton.cdiv(n_elements, meta["BLOCK_SIZE"]),)
            add_kernel_with_tma_1d[grid](
                desc_a,
                desc_a,
                desc_out,
                BLOCK_SIZE=BLOCK_SIZE,
            )

            return out

        a = torch.randn(301, device=GPU_TYPE)

        expected_out = a + a
        eager_out = f(a)
        compiled_out, (code,) = run_and_get_code(
            torch.compile(
                f,
                fullgraph=True,
                backend="inductor",
                dynamic=True,
            ),
            a,
        )

        self.assertEqual(eager_out, expected_out)
        self.assertEqual(compiled_out, expected_out)

        # 2 calls: one for two inputs (dedupped), one for the output
        self.assertEqual(code.count("create_1d_tma_descriptor("), 2)

    @requires_gpu
    @unittest.skipIf(not has_triton_tma(), "requires Triton TMA support")
    @common_utils.parametrize("dynamic", [False, True])
    @common_utils.parametrize("backend", ["eager", "aot_eager"])
    def test_tma_descriptor_2d(self, dynamic, backend):
        def f(a, b):
            BLOCK_SIZE_X = 16
            BLOCK_SIZE_Y = 32
            out = torch.zeros_like(a)
            x_size, y_size = out.size()

            desc_a, desc_b, desc_out = (
                triton.tools.experimental_descriptor.create_2d_tma_descriptor(
                    t.data_ptr(),
                    x_size,
                    y_size,
                    BLOCK_SIZE_X,
                    BLOCK_SIZE_Y,
                    t.element_size(),
                )
                for t in (a, b, out)
            )

            grid = lambda meta: (
                triton.cdiv(x_size, meta["BLOCK_SIZE_X"]),
                triton.cdiv(y_size, meta["BLOCK_SIZE_Y"]),
            )
            add_kernel_with_tma_2d[grid](
                desc_a,
                desc_b,
                desc_out,
                BLOCK_SIZE_X=BLOCK_SIZE_X,
                BLOCK_SIZE_Y=BLOCK_SIZE_Y,
            )

            return out

        a = torch.randn((25, 16), device=GPU_TYPE)
        b = torch.randn((25, 16), device=GPU_TYPE)

        expected_out = a + b
        eager_out = f(a, b)
        compiled_out = torch.compile(
            f,
            fullgraph=True,
            backend=backend,
            dynamic=dynamic,
        )(a, b)

        self.assertEqual(eager_out, expected_out)
        self.assertEqual(compiled_out, expected_out)

    @requires_gpu
    @common_utils.parametrize("backend", ["eager", "aot_eager", "inductor"])
    def test_triton_kernel_num_ctas(self, backend):
        @triton.jit
        def kernel(X):
            return

        @torch.compile(fullgraph=True, backend=backend)
        def f(x):
            kernel[(1,)](x, num_ctas=1)
            kernel.run(x, num_ctas=1, grid=(1,), warmup=False)
            return x

        msg = "Passing num_ctas directly to the Triton kernel is not supported. Please use a Config in @triton.autotune instead."
        with self.assertRaisesRegex(torch._dynamo.exc.Unsupported, msg):
            x = torch.randn(4, device=GPU_TYPE)
            f(x)

    @requires_gpu
    @common_utils.parametrize("backend", ["eager", "aot_eager", "inductor"])
    def test_triton_kernel_special_kwargs_without_autotune(self, backend):
        @triton.jit
        def add_kernel(
            in_ptr0,
            in_ptr1,
            out_ptr,
            n_elements,
            BLOCK_SIZE: "tl.constexpr",
        ):
            pid = tl.program_id(axis=0)
            block_start = pid * BLOCK_SIZE
            offsets = block_start + tl.arange(0, BLOCK_SIZE)
            mask = offsets < n_elements
            x = tl.load(in_ptr0 + offsets, mask=mask)
            y = tl.load(in_ptr1 + offsets, mask=mask)
            output = x + y
            tl.store(out_ptr + offsets, output, mask=mask)

        @torch.compile(fullgraph=True, backend=backend)
        def f(x, y):
            output = torch.zeros_like(x)
            n_elements = output.numel()
            grid = lambda meta: (triton.cdiv(n_elements, meta["BLOCK_SIZE"]),)
            add_kernel[grid](
                x,
                y,
                output,
                n_elements,
                BLOCK_SIZE=128,
                num_warps=8,
                num_stages=3,
            )
            return output

        x = torch.randn(4, device=GPU_TYPE)
        f(x, x)

    @requires_gpu
    @common_utils.parametrize("backend", ["eager", "aot_eager", "inductor"])
    @common_utils.parametrize("autotune_at_compile_time", [True, False])
    def test_triton_kernel_restore_value(self, backend, autotune_at_compile_time):
        if autotune_at_compile_time and backend != "inductor":
            raise unittest.SkipTest("compile-time autotuning only exists in inductor")

        @triton.autotune(
            configs=[
                triton.Config({"BLOCK_SIZE": 16}, num_stages=3, num_warps=8),
                triton.Config({"BLOCK_SIZE": 32}, num_stages=3, num_warps=8),
            ],
            key=[],
            restore_value=["in_ptr0"],
        )
        @triton.jit
        def increment_kernel(
            in_ptr0,
            n_elements,
            BLOCK_SIZE: "tl.constexpr",
        ):
            pid = tl.program_id(axis=0)
            block_start = pid * BLOCK_SIZE
            offsets = block_start + tl.arange(0, BLOCK_SIZE)
            mask = offsets < n_elements
            x = tl.load(in_ptr0 + offsets, mask=mask)
            output = x + 1
            tl.store(in_ptr0 + offsets, output, mask=mask)

        @torch.compile(fullgraph=True, backend=backend)
        def f(x):
            n_elements = x.numel()
            grid = lambda meta: (triton.cdiv(n_elements, meta["BLOCK_SIZE"]),)
            increment_kernel[grid](x, n_elements=n_elements)
            return x

        x = torch.rand(4, device=GPU_TYPE)
        prev = x.clone()

        with inductor_config.patch(
            {"triton.autotune_at_compile_time": autotune_at_compile_time}
        ):
            f(x)

        # make sure x was restored after autotuning
        torch.testing.assert_close(x, prev + 1)

    @requires_gpu
    @parametrize("dtype", (torch.float16, torch.float32, torch.float64))
    def test_triton_kernel_float64_constant(self, dtype):
        def f(x):
            return x * (0.12 * x.shape[0])

        x = torch.ones(200, device=GPU_TYPE, dtype=dtype)

        eager_out = f(x)
        compiled_out = torch.compile(f, dynamic=True)(x)
        self.assertEqual(compiled_out, eager_out)

    # TODO enable this test case on XPU.
    @requires_cuda
    @parametrize("cfg", ["normal", "cpp_wrapper"])
    def test_triton_kernel_dtype_view(self, cfg):
        # https://github.com/pytorch/pytorch/issues/136159
        if cfg == "normal":
            config_kwargs = {"cpp_wrapper": False}
        elif cfg == "cpp_wrapper":
            config_kwargs = {"cpp_wrapper": True}

        with inductor_config.patch(**config_kwargs):

            @triton.jit
            def _triton_kernel(out_ptr, numel, BLOCK_SIZE: tl.constexpr):
                pid = tl.program_id(0)
                offsets = BLOCK_SIZE * pid + tl.arange(0, BLOCK_SIZE)
                mask = offsets < numel
                ones = tl.full((BLOCK_SIZE,), 1, tl.float16)
                tl.store(out_ptr + offsets, ones, mask)

            def fn(x):
                buf = torch.empty(x.shape, device=x.device, dtype=torch.float16)
                # the buf.view() should be a view sharing the same storage as buf.
                bfloat_buf = buf.view(dtype=torch.bfloat16)
                BLOCK_SIZE = 256
                numel = buf.numel()
                grid = (triton.cdiv(numel, BLOCK_SIZE),)
                _triton_kernel[grid](bfloat_buf, numel, BLOCK_SIZE)
                return buf, bfloat_buf

            fn_c = torch.compile(fn)

            x = torch.randn(8, device=GPU_TYPE)
            out_c = fn_c(x)
            out_e = fn(x)

            # expect view() to be an actual view, sharing the same data as the original buffer
            # verify first that this is true in the eager output
            self.assertEqual(out_e[0].data_ptr(), out_e[1].data_ptr())
            # .. and also in the compiled output
            self.assertEqual(out_c[0].data_ptr(), out_c[1].data_ptr())

            self.assertEqual(out_e[0], out_c[0])
            self.assertEqual(out_e[1], out_c[1])

    # TODO enable this test case on XPU.
    @requires_gpu
    def test_i64_input(self):
        # The i64 "seed" input needs to be marked as "i64", not "i32".
        @triton.jit
        def triton_add_noise_(x_ptr, y_ptr, seed, numel, BLOCK_SIZE: tl.constexpr):
            pid = tl.program_id(0)
            offsets = pid * BLOCK_SIZE + tl.arange(0, BLOCK_SIZE)

            x = tl.load(x_ptr + offsets, mask=(offsets < numel))
            rnd = tl.rand(seed, offsets)
            res = x + rnd
            tl.store(y_ptr + offsets, res, mask=(offsets < numel))

        def add_noise(x, seed):
            y = torch.empty_like(x)
            numel = x.numel()
            BLOCK_SIZE = 256

            def grid(meta):
                return (triton.cdiv(numel, meta["BLOCK_SIZE"]),)

            triton_add_noise_[grid](x, y, seed, numel, BLOCK_SIZE)
            return y

        def fn(x):
            x = x * x
            seed = torch.randint(
                low=2**32, high=2**62, size=(1,), dtype=torch.int64
            ).item()
            return add_noise(x, seed)

        inp = torch.rand(400, device=GPU_TYPE)
        torch._dynamo.mark_dynamic(inp, 0)

        fn_c = torch.compile(fn, fullgraph=True)
        with dynamo_config.patch(capture_scalar_outputs=True):
            res = fn_c(inp)

        self.assertTrue(((res < 2) & (res >= 0)).all().item())

    @requires_gpu
    @parametrize("wrapped", [False, True])
    @parametrize("autotune", [False, True])
    def test_constexpr_dynamic_shapes(self, wrapped, autotune):
        # https://github.com/pytorch/pytorch/issues/136504
        @triton.jit
        def triton_(
            x_ptr,
            y_ptr,
            NUMEL: tl.constexpr,
            IS_ODD: tl.constexpr,
            BLOCK_SIZE: tl.constexpr,
        ):
            pid = tl.program_id(0)
            offsets = BLOCK_SIZE * pid + tl.arange(0, BLOCK_SIZE)
            mask = offsets < NUMEL

            data = tl.load(x_ptr + offsets, mask)
            result = data * data
            if IS_ODD:
                result = result + 1

            tl.store(y_ptr + offsets, result, mask)

        if autotune:
            triton_ = triton.autotune(
                [
                    triton.Config(kwargs={"BLOCK_SIZE": 128}),
                    triton.Config(kwargs={"BLOCK_SIZE": 256}),
                ],
                key=[],
            )(triton_)

        def triton_kernel_impl(x: torch.Tensor) -> torch.Tensor:
            y = torch.empty_like(x)
            numel = x.numel()

            args = [x, y, numel, numel % 2 == 0]
            if not autotune:
                args.append(256)  # BLOCK_SIZE

            def grid(meta):
                return (triton.cdiv(numel, meta["BLOCK_SIZE"]),)

            if wrapped:
                capture_triton(triton_)[grid](*args)
            else:
                triton_[grid](*args)
            return y

        if wrapped:
            triton_kernel = torch.library.triton_op(
                "constexpr_test::square", triton_kernel_impl, mutates_args={}
            )
        else:
            triton_kernel = triton_kernel_impl

        def fn(x):
            return triton_kernel(x)

        fn_c = torch.compile(fn, dynamic=True)

        x = torch.randn(512 + 5, device=GPU_TYPE)
        res = fn_c(x)
        self.assertEqual(x * x, res)

        x2 = torch.randn(1024 + 5, device=GPU_TYPE)
        res2 = fn_c(x2)
        self.assertEqual(x2 * x2, res2)

    @requires_gpu
    def test_triton_kernel_none_args(self):
        # https://github.com/pytorch/pytorch/issues/115344
        @triton.autotune(
            configs=[
                triton.Config({"BLOCK_SIZE": 32}, num_stages=5, num_warps=2),
                triton.Config({"BLOCK_SIZE": 64}, num_stages=4, num_warps=4),
            ],
            key=["n_elements"],
        )
        @triton.jit
        def sin_kernel(
            in_ptr0,
            out_ptr,
            n_elements,
            BLOCK_SIZE: "tl.constexpr",
        ):
            pid = tl.program_id(axis=0)
            block_start = pid * BLOCK_SIZE
            offsets = block_start + tl.arange(0, BLOCK_SIZE)
            mask = offsets < n_elements
            if in_ptr0 is not None:
                x = tl.load(in_ptr0 + offsets, mask=mask)
            else:
                x = 0.0
            output = tl.sin(x)
            tl.store(out_ptr + offsets, output, mask=mask)

        def sin_triton(x, out):
            n_elements = out.numel()
            sin_kernel[(n_elements,)](x, out, n_elements)

        x = torch.randn(65, device=GPU_TYPE)
        out = torch.empty_like(x)
        out_compiled = torch.empty_like(x)
        sin_triton_compiled = torch.compile(fullgraph=True)(sin_triton)

        sin_triton(x, out)
        sin_triton_compiled(x, out_compiled)
        self.assertEqual(out, out_compiled)

        sin_triton(None, out)
        sin_triton_compiled(None, out_compiled)
        self.assertEqual(out, out_compiled)

    @requires_gpu
    def test_triton_kernel_global_constexpr(self):
        @triton.jit
        def triton_(in_ptr, out_ptr, BLOCK_SIZE: tl.constexpr):
            pid = tl.program_id(0)
            offsets = pid * BLOCK_SIZE + tl.arange(0, BLOCK_SIZE)
            x = tl.load(in_ptr + offsets)
            output = x + FLOAT_CONSTANT_C
            tl.store(out_ptr + offsets, output)

        def fn(x):
            y = torch.empty_like(x)
            BLOCK_SIZE = 256
            grid = (triton.cdiv(x.numel(), BLOCK_SIZE),)
            triton_[grid](x, y, BLOCK_SIZE)
            return y

        # make sure FLOAT_CONSTANT_C is NOT annotated
        self.assertFalse("FLOAT_CONSTANT_C" in globals().get("__annotations__", {}))
        # sanity check: STRING_CONSTANT_C _should_ be annotated
        self.assertTrue("STRING_CONSTANT_C" in globals().get("__annotations__", {}))

        x = torch.randn(512, device=GPU_TYPE)
        expected = x + 3.14
        actual = torch.compile(fn)(x)
        self.assertEqual(expected, actual)


def make_mutation_test(fn):
    @requires_gpu
    def test_fn(self):
        from torch._higher_order_ops.triton_kernel_wrap import identify_mutated_tensors

        kernel, inputs, outputs = fn()
        self.assertListEqual(
            identify_mutated_tensors(kernel, inputs),
            outputs,
        )

    return test_fn


# Triton codegen suffers from scoping issues.
# Define helpers here
if HAS_GPU:

    @triton.jit
    def helper_id(p):
        return p

    @triton.jit
    def helper_add_and_out(x, y, out_ptr):
        return x + y, out_ptr


class MutationTests(torch._inductor.test_case.TestCase):
    # Tests injected below

    @make_mutation_test
    def test_out_of_order_kernel():
        @triton.jit
        def add_kernel_out_of_order(
            in_ptr0,
            n_elements,
            in_ptr1,
            out_ptr,
            BLOCK_SIZE: "tl.constexpr",
        ):
            pid = tl.program_id(axis=0)
            block_start = pid * BLOCK_SIZE
            offsets = block_start + tl.arange(0, BLOCK_SIZE)
            mask = offsets < n_elements
            x = tl.load(in_ptr0 + offsets, mask=mask)
            y = tl.load(in_ptr1 + offsets, mask=mask)
            output = x + y
            tl.store(out_ptr + offsets, output, mask=mask)

        t = torch.randn(4)
        return (
            add_kernel_out_of_order,
            {
                "in_ptr0": t,
                "n_elements": 4,
                "in_ptr1": t,
                "out_ptr": t,
                "BLOCK_SIZE": 4,
            },
            ["out_ptr"],
        )

    @make_mutation_test
    def test_out_of_order_kernel_call():
        @triton.jit
        def add_kernel_out_of_order_fn1(
            in_ptr0,
            n_elements,
            in_ptr1,
            out_ptr,
            BLOCK_SIZE: "tl.constexpr",
        ):
            pid = tl.program_id(axis=0)
            block_start = pid * BLOCK_SIZE
            offsets = block_start + tl.arange(0, BLOCK_SIZE)
            mask = offsets < n_elements
            add_kernel_out_of_order_fn2(
                in_ptr0, in_ptr1, n_elements, out_ptr, BLOCK_SIZE=BLOCK_SIZE
            )

        t = torch.randn(4)
        return (
            add_kernel_out_of_order_fn1,
            {
                "in_ptr0": t,
                "n_elements": 4,
                "in_ptr1": t,
                "out_ptr": t,
                "BLOCK_SIZE": 4,
            },
            ["out_ptr"],
        )

    @make_mutation_test
    def test_reduce_sum():
        @triton.jit
        def reduce_sum_kernel(a_ptr, c_ptr, stride_am, stride_an):
            offs_am = tl.arange(0, 4)
            offs_an = tl.arange(0, 4)
            a_ptrs = a_ptr + (
                offs_am[:, None] * stride_am + offs_an[None, :] * stride_an
            )
            a = tl.load(a_ptrs)
            m = tl.sum(a, axis=1)
            tl.store(c_ptr + tl.arange(0, 4), m)

        t = torch.randn(4)
        kernel = reduce_sum_kernel
        kwargs = {
            "a_ptr": t,
            "c_ptr": t,
            "stride_am": 4,
            "stride_an": 4,
        }

        # TODO(aakhundov): tt.reduce is now supported, but only
        # in the new MLIR-based Triton analysis pass (not in the
        # old TTIR string parsing-based one). remove this gating
        # and use ["c_ptr"] as `expected` after the new Triton
        # pin lands both in OSS and internally.
        ttir_module, _ = generate_ttir(kernel, kwargs)
        if hasattr(ttir_module, "walk"):
            # with MLIR-based Triton analysis pass
            expected = ["c_ptr"]
        else:
            # with TTIR string parsing-based Triton analysis pass
            expected = ["a_ptr", "c_ptr"]

        return (
            kernel,
            kwargs,
            expected,
        )

    @make_mutation_test
    def test_argmax():
        @triton.jit
        def argmax_kernel(a_ptr, c_ptr, stride_am, stride_an):
            offs_am = tl.arange(0, 4)
            offs_an = tl.arange(0, 4)
            a_ptrs = a_ptr + (
                offs_am[:, None] * stride_am + offs_an[None, :] * stride_an
            )
            a = tl.load(a_ptrs)
            m = tl.argmax(a, axis=1)
            tl.store(c_ptr + tl.arange(0, 4), m)

        t = torch.randn(4)
        kernel = argmax_kernel
        kwargs = {
            "a_ptr": t,
            "c_ptr": t,
            "stride_am": 4,
            "stride_an": 4,
        }

        # TODO(aakhundov): tt.reduce is now supported, but only
        # in the new MLIR-based Triton analysis pass (not in the
        # old TTIR string parsing-based one). remove this gating
        # and use ["c_ptr"] as `expected` after the new Triton
        # pin lands both in OSS and internally.
        ttir_module, _ = generate_ttir(kernel, kwargs)
        if hasattr(ttir_module, "walk"):
            # with MLIR-based Triton analysis pass
            expected = ["c_ptr"]
        else:
            # with TTIR string parsing-based Triton analysis pass
            expected = ["a_ptr", "c_ptr"]

        return (
            kernel,
            kwargs,
            expected,
        )

    @requires_gpu
    def test_triton_kernel_inference_mode(self):
        def f(x, y, out):
            n_elements = x.numel()
            grid = lambda meta: (triton.cdiv(n_elements, meta["BLOCK_SIZE"]),)
            add_kernel[grid](x, y, out, n_elements, BLOCK_SIZE=4)

        with torch.inference_mode():
            x = torch.ones(32, device=GPU_TYPE)
            y = torch.ones(32, device=GPU_TYPE)
            out_ref = torch.zeros_like(x)
            out_test = torch.zeros_like(x)
            f(x, y, out_ref)
            torch.compile(f)(x, y, out_test)
            self.assertEqual(out_ref, out_test)

    @make_mutation_test
    def test_cumsum():
        @triton.jit
        def cumsum_kernel(in_ptr, out_ptr, XBLOCK: tl.constexpr, RBLOCK: tl.constexpr):
            rindex = tl.arange(0, RBLOCK)[None, :]
            xindex = tl.arange(0, XBLOCK)[:, None]
            data = tl.load(in_ptr + rindex)
            scan = tl.cumsum(data, 1)
            expected_max = tl.sum(data, 1)
            tl.device_assert(scan <= expected_max)
            tl.store(out_ptr + xindex * RBLOCK + rindex, scan)

        t = torch.randn(4)
        kernel = cumsum_kernel
        kwargs = {
            "in_ptr": t,
            "out_ptr": t,
            "XBLOCK": 4,
            "RBLOCK": 16,
        }

        # TODO(aakhundov): tt.scan is now supported, but only
        # in the new MLIR-based Triton analysis pass (not in the
        # old TTIR string parsing-based one). remove this gating
        # and use ["out_ptr"] as `expected` after the new Triton
        # pin lands both in OSS and internally.
        ttir_module, _ = generate_ttir(kernel, kwargs)
        if hasattr(ttir_module, "walk"):
            # with MLIR-based Triton analysis pass
            expected = ["out_ptr"]
        else:
            # with TTIR string parsing-based Triton analysis pass
            expected = ["in_ptr", "out_ptr"]

        return (
            kernel,
            kwargs,
            expected,
        )

    @make_mutation_test
    def test_fn_call_one_return():
        @triton.jit
        def add_kernel_with_fn_call(
            in_ptr0,
            in_ptr1,
            n_elements,
            out_ptr,
            BLOCK_SIZE: "tl.constexpr",
        ):
            pid = tl.program_id(axis=0)
            block_start = pid * BLOCK_SIZE
            offsets = block_start + tl.arange(0, BLOCK_SIZE)
            mask = offsets < n_elements
            x = tl.load(in_ptr0 + offsets, mask=mask)
            y = tl.load(in_ptr1 + offsets, mask=mask)
            output = x + y
            out = helper_id(out_ptr)
            tl.store(out + offsets, output, mask=mask)

        t = torch.randn(4)
        return (
            add_kernel_with_fn_call,
            {
                "in_ptr0": t,
                "in_ptr1": t,
                "n_elements": 4,
                "out_ptr": t,
                "BLOCK_SIZE": 4,
            },
            ["out_ptr"],
        )

    @make_mutation_test
    def test_fn_call_multi_return():
        @triton.jit
        def add_kernel_with_fn_call(
            in_ptr0,
            in_ptr1,
            n_elements,
            out_ptr,
            BLOCK_SIZE: "tl.constexpr",
        ):
            pid = tl.program_id(axis=0)
            block_start = pid * BLOCK_SIZE
            offsets = block_start + tl.arange(0, BLOCK_SIZE)
            mask = offsets < n_elements
            x = tl.load(in_ptr0 + offsets, mask=mask)
            y = tl.load(in_ptr1 + offsets, mask=mask)
            output, out = helper_add_and_out(x, y, out_ptr)
            tl.store(out + offsets, output, mask=mask)

        t = torch.randn(4)
        return (
            add_kernel_with_fn_call,
            {
                "in_ptr0": t,
                "in_ptr1": t,
                "n_elements": 4,
                "out_ptr": t,
                "BLOCK_SIZE": 4,
            },
            ["out_ptr"],
        )

    @make_mutation_test
    def test_nested_cond_op_kernel():
        @triton.jit
        def nested_cond_op_kernel(
            in_ptr0,
            in_ptr1,
            out_ptr,
            n_elements,
            BLOCK_SIZE: "tl.constexpr",
        ):
            pid = tl.program_id(axis=0)
            block_start = pid * BLOCK_SIZE
            offsets = block_start + tl.arange(0, BLOCK_SIZE)
            mask = offsets < n_elements
            x = tl.load(in_ptr0 + offsets, mask=mask)
            y = tl.load(in_ptr1 + offsets, mask=mask)
            if tl.program_id(0) == 0:
                if tl.program_id(1) == 0:
                    output = x + y
                    tl.store(out_ptr + offsets, output, mask=mask)
            else:
                pass

        t = torch.randn(4)
        return (
            nested_cond_op_kernel,
            {
                "in_ptr0": t,
                "in_ptr1": t,
                "out_ptr": t,
                "n_elements": 4,
                "BLOCK_SIZE": 4,
            },
            ["out_ptr"],
        )

    @make_mutation_test
    def test_add_for_loop():
        @triton.jit
        def add_4_times_kernel(
            in_ptr0,
            in_ptr1,
            out_ptr,
            n_elements,
            BLOCK_SIZE: "tl.constexpr",
        ):
            pid = tl.program_id(axis=0)
            block_start = pid * BLOCK_SIZE
            offsets = block_start + tl.arange(0, BLOCK_SIZE)
            mask = offsets < n_elements
            x = tl.load(in_ptr0 + offsets, mask=mask)
            y = tl.load(in_ptr1 + offsets, mask=mask)
            output = tl.zeros((n_elements,), dtype=tl.float32)
            for i in range(4):
                output += x + y
            tl.store(out_ptr + offsets, output, mask=mask)

        t = torch.randn(4)
        return (
            add_4_times_kernel,
            {
                "in_ptr0": t,
                "in_ptr1": t,
                "out_ptr": t,
                "n_elements": 4,
                "BLOCK_SIZE": 4,
            },
            ["out_ptr"],
        )

    @make_mutation_test
    def test_add_for_loop2():
        @triton.jit
        def add_1_time_kernel(
            in_ptr0,
            in_ptr1,
            out_ptr,
            n_elements,
            BLOCK_SIZE: "tl.constexpr",
        ):
            pid = tl.program_id(axis=0)
            block_start = pid * BLOCK_SIZE
            offsets = block_start + tl.arange(0, BLOCK_SIZE)
            mask = offsets < n_elements
            x = tl.load(in_ptr0 + offsets, mask=mask)
            y = tl.load(in_ptr1 + offsets, mask=mask)
            for i in range(0, BLOCK_SIZE):
                i = tl.multiple_of(i, 1)
            output = x + y
            tl.store(out_ptr + offsets, output, mask=mask)

        t = torch.randn(4)
        return (
            add_1_time_kernel,
            {
                "in_ptr0": t,
                "in_ptr1": t,
                "out_ptr": t,
                "n_elements": 4,
                "BLOCK_SIZE": 4,
            },
            ["out_ptr"],
        )

    @make_mutation_test
    def test_add_nested_for_loop():
        @triton.jit
        def add_4_times_kernel(
            in_ptr0,
            in_ptr1,
            out_ptr,
            n_elements,
            BLOCK_SIZE: "tl.constexpr",
        ):
            pid = tl.program_id(axis=0)
            block_start = pid * BLOCK_SIZE
            offsets = block_start + tl.arange(0, BLOCK_SIZE)
            mask = offsets < n_elements
            x = tl.load(in_ptr0 + offsets, mask=mask)
            y = tl.load(in_ptr1 + offsets, mask=mask)
            output = tl.zeros((n_elements,), dtype=tl.float32)
            for i in range(2):
                for j in range(2):
                    output += x + y
            tl.store(out_ptr + offsets, output, mask=mask)

        t = torch.randn(4)
        return (
            add_4_times_kernel,
            {
                "in_ptr0": t,
                "in_ptr1": t,
                "out_ptr": t,
                "n_elements": 4,
                "BLOCK_SIZE": 4,
            },
            ["out_ptr"],
        )

    @make_mutation_test
    def test_add_nested_for_loop_multi_return():
        @triton.jit
        def add_4_times_kernel(
            in_ptr0,
            in_ptr1,
            out_ptr,
            n_elements,
            BLOCK_SIZE: "tl.constexpr",
        ):
            pid = tl.program_id(axis=0)
            block_start = pid * BLOCK_SIZE
            offsets = block_start + tl.arange(0, BLOCK_SIZE)
            mask = offsets < n_elements
            x = tl.load(in_ptr0 + offsets, mask=mask)
            y = tl.load(in_ptr1 + offsets, mask=mask)
            output1 = tl.zeros((n_elements,), dtype=tl.float32)
            output2 = tl.zeros((n_elements,), dtype=tl.float32)
            for i in range(2):
                for j in range(2):
                    output1 += y
                    output2 += x
            output = output1 + output2
            tl.store(out_ptr + offsets, output, mask=mask)

        t = torch.randn(4)
        return (
            add_4_times_kernel,
            {
                "in_ptr0": t,
                "in_ptr1": t,
                "out_ptr": t,
                "n_elements": 4,
                "BLOCK_SIZE": 4,
            },
            ["out_ptr"],
        )

    @make_mutation_test
    def test_labels():
        @triton.jit
        def kernel_with_label(
            in_ptr0,
            in_ptr1,
            out_ptr,
            n_elements,
            BLOCK_SIZE: "tl.constexpr",
        ):
            pid = tl.program_id(axis=0)
            if pid > 1:
                return
            block_start = pid * BLOCK_SIZE
            offsets = block_start + tl.arange(0, BLOCK_SIZE)
            mask = offsets < n_elements
            x = tl.load(in_ptr0 + offsets, mask=mask)
            y = tl.load(in_ptr1 + offsets, mask=mask)
            output = x + y
            tl.store(out_ptr + offsets, output, mask=mask)

        t = torch.randn(4)
        return (
            kernel_with_label,
            {
                "in_ptr0": t,
                "in_ptr1": t,
                "out_ptr": t,
                "n_elements": 4,
                "BLOCK_SIZE": 4,
            },
            ["out_ptr"],
        )

    @make_mutation_test
    def test_for_loop_arg():
        @triton.jit
        def fwd_kernel(
            X_ptr,
            W1_ptr,
            b1_ptr,
            O_ptr,
            M: tl.constexpr,
            C1: tl.constexpr,
            C2: tl.constexpr,
            BLOCK_SIZE_M: tl.constexpr,
            BLOCK_SIZE_C2: tl.constexpr,
        ):
            # Get program ids
            pid_m = tl.program_id(0)

            # Compute offsets
            offs_c1 = tl.arange(0, C1)
            offs_m = pid_m * BLOCK_SIZE_M + tl.arange(0, BLOCK_SIZE_M)

            # Load input data
            x_block_ptr = X_ptr + offs_m[:, None] * C1 + offs_c1[None, :]
            x = tl.load(x_block_ptr)

            # Compute gating
            for c2 in range(0, tl.cdiv(C2, BLOCK_SIZE_C2)):
                # Compute block pointers
                offs_c2 = c2 * BLOCK_SIZE_C2 + tl.arange(0, BLOCK_SIZE_C2)
                o_block_ptr = O_ptr + offs_m[:, None] * C2 + offs_c2[None, :]
                w1_block_ptr = W1_ptr + offs_c1[:, None] * C2 + offs_c2[None, :]
                b1_block_ptr = b1_ptr + offs_c2

                # Compute output
                w = tl.load(w1_block_ptr)
                b = tl.load(b1_block_ptr)
                o = tl.dot(x, w, allow_tf32=False)
                o += b[None, :]

                # Store output
                tl.store(o_block_ptr, o)

        t = torch.randn(64)
        return (
            fwd_kernel,
            {
                "X_ptr": t,
                "W1_ptr": t,
                "b1_ptr": t,
                "O_ptr": t,
                "M": 64,
                "C1": 64,
                "C2": 64,
                "BLOCK_SIZE_M": 64,
                "BLOCK_SIZE_C2": 64,
            },
            ["O_ptr"],
        )

    @make_mutation_test
    def test_for_loop_arg_2():
        @triton.jit
        def fwd_kernel(
            x_ptr,
            o_ptr,
            M,
            N,
            stride_m,
            stride_n,
            BLOCK_B: tl.constexpr,
            BLOCK_M: tl.constexpr,
            BLOCK_N: tl.constexpr,
        ):
            # Get program ids
            pid_m = tl.program_id(0)
            X_block_ptr = tl.make_block_ptr(
                base=x_ptr,
                shape=(M, N),
                strides=(stride_m, stride_n),
                offsets=(0, 0),
                block_shape=(BLOCK_M, BLOCK_N),
                order=(1, 0),
            )
            O_block_ptr = tl.make_block_ptr(
                base=o_ptr,
                shape=(M, N),
                strides=(stride_m, stride_n),
                offsets=(0, 0),
                block_shape=(BLOCK_M, BLOCK_N),
                order=(1, 0),
            )

            for _ in range(BLOCK_B):
                x = tl.load(X_block_ptr)
                tl.store(O_block_ptr, x)

                X_block_ptr = tl.advance(X_block_ptr, (BLOCK_M, 0))
                O_block_ptr = tl.advance(O_block_ptr, (BLOCK_M, 0))

        t = torch.randn((32, 64, 128))
        o = torch.empty_like(t)
        B, M, N = t.shape
        return (
            fwd_kernel,
            {
                "x_ptr": t,
                "o_ptr": o,
                "M": M,
                "N": N,
                "stride_m": N,
                "stride_n": 1,
                "BLOCK_B": B,
                "BLOCK_M": M,
                "BLOCK_N": N,
            },
            ["o_ptr"],
        )

    @make_mutation_test
    def test_while_loop():
        @triton.jit
        def fwd_kernel(
            x_ptr,
            o_ptr,
            M,
            N,
            stride_m,
            stride_n,
            BLOCK_B: tl.constexpr,
            BLOCK_M: tl.constexpr,
            BLOCK_N: tl.constexpr,
        ):
            # Get program ids
            pid_m = tl.program_id(0)
            X_block_ptr = tl.make_block_ptr(
                base=x_ptr,
                shape=(M, N),
                strides=(stride_m, stride_n),
                offsets=(0, 0),
                block_shape=(BLOCK_M, BLOCK_N),
                order=(1, 0),
            )
            O_block_ptr = tl.make_block_ptr(
                base=o_ptr,
                shape=(M, N),
                strides=(stride_m, stride_n),
                offsets=(0, 0),
                block_shape=(BLOCK_M, BLOCK_N),
                order=(1, 0),
            )

            i = 0
            while i < BLOCK_B:
                x = tl.load(X_block_ptr)
                tl.store(O_block_ptr, x)

                X_block_ptr = tl.advance(X_block_ptr, (BLOCK_M, 0))
                O_block_ptr = tl.advance(O_block_ptr, (BLOCK_M, 0))
                i += 1

        t = torch.randn((32, 64, 128))
        o = torch.empty_like(t)
        B, M, N = t.shape
        return (
            fwd_kernel,
            {
                "x_ptr": t,
                "o_ptr": o,
                "M": M,
                "N": N,
                "stride_m": N,
                "stride_n": 1,
                "BLOCK_B": B,
                "BLOCK_M": M,
                "BLOCK_N": N,
            },
            ["o_ptr"],
        )


if HAS_GPU:
    t = torch.randn(4)
    tt = torch.randn(4, 1)
    tests = [
        [
            add_kernel,
            {
                "in_ptr0": t,
                "in_ptr1": t,
                "out_ptr": t,
                "n_elements": 4,
                "BLOCK_SIZE": 4,
            },
            ["out_ptr"],
        ],
        [
            add_kernel_2d_autotuned,
            {
                "in_ptr0": t,
                "in_ptr1": t,
                "out_ptr": t,
                "x_elements": 4,
                "y_elements": 4,
            },
            ["out_ptr"],
        ],
        [
            indirection_kernel,
            {
                "in_ptr0": t,
                "out_ptr": t,
                "n_elements": 4,
                "BLOCK_SIZE": 4,
                "ACTIVATION": "mul2_inplace_kernel",
            },
            ["in_ptr0", "out_ptr"],
        ],
        [
            indirection_kernel,
            {
                "in_ptr0": t,
                "out_ptr": t,
                "n_elements": 4,
                "BLOCK_SIZE": 4,
                "ACTIVATION": "add_kernel",
            },
            ["out_ptr"],
        ],
        [
            mul2_inplace_kernel,
            {"ptr": t, "n_elements": 4, "BLOCK_SIZE": 4},
            ["ptr"],
        ],
        # Cant optimize since the kernel contains a tl.inline_asm_elementwise
        [
            inline_asm_kernel,
            {"X": t, "Y": t, "Z": t, "n": 4, "BLOCK": 4},
            ["X", "Y", "Z"],
        ],
        [
            add_kernel_with_block_ptr,
            {
                "x_ptr": t,
                "y_ptr": t,
                "output_ptr": t,
                "n_elements": 4,
                "BLOCK_SIZE": 4,
            },
            ["output_ptr"],
        ],
        [
            kernel_with_block_ptr_2d,
            {
                "x_ptr": tt,
                "output_ptr": tt,
                "n_elements": 4,
                "BLOCK_SIZE": 4,
            },
            ["output_ptr"],
        ],
        [
            add_kernel_with_import,
            {
                "in_ptr0": t,
                "in_ptr1": t,
                "out_ptr": t,
                "n_elements": 4,
                "BLOCK_SIZE": 4,
            },
            ["out_ptr"],
        ],
        [
            atomic_add_kernel,
            {
                "in_ptr0": t,
                "in_ptr1": t,
                "out_ptr": t,
                "n_elements": 4,
                "BLOCK_SIZE": 4,
            },
            ["out_ptr"],
        ],
        [
            add_4_times_kernel,
            {
                "in_ptr0": t,
                "in_ptr1": t,
                "out_ptr": t,
                "n_elements": 4,
                "BLOCK_SIZE": 4,
            },
            ["out_ptr"],
        ],
        [
            cond_op_kernel,
            {
                "in_ptr0": t,
                "in_ptr1": t,
                "out_ptr": t,
                "n_elements": 4,
                "BLOCK_SIZE": 4,
            },
            ["out_ptr"],
        ],
    ]
    for kernel, inputs, outputs in tests:
        fn = make_mutation_test(
            # Add default arguments to avoid Python lambda capture pitfall
            # This forces the capture at lambda creation
            lambda kernel=kernel, inputs=inputs, outputs=outputs: (
                kernel,
                inputs,
                outputs,
            )
        )
        name = f"test_mutations_{kernel.fn.__name__}"
        # Poor way to make test names be unique
        while name in MutationTests.__dict__:
            name += "1"

        setattr(MutationTests, name, fn)


class CustomOpTests(torch._inductor.test_case.TestCase):
    """Tests for custom ops wrapping triton kernels"""

    @requires_gpu
    @common_utils.parametrize("autotuned", [False, True])
    @common_utils.parametrize("dynamic", [False, True])
    def test_add_kernel(self, autotuned, dynamic):
        from torch._inductor.utils import run_and_get_code

        libname = "my_cool_namespace"
        opname = "my_triton_operator"

        @torch.library.triton_op(f"{libname}::{opname}", mutates_args={})
        def add(x: torch.Tensor, y: torch.Tensor) -> torch.Tensor:
            output = torch.empty_like(x)
            n_elements = output.numel()

            def grid(meta):
                return (triton.cdiv(n_elements, meta["BLOCK_SIZE"]),)

            if autotuned:
                capture_triton(add_kernel_autotuned)[grid](x, y, output, n_elements)
            else:
                capture_triton(add_kernel)[grid](x, y, output, n_elements, 16)
            return output

        def f(x, y):
            return add(x, y)

        x = torch.randn(3, device=GPU_TYPE)
        y = torch.randn(3, device=GPU_TYPE)

        out = f(x, y)
        expected = x + y
        self.assertEqual(out, expected)
        out_compiled, codes = run_and_get_code(torch.compile(f, dynamic=dynamic), x, y)
        self.assertEqual(out_compiled, expected)
        self.assertEqual(len(codes), 1)

        # Check that we decomposed the operator away
        code = "\n".join(codes[0])
        self.assertNotIn(libname, code)
        self.assertNotIn(opname, code)

    @requires_gpu
    @dynamo_config.patch("recompile_limit", 1)
    def test_triton_dynamic_grid_no_recompile(self):
        libname = "my_cool_namespace"
        opname = "my_triton_operator"

        @torch.library.triton_op(f"{libname}::{opname}", mutates_args={})
        def add(x: torch.Tensor, y: torch.Tensor) -> torch.Tensor:
            output = torch.empty_like(x)
            n_elements = output.numel()
            capture_triton(add_kernel)[(n_elements,)](x, y, output, n_elements, 16)
            return output

        @torch.compile(fullgraph=True, dynamic=True)
        def f(x):
            return add(x, x)

        f(torch.randn(8, device=GPU_TYPE))
        f(torch.randn(16, device=GPU_TYPE))

    @unittest.skipIf(not has_triton_package(), "requires triton")
    def test_capture_triton_meta(self):
        import triton
        import triton.language as tl

        @triton.jit
        def add_kernel(
            in_ptr0,
            in_ptr1,
            out_ptr,
            n_elements,
            BLOCK_SIZE: "tl.constexpr",
        ):
            pid = tl.program_id(axis=0)
            block_start = pid * BLOCK_SIZE
            offsets = block_start + tl.arange(0, BLOCK_SIZE)
            mask = offsets < n_elements
            x = tl.load(in_ptr0 + offsets, mask=mask)
            y = tl.load(in_ptr1 + offsets, mask=mask)
            output = x + y
            tl.store(out_ptr + offsets, output, mask=mask)

        @torch.library.triton_op("mylib::add", mutates_args=())
        def add(x: torch.Tensor, y: torch.Tensor) -> torch.Tensor:
            output = torch.empty_like(x)
            n_elements = output.numel()

            def grid(meta):
                return (triton.cdiv(n_elements, meta["BLOCK_SIZE"]),)

            capture_triton(add_kernel)[grid](x, y, output, n_elements, 16)
            return output

        def f(x, y):
            return add(x, y)

        x = torch.randn(3, device="meta")
        y = torch.randn(3, device="meta")

        out = f(x, y)
        expected = torch.empty_like(x)
        self.assertEqual(out, expected)

    @requires_gpu
    def test_wrap_triton_disabled_in_triton_op(self):
        import triton  # @manual
        import triton.language as tl  # @manual

        @triton.jit
        def add_kernel(
            in_ptr0,
            in_ptr1,
            out_ptr,
            n_elements,
            BLOCK_SIZE: "tl.constexpr",
        ):
            pid = tl.program_id(axis=0)
            block_start = pid * BLOCK_SIZE
            offsets = block_start + tl.arange(0, BLOCK_SIZE)
            mask = offsets < n_elements
            x = tl.load(in_ptr0 + offsets, mask=mask)
            y = tl.load(in_ptr1 + offsets, mask=mask)
            output = x + y
            tl.store(out_ptr + offsets, output, mask=mask)

        add_kernel_decorated = torch.library.wrap_triton(add_kernel)

        status = []

        @torch.library.triton_op("mylib::add", mutates_args=())
        def add(x: torch.Tensor, y: torch.Tensor) -> torch.Tensor:
            import torch._higher_order_ops.triton_kernel_wrap

            status.append(torch._library.triton.is_wrap_triton_enabled())

            # capture_triton should return the kernel directly if disabled
            result = torch.library.wrap_triton(add_kernel)
            self.assertIs(result, add_kernel)

            # Smoke test: check that with capture_triton disabled this still does something
            output = torch.empty_like(x)
            output2 = torch.empty_like(x)

            n_elements = output.numel()
            grid = lambda meta: (triton.cdiv(n_elements, meta["BLOCK_SIZE"]),)
            add_kernel_decorated[grid](x, y, output, n_elements, BLOCK_SIZE=16)

            add_kernel_decorated.run(
                x, y, output2, n_elements, BLOCK_SIZE=16, grid=grid, warmup=False
            )

            return output + output2

        x = torch.randn(3, device=GPU_TYPE)
        y = torch.randn(3, device=GPU_TYPE)
        z = add(x, y)
        self.assertEqual(status[-1], False)
        self.assertEqual(z, (x + y) * 2)

    @requires_gpu
    @common_utils.parametrize("dynamic", [False, True])
    @common_utils.parametrize("autotune", [False, True])
    def test_capture_triton_special_kwargs(self, dynamic, autotune):
        @triton.jit
        def add_kernel(
            in_ptr0,
            in_ptr1,
            out_ptr,
            n_elements,
            BLOCK_SIZE: "tl.constexpr",
        ):
            pid = tl.program_id(axis=0)
            block_start = pid * BLOCK_SIZE
            offsets = block_start + tl.arange(0, BLOCK_SIZE)
            mask = offsets < n_elements
            x = tl.load(in_ptr0 + offsets, mask=mask)
            y = tl.load(in_ptr1 + offsets, mask=mask)
            output = x + y
            tl.store(out_ptr + offsets, output, mask=mask)

        if autotune:
            add_kernel = triton.autotune(
                configs=[
                    triton.Config({"BLOCK_SIZE": 128}),
                    triton.Config({"BLOCK_SIZE": 64}),
                ],
                key=["n_elements"],
            )(add_kernel)

        def f(x, y):
            output = torch.zeros_like(x)
            n_elements = output.numel()
            grid = lambda meta: (triton.cdiv(n_elements, meta["BLOCK_SIZE"]),)
            if autotune:
                kwargs = {}
            else:
                kwargs = {"BLOCK_SIZE": 128}
            capture_triton(add_kernel)[grid](
                x,
                y,
                output,
                n_elements,
                num_warps=8,
                num_stages=3,
                **kwargs,
            )
            return output

        x = torch.randn(4, device=GPU_TYPE)
        tracing_mode = "symbolic" if dynamic else "fake"

        result = f(x, x)
        self.assertEqual(result, x + x)

        from functorch import make_fx

        gm = make_fx(f, tracing_mode=tracing_mode)(x, x)
        self.assertEqual(gm(x, x), x + x)

    @requires_gpu
    @inductor_config.patch("cpp_wrapper", True)
    @inductor_config.patch("triton.autotune_at_compile_time", True)
    def test_autotune_unbacked(self):
        import triton
        import triton.language as tl

        def get_op_configs():
            return [
                triton.Config(
                    {
                        "BLOCK_M": 32,
                        "BLOCK_N": 64,
                        "BLOCK_K": 32,
                        "GROUP_M": 8,
                    },
                    num_stages=5,
                    num_warps=2,
                ),
                triton.Config(
                    {
                        "BLOCK_M": 128,
                        "BLOCK_N": 256,
                        "BLOCK_K": 64,
                        "GROUP_M": 8,
                    },
                    num_stages=3,
                    num_warps=8,
                ),
            ]

        @triton.autotune(
            configs=get_op_configs(),
            key=["N", "K"],
        )
        @triton.jit
        def op_zeros(
            x_ptr,
            w_ptr,
            z_ptr,
            M,
            N,
            K,
            stride_xm,
            stride_xk,
            stride_wk,
            stride_wn,
            stride_zm,
            stride_zn,
            BLOCK_M: tl.constexpr,
            BLOCK_N: tl.constexpr,
            BLOCK_K: tl.constexpr,
            GROUP_M: tl.constexpr,
            ALLOW_TF32: tl.constexpr,
        ):
            pid = tl.program_id(axis=0)
            num_pid_m = tl.cdiv(M, BLOCK_M)
            num_pid_n = tl.cdiv(N, BLOCK_N)
            num_pid_in_group = GROUP_M * num_pid_n
            group_id = pid // num_pid_in_group
            first_pid_m = group_id * GROUP_M
            group_size_m = min(num_pid_m - first_pid_m, GROUP_M)
            pid_m = first_pid_m + (pid % group_size_m)
            pid_n = (pid % num_pid_in_group) // group_size_m

            offs_m = tl.arange(0, BLOCK_M)
            offs_n = tl.arange(0, BLOCK_N)
            mask_m = (pid_m * BLOCK_M + offs_m)[:, None] < M
            mask_n = (pid_n * BLOCK_N + offs_n)[None, :] < N

            z_mask = mask_m & mask_n
            z = 0.0
            z_ptr += pid_m.to(tl.int64) * BLOCK_M * stride_zm
            z_ptr += pid_n.to(tl.int64) * BLOCK_N * stride_zn
            z_ptrs = z_ptr + stride_zm * offs_m[:, None] + stride_zn * offs_n[None, :]
            tl.store(z_ptrs, z, mask=z_mask)

        @torch.compile()
        def foo(x, w):
            M, K = x.shape
            KB, N = w.shape
            assert K == KB, f"incompatible dimensions {K}, {KB}"

            z = torch.empty((M, N), device=x.device, dtype=x.dtype)

            def grid(META):
                return (
                    triton.cdiv(M, META["BLOCK_M"]) * triton.cdiv(N, META["BLOCK_N"]),
                )

            op_zeros[grid](
                x,
                w,
                z,
                M,
                N,
                K,
                x.stride(0),
                x.stride(1),
                w.stride(0),
                w.stride(1),
                z.stride(0),
                z.stride(1),
                ALLOW_TF32=torch.backends.cuda.matmul.allow_tf32,
            )
            return z

        M, K, N = 128, 64, 32
        x = torch.randn(M, K, device=GPU_TYPE)
        w = torch.randn(K, N, device=GPU_TYPE)

        torch._dynamo.decorators.mark_unbacked(x, 0)
        torch._logging.set_logs(output_code=True)
        with self.assertLogs(logger="torch._inductor", level=logging.DEBUG) as log:
            foo(x, w)

        output = "\n".join(record.getMessage() for record in log.records)
        # correct grid example values updated per block size
        FileCheck().check("Compile-time auto-tuning block:").check(
            "grid_wrapper_for_op_zeros_0"
        ).check_next("return (256").check_next("return (64").run(output)

    # Triton 3.2.0 adds the required flags to the Autotuner object for this test
    # PR: https://github.com/triton-lang/triton/pull/5092
    @requires_gpu
    def test_autotune_no_pre_or_post_hook_user_defined(self):
        from triton.runtime.autotuner import Autotuner

        def init_to_zero(name):
            return lambda nargs: nargs[name].zero_()

        @triton.autotune(
            configs=[
                triton.Config(
                    {"BLOCK_SIZE": 1024},
                    num_warps=4,
                    num_stages=2,
                    pre_hook=init_to_zero("output_ptr"),
                )
            ],
            pre_hook=init_to_zero("output_ptr"),
            post_hook=init_to_zero("output_ptr"),
            key=["n_elements"],
        )
        @triton.jit
        def add_kernel(x_ptr, y_ptr, output_ptr, n_elements, BLOCK_SIZE: tl.constexpr):
            pid = tl.program_id(axis=0)

            block_start = pid * BLOCK_SIZE
            offsets = block_start + tl.arange(0, BLOCK_SIZE)
            mask = offsets < n_elements

            x = tl.load(x_ptr + offsets, mask=mask)
            y = tl.load(y_ptr + offsets, mask=mask)
            output = x + y
            tl.atomic_add(output_ptr + offsets, output, mask=mask)

        def add(x: torch.Tensor, y: torch.Tensor) -> torch.Tensor:
            output = torch.ones(x.shape, device=x.device, dtype=x.dtype)
            n_elements = output.numel()
            grid = lambda meta: (triton.cdiv(n_elements, meta["BLOCK_SIZE"]),)
            add_kernel[grid](x, y, output, n_elements)
            return output

        x = torch.ones((4096,), device=GPU_TYPE, dtype=torch.float16)
        y = torch.ones((4096,), device=GPU_TYPE, dtype=torch.float16)

        # should always pass
        assert add(x, y).mean() == 2, "Problem with add kernel"

        # assert that the user_defined_* flags are properly set on the kernel before compilation
        self.assertEqual(isinstance(add_kernel, Autotuner), True)
        if not hasattr(add_kernel, "user_defined_pre_hook") or not hasattr(
            add_kernel, "user_defined_post_hook"
        ):
            raise unittest.SkipTest(
                "test requires Triton version >= 3.2.0 for Autotuner.user_defined* hooks"
            )

        self.assertEqual(add_kernel.user_defined_pre_hook, True)
        self.assertEqual(add_kernel.user_defined_post_hook, True)

        # this should cause an exception, since pre_hook is not allowed
        msg = "pre_hook and post_hook are not supported in triton.Autotune or triton.Config"
        with self.assertRaisesRegex(torch._dynamo.exc.Unsupported, msg):
            add_compiled = torch.compile(add, mode="reduce-overhead", fullgraph=True)
            add_compiled(x, y).mean()

    @requires_gpu
    @common_utils.parametrize("backend", ["eager", "aot_eager", "inductor"])
    @common_utils.parametrize("autotune_at_compile_time", [True, False])
    def test_triton_kernel_reset_to_zero(self, backend, autotune_at_compile_time):
        if autotune_at_compile_time and backend != "inductor":
            raise unittest.SkipTest("compile-time autotuning only exists in inductor")

        @triton.autotune(
            configs=[
                triton.Config({"BLOCK_SIZE": 64}, num_stages=3, num_warps=8),
                triton.Config({"BLOCK_SIZE": 32}, num_stages=3, num_warps=8),
                triton.Config({"BLOCK_SIZE": 16}, num_stages=3, num_warps=8),
            ],
            key=[],
            reset_to_zero=["increment_ptr"],
        )
        @triton.jit
        def increment_kernel(
            in_ptr0,
            increment_ptr,  # reset this to zero every time
            n_elements,
            BLOCK_SIZE: "tl.constexpr",
        ):
            pid = tl.program_id(axis=0)
            block_start = pid * BLOCK_SIZE
            offsets = block_start + tl.arange(0, BLOCK_SIZE)
            mask = offsets < n_elements

            in_ptr_vals = tl.load(in_ptr0 + offsets, mask=mask)
            increment_val = tl.load(increment_ptr + offsets, mask=mask)
            # increment_val should always be zero
            tl.store(in_ptr0 + offsets, in_ptr_vals + increment_val, mask=mask)

        @torch.compile(fullgraph=True, backend=backend)
        def f(x, increment):
            n_elements = x.numel()
            grid = lambda meta: (triton.cdiv(n_elements, meta["BLOCK_SIZE"]),)
            increment_kernel[grid](x, increment, n_elements=n_elements)
            return x

        x = torch.rand(4, device=GPU_TYPE)
        y = torch.clone(x)
        increment = torch.rand(4, device=GPU_TYPE)

        # during autotuning, x should not change in value
        with inductor_config.patch(
            {"triton.autotune_at_compile_time": autotune_at_compile_time}
        ):
            # we will add rand a single time to x
            f(x, increment)

        self.assertEqual(y + increment, x)

    @requires_gpu
    @common_utils.parametrize("backend", ["eager", "aot_eager", "inductor"])
    def test_triton_single_autotune(self, backend):
        @triton.autotune(
            configs=[
                triton.Config(
                    {"BLOCK_SIZE": 4096},
                )
            ],
            key=["n_elements"],
        )
        # Currently, this autotuning decorator will never run!
        # We only support having a single autotuning decorator on each Triton kernel
        @triton.autotune(
            configs=[
                triton.Config(
                    {"BLOCK_SIZE": 1024},
                )
            ],
            key=["n_elements"],
        )
        @triton.jit
        def add_kernel(x_ptr, y_ptr, output_ptr, n_elements, BLOCK_SIZE: tl.constexpr):
            pid = tl.program_id(axis=0)

            block_start = pid * BLOCK_SIZE
            offsets = block_start + tl.arange(0, BLOCK_SIZE)
            mask = offsets < n_elements

            x = tl.load(x_ptr + offsets, mask=mask)
            y = tl.load(y_ptr + offsets, mask=mask)
            output = x + y
            tl.store(output_ptr + offsets, output, mask=mask)

        def add(x: torch.Tensor, y: torch.Tensor) -> torch.Tensor:
            output = torch.ones(x.shape, device=x.device, dtype=x.dtype)
            n_elements = output.numel()
            grid = lambda meta: (triton.cdiv(n_elements, meta["BLOCK_SIZE"]),)
            add_kernel[grid](x, y, output, n_elements)
            return output

        x = torch.ones((4096,), device=GPU_TYPE, dtype=torch.float16)
        y = torch.ones((4096,), device=GPU_TYPE, dtype=torch.float16)

        # this should cause an exception, since pre_hook is not allowed
        msg = "Passing multiple @triton.autotune decorators is not supported. Please use a single @triton.autotune decorator instead."
        with self.assertRaisesRegex(torch._dynamo.exc.Unsupported, msg):
            add_compiled = torch.compile(
                add, mode="reduce-overhead", fullgraph=True, backend=backend
            )
            add_compiled(x, y).mean()

    @requires_gpu
    @common_utils.parametrize("non_strict", [True, False])
    @common_utils.parametrize("backend", ["eager", "aot_eager", "inductor"])
    @common_utils.parametrize("with_perf_model", [True, False])
    def test_triton_kernel_prune_configs_by(self, backend, with_perf_model, non_strict):
        # for non-strict mode
        libname = "my_cool_namespace"
        opname = "my_triton_operator"

        records = {}

        def early_config_prune(configs, named_args, **kwargs):
            # we need to save the records to the returned config
            records["run_early_config_prune"] = True
            if "N" in kwargs and kwargs["N"] == 1024:
                records["capture_kwargs"] = True
            # named args are: dst, src, add_float
            if "dst" in named_args and "src" in named_args and len(named_args) == 3:
                records["capture_named_args"] = True
            return [configs[0]]

        def perf_model(*args, **kwargs):
            records["run_perf_model"] = True
            return kwargs["BLOCK_SIZE"] * -1

        if with_perf_model:
            prune_configs_by = {"perf_model": perf_model, "top_k": 1}
        else:
            prune_configs_by = {"early_config_prune": early_config_prune}

        @triton.autotune(
            configs=[
                triton.Config(kwargs={"BLOCK_SIZE": 32}),
                triton.Config(kwargs={"BLOCK_SIZE": 128}),
            ],
            key=["N"],
            prune_configs_by=prune_configs_by,
        )
        @triton.jit
        def prune_by_kernel(
            dst,
            src,
            add_float,
            N,
            BLOCK_SIZE: tl.constexpr,
        ):
            offsets = tl.program_id(0) * BLOCK_SIZE + tl.arange(0, BLOCK_SIZE)
            x = tl.load(src + offsets, mask=offsets < N)
            # we only modify dst if our perf_model is applied (and a BLOCK_SIZE of 128 is selected)
            if BLOCK_SIZE == 128:
                x = x + add_float
            tl.store(dst + offsets, x, mask=offsets < N)

        def f(
            dst: torch.Tensor,
            src: torch.Tensor,
            add_float: float,
            N: int,
        ) -> None:
            grid = lambda META: (triton.cdiv(N, META["BLOCK_SIZE"]),)
            if non_strict:
                torch.library.wrap_triton(prune_by_kernel)[grid](
                    dst, src, add_float, N=N
                )
            else:
                prune_by_kernel[grid](dst, src, add_float, N=N)

        if non_strict:
            decorator = torch.library.triton_op(
                f"{libname}::{opname}", mutates_args={"dst"}
            )(f)
        else:
            # we can just pass the function 'f' for dynamo
            decorator = f

        compiled_f = torch.compile(decorator, backend=backend)
        N = 1024
        src = torch.randn(N, device=GPU_TYPE)
        dst = torch.empty(N, device=GPU_TYPE)
        compiled_f(dst, src, 1.5, N)

        if with_perf_model:
            # when applying the perf_model: kwargs["BLOCK_SIZE"] * -1, the largest config (BLOCK_SIZE==128) is selected
            self.assertEqual(len(records), 1)
            self.assertEqual(src + 1.5, dst)
        else:
            # without the perf_model, the BLOCK_SIZE==32, and as a result dst is not modified and remains equal to src
            self.assertEqual(src, dst)
            self.assertEqual(len(records), 3)
            self.assertTrue(records["run_early_config_prune"])
            self.assertTrue(records["capture_kwargs"])
            self.assertTrue(records["capture_named_args"])

    @requires_gpu
    @common_utils.parametrize("backend", ["eager", "aot_eager", "inductor"])
    @common_utils.parametrize("with_perf_model", [True, False])
    def test_triton_kernel_prune_configs_by_recompile(self, backend, with_perf_model):
        """
        We want to recompile if anyone changes configs in the autotuner object
        In short if for example the following sequence of events happens:
        1. foo = torch.compile(bar)
        1. call foo
        2. autotuner.configs = [new configs list]
        3. call foo

        A recompile event should occur, which we check with Dynamo counters
        This tests that we are installing guards on input objects properly
        """

        # We don't modify records here because we are testing whether or not
        # recompiles occur/guards are installed
        # If we modified the non-local records dict here, this would trigger
        # recompile events.
        def early_config_prune(configs, named_args, **kwargs):
            return [configs[0]]

        def perf_model(*args, **kwargs):
            return kwargs["BLOCK_SIZE"] * -1

        if with_perf_model:
            prune_configs_by = {"perf_model": perf_model, "top_k": 1}
        else:
            prune_configs_by = {"early_config_prune": early_config_prune}

        @triton.autotune(
            configs=[
                triton.Config(kwargs={"BLOCK_SIZE": 32}),
                triton.Config(kwargs={"BLOCK_SIZE": 128}),
            ],
            key=["N"],
            prune_configs_by=prune_configs_by,
        )
        @triton.jit
        def prune_by_kernel(
            dst,
            src,
            add_float,
            N,
            BLOCK_SIZE: tl.constexpr,
        ):
            offsets = tl.program_id(0) * BLOCK_SIZE + tl.arange(0, BLOCK_SIZE)
            x = tl.load(src + offsets, mask=offsets < N)
            # Let's make sure we always select a block size of 128 based on our perf_model
            if BLOCK_SIZE == 128:
                x = x + add_float
            tl.store(dst + offsets, x, mask=offsets < N)

        torch._dynamo.reset()
        counter = torch._dynamo.testing.CompileCounterWithBackend(backend=backend)

        @torch.compile(fullgraph=True, backend=counter)
        def f(dst, src, add_float, N):
            grid = lambda META: (triton.cdiv(N, META["BLOCK_SIZE"]),)
            prune_by_kernel[grid](dst, src, add_float, N=N)

        N = 1024
        src = torch.randn(N, device=GPU_TYPE)
        dst = torch.empty(N, device=GPU_TYPE)

        # first compilation, this prunes the configs
        f(dst, src, 1.5, N)

        self.assertEqual(counter.op_count, 1)

        f(dst, src, 1.5, N)

        # this should not trigger a recompilation
        # this is because we modified the test to not touch the records dict
        # as we do in test_triton_kernel_prune_configs_by. If we kept it, it would trigger a recompile here.
        self.assertEqual(counter.op_count, 1)

        # Modify the autotuner object
        prune_by_kernel.configs = [triton.Config(kwargs={"BLOCK_SIZE": 64})]

        # Calling the kernel after modifying the autotuner should
        # trigger a recompile
        f(dst, src, 1.5, N)

        self.assertEqual(counter.op_count, 2)

        # there should be no recompile here
        f(dst, src, 1.5, N)

        self.assertEqual(counter.op_count, 2)

    # see: https://github.com/triton-lang/triton/blob/67ea999935f4511a535a25bdecb27e79e3c3af41/python/test/unit/language/test_decorator.py#L31
    @requires_gpu
    @common_utils.parametrize("non_strict", [True, False])
    @common_utils.parametrize("backend", ["eager", "aot_eager", "inductor"])
    @common_utils.parametrize("autotune_at_compile_time", [True, False])
    def test_triton_kernel_heuristic(
        self, backend, autotune_at_compile_time, non_strict
    ):
        # for non-strict mode
        libname = "my_cool_namespace"
        opname = "my_triton_operator"

        @triton.autotune(
            configs=[
                triton.Config(kwargs={"BLOCK_SIZE": 32}),
            ],
            key=["N"],
        )
        # we should be able to modify existing keys in kwargs
        @triton.heuristics({"BLOCK_SIZE": lambda nargs: nargs["BLOCK_SIZE"] * 2})
        # test kwargs
        @triton.heuristics({"EVEN_N": lambda nargs: nargs["N"] + 10})
        @triton.heuristics({"EVEN_N": lambda nargs: nargs["EVEN_N"] * 2})
        # test args
        # There are differences here from OSS Triton because we run these functions in Dynamo
        # We don't have access to the .data_ptr() of TensorVariables
        @triton.heuristics({"NDIM_src": lambda nargs: nargs["src"] is None})
        # test that heuristics are applied in the correct order
        @triton.heuristics({"EVEN_N": lambda nargs: nargs["EVEN_N"] - 10})
        @triton.jit
        def heuristics_kernel(
            dst,
            src,
            N,
            BLOCK_SIZE: tl.constexpr,
            EVEN_N: tl.constexpr,
            NDIM_src: tl.constexpr,
        ):
            tl.store(dst, EVEN_N + BLOCK_SIZE)
            tl.store(dst + 1, NDIM_src)

        grid = lambda META: (triton.cdiv(N, META["BLOCK_SIZE"]),)

        def f(
            dst: torch.Tensor,
            src: torch.Tensor,
            N: int,
        ) -> None:
            grid = lambda META: (triton.cdiv(N, META["BLOCK_SIZE"]),)
            if non_strict:
                torch.library.wrap_triton(heuristics_kernel)[grid](dst, src, N=N)
            else:
                heuristics_kernel[grid](dst, src, N=N)

        if non_strict:
            decorator = torch.library.triton_op(
                f"{libname}::{opname}", mutates_args={"dst"}
            )(f)
        else:
            # we can just pass the function 'f' for dynamo
            decorator = f

        compiled_f = torch.compile(decorator, backend=backend)

        N = 1023
        src = torch.empty(N, device=GPU_TYPE)
        dst = torch.zeros(N, device=GPU_TYPE)

        with inductor_config.patch(
            {"triton.autotune_at_compile_time": autotune_at_compile_time}
        ):
            compiled_f(dst, src, N=N)

        # now let's run without torch.compile to compare
        triton_src = torch.empty(N, device=GPU_TYPE)
        triton_dst = torch.zeros(N, device=GPU_TYPE)
        heuristics_kernel[grid](triton_dst, triton_src, N=N)

        # triton_dst[0].item() is 2120
        # (1023 + 10) * 2 - 10 + BLOCK_SIZE = 2056 + 64 = 2120
        # this is to test that we apply the heuristics in the correct order
        self.assertEqual(triton_dst[0].item(), 2120)
        self.assertEqual(triton_dst[1].item(), 0.0)

        # Results should match
        self.assertEqual(dst[0].item(), triton_dst[0].item())
        self.assertEqual(dst[1].item(), triton_dst[1].item())

        # @triton.heuristics cannot return non-constant values
        # check for the exception
        if not non_strict:

            @triton.autotune(
                configs=[
                    triton.Config(kwargs={"BLOCK_SIZE": 32}),
                ],
                key=["N"],
            )
            # torch.randint(...)[0] will produce a non-constant value
            @triton.heuristics({"EVEN_N": lambda nargs: torch.randint(1, (1, 1))[0]})
            @triton.jit
            def heuristics_kernel(
                dst,
                src,
                N,
                BLOCK_SIZE: tl.constexpr,
                EVEN_N: tl.constexpr,
            ):
                tl.store(dst, N)

            grid = lambda META: (triton.cdiv(N, META["BLOCK_SIZE"]),)

            def f(
                dst: torch.Tensor,
                src: torch.Tensor,
                N: int,
            ) -> None:
                grid = lambda META: (triton.cdiv(N, META["BLOCK_SIZE"]),)
                heuristics_kernel[grid](dst, src, N=N)

            compiled_f = torch.compile(f, backend=backend, fullgraph=True)
            N = 1023
            src = torch.empty(N, device=GPU_TYPE)
            dst = torch.zeros(N, device=GPU_TYPE)
            msg = "@triton.heuristics must return constant values because configs can only contain constant values."
            with self.assertRaisesRegex(torch._dynamo.exc.Unsupported, msg):
                compiled_f(dst, src, N=N)


common_utils.instantiate_parametrized_tests(KernelTests)
common_utils.instantiate_parametrized_tests(CustomOpTests)


if __name__ == "__main__":
    from torch._inductor.test_case import run_tests

    run_tests()<|MERGE_RESOLUTION|>--- conflicted
+++ resolved
@@ -8,26 +8,13 @@
 import torch
 import torch._dynamo.testing
 import torch._inductor.test_case
-<<<<<<< HEAD
-import torch.utils._pytree as pytree
 from torch._dynamo import config as dynamo_config
-=======
->>>>>>> 46dbc441
 from torch._higher_order_ops.triton_kernel_wrap import (
     generate_ttir,
     triton_kernel_wrapper_functional,
     triton_kernel_wrapper_mutation,
 )
-<<<<<<< HEAD
 from torch._inductor import config as inductor_config, metrics
-from torch._inductor.pattern_matcher import (
-    CallFunctionVarArgs,
-    PatternMatcherPass,
-    register_graph_pattern,
-)
-=======
-from torch._inductor import metrics
->>>>>>> 46dbc441
 from torch._inductor.utils import run_and_get_code
 from torch._library import capture_triton
 from torch.testing import FileCheck
