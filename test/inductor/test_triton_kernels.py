# Owner(s): ["module: inductor"]
# ruff: noqa: F841
# flake8: noqa: E731
# Skip do not assign a lambda expression, use a def
import functools
import logging
from unittest.mock import patch

import torch
import torch._dynamo.testing
import torch._inductor.test_case
from torch._higher_order_ops.triton_kernel_wrap import (
    generate_ttir,
    triton_kernel_wrapper_functional,
    triton_kernel_wrapper_mutation,
)
from torch._inductor import metrics
<<<<<<< HEAD
from torch._inductor.pattern_matcher import (
    CallFunctionVarArgs,
    PatternMatcherPass,
    register_graph_pattern,
)
from torch._inductor.utils import run_and_get_code, triton_version_uses_attrs_dict
=======
from torch._inductor.utils import run_and_get_code
>>>>>>> f17c7e6c
from torch._library import capture_triton
from torch.testing import FileCheck
from torch.testing._internal import common_utils
from torch.testing._internal.common_utils import (
    parametrize,
    skipIfRocm,
    skipIfXpu,
    TEST_WITH_ROCM,
)
from torch.testing._internal.inductor_utils import GPU_TYPE, HAS_CUDA, HAS_GPU, HAS_XPU
from torch.testing._internal.logging_utils import logs_to_string

# Defines all the kernels for tests
from torch.testing._internal.triton_utils import *  # noqa: F403
from torch.utils._triton import has_triton_package, has_triton_tma


if HAS_GPU:
    import triton
    from triton import language as tl

    if not TEST_WITH_ROCM:
        if HAS_CUDA:
            try:
                from triton.language.extra.libdevice import (  # @manual
                    fast_dividef,
                    fast_dividef as my_fast_dividef,
                )
            except ImportError:
                from triton.language.extra.cuda.libdevice import (  # @manual
                    fast_dividef,
                    fast_dividef as my_fast_dividef,
                )
        elif HAS_XPU:
            from triton.language.extra.intel.libdevice import (  # @manual
                fast_dividef,
                fast_dividef as my_fast_dividef,
            )

    def _triton_get_ast_equal_to_str(params):
        try:
            from triton.backends.compiler import AttrsDescriptor  # noqa: F401

            return f"'tt.equal_to': {params}"
        except ImportError:
            return f"equal_to_1={params}"

    # Define shared triton constants here.
    CONSTANT_C: tl.constexpr = 4
    STRING_CONSTANT_C: tl.constexpr = "CONSTANT_C"
    BOOL_CONSTANT_C: tl.constexpr = True
    FLOAT_CONSTANT_C = tl.constexpr(3.14)  # intentionally un-annotated


class KernelTests(torch._inductor.test_case.TestCase):
    @requires_gpu
    def test_triton_kernel_with_kernel_param(self):
        @triton.jit
        def pass_kernel(kernel):
            pass

        @torch.compile(backend="eager")
        def f(x):
            grid = (x.numel(),)
            pass_kernel[grid](kernel=x)

        t1 = torch.rand(5, device=GPU_TYPE)
        f(t1)
        # No need to assert anything, the goal is to make sure dynamo does
        # not crash

    @requires_gpu
    def test_triton_kernel_higher_order_func(self):
        from torch._higher_order_ops.triton_kernel_wrap import kernel_side_table

        add_kernel_id = kernel_side_table.add_kernel(add_kernel)

        t1 = torch.rand(5, device=GPU_TYPE)
        t2 = torch.rand(5, device=GPU_TYPE)

        torch_add = t1 + t2

        # Test higher order function with mutation
        output = torch.zeros_like(t1)
        n_elements = output.numel()
        constant_args_idx = kernel_side_table.add_constant_args(
            {"n_elements": n_elements, "BLOCK_SIZE": 16}
        )
        grid = lambda meta: (triton.cdiv(n_elements, meta["BLOCK_SIZE"]),)
        triton_kernel_wrapper_mutation(
            kernel_idx=add_kernel_id,
            constant_args_idx=constant_args_idx,
            grid=[grid],
            tma_descriptor_metadata={},
            kwargs={
                "in_ptr0": t1,
                "in_ptr1": t2,
                "out_ptr": output,
            },
        )
        self.assertEqual(output, torch_add)
        # Make sure it is modified
        self.assertNotEqual(output, torch.zeros_like(t1))

        # Test higher order function without mutation
        output = torch.zeros_like(t1)
        out_dict = triton_kernel_wrapper_functional(
            kernel_idx=add_kernel_id,
            constant_args_idx=constant_args_idx,
            grid=[grid],
            tma_descriptor_metadata={},
            kwargs={
                "in_ptr0": t1,
                "in_ptr1": t2,
                "out_ptr": output,
            },
            tensors_to_clone=["in_ptr0", "in_ptr1", "out_ptr"],
        )
        self.assertEqual(out_dict["out_ptr"], torch_add)
        # Make sure it is NOT modified
        self.assertEqual(output, torch.zeros_like(t1))

    @requires_gpu
    def test_triton_kernel_functionalize(self):
        from functorch import make_fx
        from torch._higher_order_ops.triton_kernel_wrap import kernel_side_table
        from torch._subclasses.functional_tensor import (
            CppFunctionalizeAPI,
            FunctionalTensorMode,
            PythonFunctionalizeAPI,
        )

        kernel_side_table.reset_table()

        def f(x, output):
            out = triton_kernel_wrapper_functional(
                kernel_idx=kernel_side_table.add_kernel(mul2_kernel),
                constant_args_idx=kernel_side_table.add_constant_args(
                    {"n_elements": output.numel(), "BLOCK_SIZE": 16}
                ),
                grid=[(x.numel(),)],
                tma_descriptor_metadata={},
                kwargs={
                    "in_ptr0": x,
                    "out_ptr": output,
                },
                tensors_to_clone=["in_ptr0", "out_ptr"],
            )
            return out["out_ptr"]

        t1 = torch.rand(5, device=GPU_TYPE)
        t2 = torch.rand(5, device=GPU_TYPE)
        with FunctionalTensorMode():
            gm = make_fx(PythonFunctionalizeAPI().functionalize(f))(t1, t2)
        # Make sure t2 was not modified
        self.assertNotEqual(gm(t1, t2), t2)

        gm = make_fx(CppFunctionalizeAPI().functionalize(f))(t1, t2)
        # Make sure t2 was not modified
        self.assertNotEqual(gm(t1, t2), t2)

        gm = make_fx(torch.func.functionalize(f))(t1, t2)
        # Make sure t2 was not modified
        self.assertNotEqual(gm(t1, t2), t2)

        gm = make_fx(f, tracing_mode="fake")(t1, t2)
        self.assertExpectedInline(
            gm.code.strip(),
            """\
def forward(self, x_1, output_1):
    triton_kernel_wrapper_functional_proxy = torch.ops.higher_order.triton_kernel_wrapper_functional(kernel_idx = 0, constant_args_idx = 3, grid = [(5,)], tma_descriptor_metadata = {}, kwargs = {'in_ptr0': x_1, 'out_ptr': output_1}, tensors_to_clone = ['in_ptr0', 'out_ptr']);  x_1 = output_1 = None
    getitem = triton_kernel_wrapper_functional_proxy['in_ptr0'];  getitem = None
    getitem_1 = triton_kernel_wrapper_functional_proxy['out_ptr'];  triton_kernel_wrapper_functional_proxy = None
    return getitem_1""",
        )

    @requires_gpu
    def test_triton_kernel_mutation_type(self):
        from torch._higher_order_ops.triton_kernel_wrap import kernel_side_table
        from torch._subclasses.fake_tensor import FakeTensorMode
        from torch._subclasses.functional_tensor import (
            FunctionalTensor,
            FunctionalTensorMode,
        )

        def prep():
            x = torch.ones(4, device=GPU_TYPE, requires_grad=True)
            with FunctionalTensorMode():
                x_func = FunctionalTensor.to_functional(x)
            self.assertTrue(torch._is_functional_tensor(x_func.elem))
            return x_func

        # normal mutation only
        with FakeTensorMode():
            x_func = prep()

            with FunctionalTensorMode():
                x_func.mul_(2)

            self.assertFalse(
                torch._functionalize_are_all_mutations_hidden_from_autograd(x_func.elem)
            )

        # triton kernel mutation only
        with FakeTensorMode():
            x_func = prep()

            with FunctionalTensorMode():
                triton_kernel_wrapper_mutation(
                    kernel_idx=kernel_side_table.add_kernel(mul2_inplace_kernel),
                    constant_args_idx=kernel_side_table.add_constant_args(
                        {"n_elements": x_func.numel(), "BLOCK_SIZE": 16}
                    ),
                    grid=[(x_func.numel(),)],
                    tma_descriptor_metadata={},
                    kwargs={
                        "ptr": x_func,
                    },
                )

            self.assertTrue(
                torch._functionalize_are_all_mutations_hidden_from_autograd(x_func.elem)
            )

        # normal mutation + triton kernel mutation
        with FakeTensorMode():
            x_func = prep()

            with FunctionalTensorMode():
                x_func.mul_(2)
                triton_kernel_wrapper_mutation(
                    kernel_idx=kernel_side_table.add_kernel(mul2_inplace_kernel),
                    constant_args_idx=kernel_side_table.add_constant_args(
                        {"n_elements": x_func.numel(), "BLOCK_SIZE": 16}
                    ),
                    grid=[(x_func.numel(),)],
                    tma_descriptor_metadata={},
                    kwargs={
                        "ptr": x_func,
                    },
                )

            self.assertFalse(
                torch._functionalize_are_all_mutations_hidden_from_autograd(x_func.elem)
            )

    @requires_gpu
    @common_utils.parametrize("dynamic", [False, True])
    @common_utils.parametrize("backend", ["eager", "aot_eager", "inductor"])
    def test_triton_kernel_with_views(self, dynamic, backend):
        def call_triton_take_view(x: torch.Tensor):
            output = torch.zeros_like(x)
            n_elements = output.numel()
            grid = lambda meta: (triton.cdiv(n_elements, meta["BLOCK_SIZE"]),)
            mul2_kernel[grid](x, output, n_elements, BLOCK_SIZE=16)
            return output

        def call_triton_return_view(x: torch.Tensor):
            output = torch.zeros_like(x)
            n_elements = output.numel()
            grid = lambda meta: (triton.cdiv(n_elements, meta["BLOCK_SIZE"]),)
            mul2_kernel[grid](x, output, n_elements, BLOCK_SIZE=16)
            return output.view(4, 4)

        t = torch.rand(4, 4, device=GPU_TYPE)
        t_view = t.view(16)

        compiled_func = torch.compile(
            call_triton_take_view, backend=backend, fullgraph=True, dynamic=dynamic
        )
        self.assertEqual(2 * t_view, compiled_func(t_view))
        self.assertEqual(2 * t, compiled_func(t_view).view(4, 4))

        compiled_func = torch.compile(
            call_triton_return_view, backend=backend, fullgraph=True, dynamic=dynamic
        )
        self.assertEqual(2 * t_view, compiled_func(t).view(16))
        self.assertEqual(2 * t, compiled_func(t))

    @requires_gpu
    def test_no_nan_kernels(self):
        @triton.jit
        def add_one_kernel(
            in_ptr0,
            out_ptr,
            n_elements,
            BLOCK_SIZE: "tl.constexpr",
        ):
            pid = tl.program_id(axis=0)
            block_start = pid * BLOCK_SIZE
            offsets = block_start + tl.arange(0, BLOCK_SIZE)
            mask = offsets < n_elements
            x = tl.load(in_ptr0 + offsets, mask=mask)
            output = x + 1
            tl.store(out_ptr + offsets, output, mask=mask)

        def add_one(x, out):
            n_elements = x.numel()
            add_one_kernel[(n_elements,)](x, out, n_elements, BLOCK_SIZE=4)

        class AddOne(torch.autograd.Function):
            @staticmethod
            def forward(ctx, x):
                out = torch.empty_like(x)
                add_one(x, out)
                ctx.save_for_backward(out)
                return out

            @staticmethod
            def backward(ctx, grad):
                (saved,) = ctx.saved_tensors
                out = torch.empty_like(grad)
                add_one(saved, out)
                return out

        @torch.compile
        def f(x):
            return AddOne.apply(x)

        log_stream, ctx = logs_to_string("torch._inductor.codecache", "output_code")

        x = torch.randn(3, requires_grad=True, device=GPU_TYPE)
        with ctx():
            y = f(x)

        output_code = "\n".join(log_stream.getvalue().strip().split("\n")[3:]).strip()
        self.assertTrue(len(output_code) > 0, msg="output code is not empty")
        self.assertEqual(output_code.count('float("nan")'), 0)
        self.assertEqual(output_code.count("float('nan')"), 0)

    @requires_gpu
    @common_utils.parametrize("grad_fn", [torch.no_grad, torch.enable_grad])
    @common_utils.parametrize("backend", ["eager", "aot_eager", "inductor"])
    def test_triton_kernel_with_grad_option(self, grad_fn, backend):
        def call_triton(x: torch.Tensor):
            with grad_fn():
                output = torch.zeros_like(x)
                n_elements = output.numel()
                grid = lambda meta: (triton.cdiv(n_elements, meta["BLOCK_SIZE"]),)
                mul2_kernel[grid](x, output, n_elements, BLOCK_SIZE=16)
                return output

        t = torch.rand(5, device=GPU_TYPE)
        compiled_func = torch.compile(call_triton, backend=backend, fullgraph=True)
        self.assertEqual(2 * t, compiled_func(t))

    @requires_gpu
    @common_utils.parametrize("backend", ["eager", "aot_eager", "inductor"])
    def test_triton_kernel_inner_triton_function(self, backend):
        def f(x: torch.Tensor):
            @triton.jit
            def pow2_kernel(
                in_ptr0,
                out_ptr,
                n_elements,
                BLOCK_SIZE: "tl.constexpr",
            ):
                pid = tl.program_id(axis=0)
                block_start = pid * BLOCK_SIZE
                offsets = block_start + tl.arange(0, BLOCK_SIZE)
                mask = offsets < n_elements
                x = tl.load(in_ptr0 + offsets, mask=mask)
                output = x * x
                tl.store(out_ptr + offsets, output, mask=mask)

            output = torch.zeros_like(x)
            n_elements = output.numel()
            grid = lambda meta: (triton.cdiv(n_elements, meta["BLOCK_SIZE"]),)
            pow2_kernel[grid](x, output, n_elements, BLOCK_SIZE=16)
            return output

        t = torch.rand(5, device=GPU_TYPE)

        compiled_func = torch.compile(f, backend=backend, fullgraph=True)
        # TODO(oulgen): NYI - Support this
        # self.assertEqual(t * t, compiled_func(t))

    @requires_gpu
    @common_utils.parametrize("grad", [False, True])
    @common_utils.parametrize("dynamic", [False, True])
    @patch.object(torch._inductor.config, "implicit_fallbacks", False)
    def test_triton_kernel_no_clones(self, grad, dynamic):
        from torch._inductor.utils import run_and_get_code

        def call_triton(x: torch.Tensor, y: torch.Tensor, output: torch.Tensor):
            n_elements = output.numel()

            tmp = torch.add(x, 1)
            grid = (x.numel(),)
            add_kernel.run(
                x, y, output, n_elements, warmup=False, grid=grid, BLOCK_SIZE=16
            )

            return output, tmp

        t1 = torch.rand(5, device=GPU_TYPE, requires_grad=grad)
        t2 = torch.rand(5, device=GPU_TYPE, requires_grad=grad)
        o1 = torch.zeros_like(t1, requires_grad=grad)

        torch_add = call_triton(t1, t2, o1)
        metrics.reset()
        o2 = torch.zeros_like(t1, requires_grad=grad)
        test, codes = run_and_get_code(
            torch.compile(call_triton, dynamic=dynamic), t1, t2, o2
        )
        if not grad:
            self.assertEqual(metrics.generated_kernel_count, 1)
        self.assertEqual(torch_add, test)
        # These two asserts are not optimal since it requires original aten
        # to be in the metadata, so there might be false negatives
        self.assertTrue("aten.copy" not in codes[0])
        self.assertTrue("aten.clone" not in codes[0])
        # The following checks that there are only the tensor output is in
        # the compiled graph
        if dynamic and grad:
            self.assertTrue("return (buf0, s0, )" in codes[0])
        else:
            self.assertTrue("return (buf0, )" in codes[0])

    @requires_gpu
    def test_triton_kernel_caching(self):
        from torch._inductor.utils import run_and_get_code

        def add_in_loop(
            x: torch.Tensor,
            y: torch.Tensor,
        ):
            output = torch.zeros_like(x)
            n_elements = output.numel()
            grid = lambda meta: (triton.cdiv(n_elements, meta["BLOCK_SIZE"]),)
            add_kernel_autotuned[grid](x, y, output, n_elements)
            return output

        def call_triton_add(
            x: torch.Tensor,
            y: torch.Tensor,
        ):
            for i in range(4):
                x = add_in_loop(x, y)
            return x

        t1 = torch.ones(5, device=GPU_TYPE)
        t2 = torch.ones(5, device=GPU_TYPE)

        test, (code,) = run_and_get_code(torch.compile(call_triton_add), t1, t2)
        self.assertEqual(test, 5 * torch.ones(5, device=GPU_TYPE))
        self.assertTrue("add_kernel_autotuned_1.run" not in code)

    @requires_gpu
    def test_triton_kernel_caching_duplicate(self):
        from torch._inductor.utils import run_and_get_code

        class C:
            @triton.jit
            def pass_kernel(
                in_ptr0,
                out_ptr,
                n_elements,
                BLOCK_SIZE: "tl.constexpr",
            ):
                pid = tl.program_id(axis=0)
                block_start = pid * BLOCK_SIZE
                offsets = block_start + tl.arange(0, BLOCK_SIZE)
                mask = offsets < n_elements
                x = tl.load(in_ptr0 + offsets, mask=mask)
                tl.store(out_ptr + offsets, x, mask=mask)

        class D:
            @triton.jit
            def pass_kernel(
                in_ptr0,
                out_ptr,
                n_elements,
                BLOCK_SIZE: "tl.constexpr",
            ):
                pid = tl.program_id(axis=0)
                block_start = pid * BLOCK_SIZE
                offsets = block_start + tl.arange(0, BLOCK_SIZE)
                mask = offsets < n_elements
                x = tl.load(in_ptr0 + offsets, mask=mask)
                tl.store(out_ptr + offsets, x, mask=mask)

        def call_triton(x: torch.Tensor):
            output1 = torch.zeros_like(x)
            output2 = torch.zeros_like(x)
            n_elements = output1.numel()
            grid = (n_elements,)
            C.pass_kernel[grid](x, output1, n_elements, BLOCK_SIZE=16)
            D.pass_kernel[grid](x, output2, n_elements, BLOCK_SIZE=16)
            return output1 + output2

        t = torch.ones(5, device=GPU_TYPE)
        test, (code,) = run_and_get_code(torch.compile(call_triton), t)
        # Make sure we emitted two kernels here
        self.assertTrue("pass_kernel_0.run" in code)
        self.assertTrue("pass_kernel_1.run" in code)

    @requires_gpu
    def test_triton_kernel_various_args(self):
        @triton.autotune(
            configs=[triton.Config({"BLOCK_SIZE": 128})],
            key=[],
        )
        @triton.jit
        def pass_kernel(
            out_ptr,
            n_elements,
            dummy_None,
            dummy_empty,
            dummy_float,
            BLOCK_SIZE: "tl.constexpr",
            RANDOM_SIZE: "tl.constexpr",
        ):
            pass

        @torch.compile
        def call_triton(output):
            n_elements = output.numel()
            grid = (n_elements,)
            pass_kernel[grid](
                output,
                n_elements,
                None,
                torch.empty_like(output),
                3.1415926,
                RANDOM_SIZE=0,
            )
            return output

        output = torch.randn(5, device=GPU_TYPE)
        # Make sure this does not crash
        call_triton(output)

    @requires_gpu
    def test_triton_kernel_dependancies(self):
        def call_triton(
            x: torch.Tensor,
            y: torch.Tensor,
        ):
            output = torch.zeros_like(x)
            n_elements = output.numel()
            grid = lambda meta: (triton.cdiv(n_elements, meta["BLOCK_SIZE"]),)
            add_kernel_autotuned[grid](x, y, output, n_elements)
            output2 = torch.zeros_like(output)
            add_kernel_autotuned[grid](output, y, output2, n_elements)
            output3 = torch.add(output2, 1)
            return output3

        t1 = torch.rand(5, device=GPU_TYPE)
        t2 = torch.rand(5, device=GPU_TYPE)
        torch_result = call_triton(t1, t2)
        compiled_result = torch.compile(call_triton)(t1, t2)
        self.assertEqual(torch_result, compiled_result)

    @requires_gpu
    def test_triton_kernel_reinplace_inplaceable_pass(self):
        def call_triton(
            x: torch.Tensor,
            y: torch.Tensor,
        ):
            output = torch.zeros_like(x)
            n_elements = output.numel()
            grid = lambda meta: (triton.cdiv(n_elements, meta["BLOCK_SIZE"]),)
            add_kernel_autotuned[grid](x, y, output, n_elements)
            add_kernel_autotuned[grid](output, x, output, n_elements)
            return output

        t1 = torch.rand(5, device=GPU_TYPE)
        t2 = torch.rand(5, device=GPU_TYPE)
        torch_result = call_triton(t1, t2)
        compiled_result = torch.compile(call_triton)(t1, t2)
        self.assertEqual(torch_result, compiled_result)

    @requires_gpu
    @common_utils.parametrize("grad", [False, True])
    def test_triton_kernel_multi_kernel(self, grad):
        @triton.jit
        def mul2_and_add_and_zero_negatives_kernel(
            in_ptr0,
            in_ptr1,
            out_ptr,
            n_elements,
            BLOCK_SIZE: "tl.constexpr",
            ACTIVATION: "tl.constexpr",
        ):
            pid = tl.program_id(axis=0)
            block_start = pid * BLOCK_SIZE
            offsets = block_start + tl.arange(0, BLOCK_SIZE)
            mask = offsets < n_elements
            indirection_kernel(
                in_ptr0,
                in_ptr0,
                n_elements,
                BLOCK_SIZE=BLOCK_SIZE,
                ACTIVATION="mul2_inplace_kernel",
            )
            indirection_kernel(
                in_ptr1,
                in_ptr1,
                n_elements,
                BLOCK_SIZE=BLOCK_SIZE,
                ACTIVATION="mul2_inplace_kernel",
            )
            x = tl.load(in_ptr0 + offsets, mask=mask)
            y = tl.load(in_ptr1 + offsets, mask=mask)
            output = x + y
            if ACTIVATION == "zero_negs":
                output = zero_negs(output)
            tl.store(out_ptr + offsets, output, mask=mask)

        @torch.compile
        def call_triton(
            x: torch.Tensor,
            y: torch.Tensor,
            xi: torch.Tensor,
            yi: torch.Tensor,
            output: torch.Tensor,
            outputi: torch.Tensor,
        ):
            n_elements = output.numel()

            grid = (x.numel(),)
            mul2_and_add_and_zero_negatives_kernel[grid](
                x, y, output, n_elements, BLOCK_SIZE=16, ACTIVATION="zero_negs"
            )
            mul2_and_add_and_zero_negatives_kernel[grid](
                xi, yi, outputi, n_elements, BLOCK_SIZE=16, ACTIVATION=None
            )

            return (output, outputi)

        t1 = torch.tensor(
            [-2.0, -1.0, 0.0, 1.0, 2.0], device=GPU_TYPE, requires_grad=grad
        )
        t2 = torch.tensor(
            [-2.0, -1.0, 0.0, 1.0, 2.0], device=GPU_TYPE, requires_grad=grad
        )
        float_result = 2 * t1 + 2 * t2
        float_result = float_result.where(float_result >= 0, 0.0)

        t1i = torch.randint(-2, 2, (5,), device=GPU_TYPE)
        t2i = torch.randint(-2, 2, (5,), device=GPU_TYPE)
        o = torch.zeros_like(t1, requires_grad=grad)
        oi = torch.zeros_like(t1i)
        int_result = 2 * t1i + 2 * t2i

        (result, resulti) = call_triton(t1, t2, t1i, t2i, o, oi)
        self.assertEqual(float_result, result)
        self.assertEqual(int_result, resulti)

    @requires_gpu
    @skipIfXpu
    def test_triton_kernel_constants(self):
        @triton.jit
        def mulC_kernel(
            in_ptr0,
            out_ptr,
            n_elements,
            BLOCK_SIZE: "tl.constexpr",
            CONSTANT_NAME: "tl.constexpr",
        ):
            pid = tl.program_id(axis=0)
            block_start = pid * BLOCK_SIZE
            offsets = block_start + tl.arange(0, BLOCK_SIZE)
            mask = offsets < n_elements
            x = tl.load(in_ptr0 + offsets, mask=mask)
            if CONSTANT_NAME == STRING_CONSTANT_C:
                output = CONSTANT_C * x
            if BOOL_CONSTANT_C:
                output *= CONSTANT_C
            tl.store(out_ptr + offsets, output, mask=mask)

        def call_triton(
            x: torch.Tensor,
        ):
            output = torch.zeros_like(x)
            n_elements = output.numel()

            grid = (x.numel(),)
            mulC_kernel[grid](
                x, output, n_elements, BLOCK_SIZE=16, CONSTANT_NAME="CONSTANT_C"
            )
            return output

        # Triton kernels capture global constants by their parse time value
        # not runtime value
        global CONSTANT_C
        prev_c = CONSTANT_C
        # If the behavior of triton kernels change, this test will fail
        CONSTANT_C = 10
        assert CONSTANT_C != prev_c

        t = torch.randn(5, device=GPU_TYPE)
        torch_result = call_triton(t)
        compiled_result = torch.compile(call_triton)(t)

        self.assertEqual(torch_result, compiled_result)

        # reset back
        CONSTANT_C = prev_c

    @requires_gpu
    @common_utils.parametrize("grad", [False, True])
    @common_utils.parametrize("dynamic", [False, True])
    @common_utils.parametrize("backend", ["eager", "aot_eager", "inductor"])
    @common_utils.parametrize("grid_type", [1, 2, 3])
    def test_triton_kernel_autotune(self, grad, dynamic, backend, grid_type):
        def call_triton(x: torch.Tensor, y: torch.Tensor, output: torch.Tensor):
            n_elements = output.numel()

            def grid_fn(meta):
                return (triton.cdiv(n_elements, meta["BLOCK_SIZE"]),)

            if grid_type == 1:
                grid = (n_elements,)
            elif grid_type == 2:
                grid = lambda meta: (triton.cdiv(n_elements, meta["BLOCK_SIZE"]),)
            elif grid_type == 3:
                grid = grid_fn

            add_kernel_autotuned[grid](x, y, output, n_elements)
            return output

        t1 = torch.rand(256, device=GPU_TYPE, requires_grad=grad)
        t2 = torch.rand(256, device=GPU_TYPE, requires_grad=grad)
        output = torch.zeros_like(t1, requires_grad=grad)

        torch_add = call_triton(t1, t2, output)
        compiled_func = torch.compile(
            call_triton, backend=backend, fullgraph=True, dynamic=dynamic
        )

        output2 = torch.zeros_like(t1, requires_grad=grad)
        self.assertEqual(compiled_func(t1, t2, output2), torch_add)

    @requires_gpu
    @common_utils.parametrize("backend", ["eager", "aot_eager", "inductor"])
    @patch.object(
        torch._inductor.config, "unsafe_ignore_unsupported_triton_autotune_args", True
    )
    def test_triton_kernel_autotune_with_unsupported_args(self, backend):
        def call_triton(x: torch.Tensor, y: torch.Tensor):
            output = torch.zeros_like(x)
            n_elements = output.numel()
            add_kernel_autotuned_with_unsupported_args[(n_elements,)](
                x, y, output, n_elements
            )
            return output

        t1 = torch.rand(256, device=GPU_TYPE)
        t2 = torch.rand(256, device=GPU_TYPE)

        torch_add = call_triton(t1, t2)
        compiled_func = torch.compile(call_triton, backend=backend, fullgraph=True)
        compiled_add = compiled_func(t1, t2)
        self.assertEqual(compiled_add, torch_add)

    @requires_gpu
    @common_utils.parametrize("grad", [False, True])
    @common_utils.parametrize("dynamic", [False, True])
    @common_utils.parametrize("backend", ["eager", "aot_eager", "inductor"])
    @common_utils.parametrize("grid_type", [1, 2, 3])
    def test_triton_kernel_2d_autotune(self, grad, dynamic, backend, grid_type):
        def call_triton(x: torch.Tensor, y: torch.Tensor, output: torch.Tensor):
            x_elements = output.size()[0]
            y_elements = output.size()[1]

            def grid_fn(meta):
                return (
                    triton.cdiv(x_elements, meta["BLOCK_SIZE_X"]),
                    triton.cdiv(y_elements, meta["BLOCK_SIZE_Y"]),
                )

            if grid_type == 1:
                grid = (x_elements, y_elements)
            elif grid_type == 2:
                grid = lambda meta: (
                    triton.cdiv(x_elements, meta["BLOCK_SIZE_X"]),
                    triton.cdiv(y_elements, meta["BLOCK_SIZE_Y"]),
                )
            elif grid_type == 3:
                grid = grid_fn

            add_kernel_2d_autotuned[grid](x, y, output, x_elements, y_elements)
            return output

        t1 = torch.rand((512, 256), device=GPU_TYPE, requires_grad=grad)
        t2 = torch.rand((512, 256), device=GPU_TYPE, requires_grad=grad)
        output = torch.zeros_like(t1, requires_grad=grad)

        torch_result = call_triton(t1, t2, output)
        compiled_func = torch.compile(
            call_triton, backend=backend, fullgraph=True, dynamic=dynamic
        )
        output2 = torch.zeros_like(t1, requires_grad=grad)
        self.assertEqual(compiled_func(t1, t2, output2), torch_result)

    @requires_gpu
    @common_utils.parametrize("dynamic", [False, True])
    def test_triton_kernel_tracing(self, dynamic):
        def call_triton_add(
            x: torch.Tensor,
            y: torch.Tensor,
            grid_type: int,
            num=1,
            positional=False,
            autotuned=False,
        ):
            output = torch.empty_like(x)
            n_elements = output.numel()

            def grid_fn(meta):
                return (triton.cdiv(num, meta["BLOCK_SIZE"]),)

            if grid_type == 0:
                grid = (x.numel(),)
            elif grid_type == 1:
                grid = lambda meta: (triton.cdiv(n_elements, meta["BLOCK_SIZE"]),)
            elif grid_type == 2:
                grid = grid_fn
            else:
                grid = [x.numel()]

            if autotuned:
                capture_triton(add_kernel_autotuned)[grid](x, y, output, n_elements)
            else:
                if positional:
                    capture_triton(add_kernel)[grid](x, y, output, n_elements, 16)
                else:
                    capture_triton(add_kernel)[grid](
                        x, y, output, n_elements, BLOCK_SIZE=16
                    )

            return output

        t0 = torch.rand(5, device=GPU_TYPE, requires_grad=True)
        t1 = torch.rand(5, device=GPU_TYPE, requires_grad=True)
        t2 = torch.rand(5, device=GPU_TYPE, requires_grad=True)
        t3 = torch.rand(5, device=GPU_TYPE, requires_grad=True)
        torch_add = t2 + t3

        tests = [
            functools.partial(call_triton_add, grid_type=0),
            functools.partial(call_triton_add, grid_type=1),
            functools.partial(call_triton_add, grid_type=1, num=1, positional=True),
            functools.partial(call_triton_add, grid_type=2, num=200),
            functools.partial(call_triton_add, grid_type=3),
            functools.partial(call_triton_add, grid_type=0, autotuned=True),
            functools.partial(call_triton_add, grid_type=1, num=1, autotuned=True),
            functools.partial(call_triton_add, grid_type=2, num=200, autotuned=True),
            functools.partial(call_triton_add, grid_type=3, autotuned=True),
        ]
        from functorch import make_fx

        tracing_mode = "symbolic" if dynamic else "fake"

        for test in tests:
            gm = make_fx(test, tracing_mode=tracing_mode)(t0, t1)
            result = test(t2, t3)
            self.assertEqual(result, torch_add)

    @requires_gpu
    @common_utils.parametrize("grad", [False, True])
    @common_utils.parametrize("dynamic", [False, True])
    @common_utils.parametrize("backend", ["eager", "aot_eager", "inductor"])
    @patch.object(torch._inductor.config, "implicit_fallbacks", False)
    def test_triton_kernel_native(self, grad, dynamic, backend):
        def call_triton_add(
            x: torch.Tensor,
            y: torch.Tensor,
            output: torch.Tensor,
            grid_type: int,
            num=1,
            positional=False,
        ):
            n_elements = output.numel()

            def grid_fn(meta):
                return (triton.cdiv(num, meta["BLOCK_SIZE"]),)

            if grid_type == 0:
                grid = (x.numel(),)
            elif grid_type == 1:
                grid = lambda meta: (triton.cdiv(n_elements, meta["BLOCK_SIZE"]),)
            else:
                grid = grid_fn

            if positional:
                add_kernel[grid](x, y, output, n_elements, 16)
            else:
                add_kernel[grid](x, y, output, n_elements, BLOCK_SIZE=16)

            return output

        t1 = torch.rand(5, device=GPU_TYPE, requires_grad=grad)
        t2 = torch.rand(5, device=GPU_TYPE, requires_grad=grad)
        o1 = torch.zeros_like(t1, requires_grad=grad)

        torch_add = t1 + t2

        # No Dynamo -- Make sure triton kernel works
        self.assertEqual(call_triton_add(t1, t2, o1, 1), torch_add)
        # No Dynamo -- Make sure triton kernel works (with positional BLOCK_SIZE)
        o2 = torch.zeros_like(t1, requires_grad=grad)
        self.assertEqual(call_triton_add(t1, t2, o2, 1, True), torch_add)

        # With Dynamo
        compiled_func = torch.compile(
            call_triton_add, backend=backend, fullgraph=True, dynamic=dynamic
        )
        # With simple kernel
        o3 = torch.zeros_like(t1, requires_grad=grad)
        self.assertEqual(compiled_func(t1, t2, o3, 0), torch_add)
        # With lambda kernel
        o4 = torch.zeros_like(t1, requires_grad=grad)
        self.assertEqual(compiled_func(t1, t2, o4, 1), torch_add)
        # With lambda kernel (with positional BLOCK_SIZE)
        o5 = torch.zeros_like(t1, requires_grad=grad)
        self.assertEqual(compiled_func(t1, t2, o5, 1, 1, True), torch_add)
        # With user defined function kernel
        o6 = torch.zeros_like(t1, requires_grad=grad)
        self.assertEqual(compiled_func(t1, t2, o6, 2, 200), torch_add)

    @requires_gpu
    def test_triton_kernel_mutation_not_mark_dirty(self):
        @torch.compile
        def f(x):
            n_elements = x.numel()
            add_kernel[(n_elements,)](x, x, x, n_elements, 16)
            return x

        x = torch.randn(5, device=GPU_TYPE, requires_grad=True)
        x_cloned = x.clone()
        out = x_cloned.sin()
        f(x_cloned)
        out.sum().backward()

    @requires_gpu
    @patch.object(torch._inductor.config, "allow_buffer_reuse", True)
    def test_triton_kernel_inputs_buffer_reuse(self):
        def _mul2(x):
            y = torch.empty_like(x)
            mul2_kernel[(10,)](
                in_ptr0=x,
                out_ptr=y,
                n_elements=x.numel(),
                BLOCK_SIZE=1,
            )
            return y

        @torch.compile
        def f(x):
            for _ in range(4):
                # The output of one kernel is the input to the next kernel, but
                # at some point we should re-use buffers not allocate new ones.
                x = _mul2(x)
            return x + 1

        x = torch.randn(10, device=GPU_TYPE, dtype=torch.float32)
        eager_out = f(x)
        compiled_out, (code,) = run_and_get_code(torch.compile(f), x)
        self.assertEqual(compiled_out, eager_out)

        # Check that we're allocating the minimal # of buffers.
        code_string = f"empty_strided_{GPU_TYPE}((10, ), (1, ), torch.float32)"

        num_bufs_allocated = code.count(code_string)
        self.assertEqual(num_bufs_allocated, 2)

        # Check we're re-using buffers if not allocating.
        num_bufs_reused = code.count("# reuse")
        self.assertEqual(num_bufs_reused, 3)

    @requires_gpu
    def test_triton_kernel_matmul_tracking(self):
        @triton.jit
        def ones_kernel(x_ptr, n_elements, BLOCK_SIZE: "tl.constexpr"):
            pid = tl.program_id(axis=0)
            block_start = pid * BLOCK_SIZE
            offsets = block_start + tl.arange(0, BLOCK_SIZE)
            mask = offsets < n_elements
            x = 1.0
            tl.store(x_ptr + offsets, x, mask=mask)

        @torch.compile
        def f(x):
            out = torch.zeros_like(x)
            ones_kernel[(4,)](out, 16, BLOCK_SIZE=16)
            return torch.mm(out, x) + 10

        x = torch.randn(4, 4, device=GPU_TYPE)
        torch_out = f(x)
        python_out = torch.mm(torch.ones(4, 4, device=GPU_TYPE), x) + 10
        self.assertEqual(torch_out, python_out)

    @requires_gpu
    def test_triton_kernel_strided_input(self):
        def f(inp):
            # left has strides [256, 1]
            left, right = torch.split(inp, [128, 128], dim=1)
            out = torch.empty_like(left)
            X_BLOCK_SIZE, Y_BLOCK_SIZE = 32, 16
            grid = (left.size(1) // X_BLOCK_SIZE, left.size(0) // Y_BLOCK_SIZE)
            double_strided_kernel[grid](
                in_ptr=left,
                out_ptr=out,
                in_y_stride=left.stride(0),
                out_y_stride=out.stride(0),
                X_BLOCK_SIZE=X_BLOCK_SIZE,
                Y_BLOCK_SIZE=Y_BLOCK_SIZE,
            )
            return out

        inp = torch.randn(64, 256, device=GPU_TYPE)

        eager_out = f(inp)
        compiled_out = torch.compile(f)(inp)
        self.assertEqual(compiled_out, eager_out)

    @torch._inductor.config.patch(
        triton_kernel_default_layout_constraint="needs_fixed_stride_order"
    )
    @requires_gpu
    def test_layout_constraint_needs_fixed_stride_order(self):
        # Construct a custom op whose output strides are (1, 2)
        @torch.library.custom_op("mylib::weird_op_with_lowering", mutates_args={})
        def weird_op_with_lowering(x: torch.Tensor) -> torch.Tensor:
            return torch.empty_strided((2, 2), (1, 2), dtype=x.dtype, device=x.device)

        @weird_op_with_lowering.register_fake
        def _(x):
            return torch.empty_strided((2, 2), (1, 2), dtype=x.dtype, device=x.device)

        # The lowering for the custom op produces output strides (2, 1).
        from torch._inductor.lowering import empty_strided, register_lowering

        @register_lowering(torch.ops.mylib.weird_op_with_lowering)
        def _(x):
            return empty_strided(
                x.shape, (2, 1), dtype=x.dtype, device=torch.device(GPU_TYPE, 0)
            )

        # Triton kernel that has different behavior depending on the input strides.
        @triton.jit
        def kernel(
            in_ptr0,
            out_ptr,
            n_elements,
            BLOCK_SIZE: "tl.constexpr",
        ):
            pid = tl.program_id(axis=0)
            block_start = pid * BLOCK_SIZE
            offsets = block_start + tl.arange(0, BLOCK_SIZE)
            mask = offsets < n_elements
            output = offsets
            tl.store(out_ptr + offsets, output, mask=mask)

        def arange_out(x, out):
            n_elements = x.numel()
            grid = lambda meta: (triton.cdiv(n_elements, meta["BLOCK_SIZE"]),)
            kernel[grid](x, out, n_elements, BLOCK_SIZE=4)

        def f(x):
            y = weird_op_with_lowering(x)
            # Inductor lowering will decide that y is better having strides (2, 1).
            # This is different from the strides at tracing time (1, 2).
            # Under the "needs_fixed_stride_order" config, inductor will coerce
            # y to have strides (1, 2) before passing it to arange_out.
            # If it doesn't, then the result will be different from eager mode.
            arange_out(x, y)
            return x + y

        x = torch.randn(2, 2, device=GPU_TYPE)
        eager_out = f(x)

        compiled_inductor_f = torch.compile(f, backend="inductor", fullgraph=True)
        compiled_inductor_out = compiled_inductor_f(x)
        self.assertEqual(compiled_inductor_out, eager_out)

    @requires_gpu
    def test_triton_kernel_strided_input_nonzero_offset(self):
        def f(inp):
            # right has strides [256, 1] and storage offset 128
            left, right = torch.split(inp, [128, 128], dim=1)
            out = torch.empty_like(right)
            X_BLOCK_SIZE, Y_BLOCK_SIZE = 32, 16
            grid = (right.size(1) // X_BLOCK_SIZE, right.size(0) // Y_BLOCK_SIZE)
            double_strided_kernel[grid](
                in_ptr=right,
                out_ptr=out,
                in_y_stride=right.stride(0),
                out_y_stride=out.stride(0),
                X_BLOCK_SIZE=X_BLOCK_SIZE,
                Y_BLOCK_SIZE=Y_BLOCK_SIZE,
            )
            return out

        inp = torch.randn(64, 256, device=GPU_TYPE)

        eager_out = f(inp)
        compiled_out = torch.compile(f)(inp)
        self.assertEqual(compiled_out, eager_out)

    @requires_gpu
    def test_triton_kernel_slice_and_view_input(self):
        def f(inp):
            # left has strides [256, 1]
            left = inp[:, :128]
            left = left.view(64, 4, 32)
            out = torch.empty_like(left)
            X_BLOCK_SIZE, Y_BLOCK_SIZE = 32, 16
            grid = (
                (left.size(1) * left.size(2)) // X_BLOCK_SIZE,
                left.size(0) // Y_BLOCK_SIZE,
            )
            double_strided_kernel[grid](
                in_ptr=left,
                out_ptr=out,
                in_y_stride=left.stride(0),
                out_y_stride=out.stride(0),
                X_BLOCK_SIZE=X_BLOCK_SIZE,
                Y_BLOCK_SIZE=Y_BLOCK_SIZE,
            )
            return out + left

        inp = torch.randn(64, 256, device=GPU_TYPE)

        eager_out = f(inp)
        compiled_out = torch.compile(f)(inp)
        self.assertEqual(compiled_out, eager_out)

    @requires_gpu
    def test_triton_kernel_fallback(self):
        def f(x, y):
            out = torch.zeros_like(x)
            out2 = torch.zeros_like(x)
            # torch.mm is ExternKernelOut
            add_kernel[(4,)](x, torch.mm(x, y), out, 4, 16)
            # torch.sort creates fallback kernel and hence MultiOutput
            add_kernel[(4,)](x, torch.sort(y).values, out, 4, 16)
            return out, out2

        x = torch.randn(4, 4, device=GPU_TYPE)
        y = torch.randn(4, 4, device=GPU_TYPE)
        eager_out = f(x, y)
        compiled_out = torch.compile(f)(x, y)
        self.assertEqual(compiled_out, eager_out)

    @requires_gpu
    def test_triton_kernel_out_of_order(self):
        @triton.jit
        def add_kernel(
            in_ptr0,
            in_ptr1,
            BLOCK_SIZE: "tl.constexpr",
            out_ptr,
            n_elements,
        ):
            pid = tl.program_id(axis=0)
            block_start = pid * BLOCK_SIZE
            offsets = block_start + tl.arange(0, BLOCK_SIZE)
            mask = offsets < n_elements
            x = tl.load(in_ptr0 + offsets, mask=mask)
            y = tl.load(in_ptr1 + offsets, mask=mask)
            output = x + y
            tl.store(out_ptr + offsets, output, mask=mask)

        def f(x, y):
            out = torch.zeros_like(x)
            n_elements = x.numel()
            add_kernel[(n_elements,)](x, y, 4, out, n_elements)
            return out

        x = torch.randn(4, device=GPU_TYPE)
        y = torch.randn(4, device=GPU_TYPE)
        eager_out = f(x, y)
        compiled_out = torch.compile(f)(x, y)
        self.assertEqual(compiled_out, eager_out)

    @requires_gpu
    @torch._dynamo.config.patch(capture_dynamic_output_shape_ops=True)
    @torch._dynamo.config.patch(capture_scalar_outputs=True)
    @common_utils.parametrize("backend", ["eager", "aot_eager", "inductor"])
    def test_triton_kernel_unbacked_shape_tensor(self, backend):
        @triton.jit
        def square(
            in_ptr,
            out_ptr,
            n_elements,
            BLOCK_SIZE: "tl.constexpr",
        ):
            pid = tl.program_id(axis=0)
            block_start = pid * BLOCK_SIZE
            offsets = block_start + tl.arange(0, BLOCK_SIZE)
            mask = offsets < n_elements
            x = tl.load(in_ptr + offsets, mask=mask)
            output = x * x
            tl.store(out_ptr + offsets, output, mask=mask)

        def f(x):
            x = x[x > 2]
            n_elements = x.numel()
            output = torch.zeros_like(x)
            grid = lambda meta: (triton.cdiv(n_elements, meta["BLOCK_SIZE"]),)
            square[grid](x, output, n_elements, BLOCK_SIZE=16)
            return output

        x = torch.randn(4, device=GPU_TYPE)
        eager_out = f(x)
        compiled_out = torch.compile(f, fullgraph=True, backend=backend)(x)
        self.assertEqual(compiled_out, eager_out)

    @requires_gpu
    @common_utils.parametrize("dynamic", [False, True])
    def test_triton_kernel_equal_to_1_arg(self, dynamic):
        @triton.jit
        def add_kernel_half_n_elements(
            in_ptr0,
            in_ptr1,
            out_ptr,
            half_n_elements,
            BLOCK_SIZE: "tl.constexpr",
        ):
            pid = tl.program_id(axis=0)
            block_start = pid * BLOCK_SIZE
            offsets = block_start + tl.arange(0, BLOCK_SIZE)
            mask = offsets < half_n_elements * 2
            x = tl.load(in_ptr0 + offsets, mask=mask)
            y = tl.load(in_ptr1 + offsets, mask=mask)
            output = x + y
            tl.store(out_ptr + offsets, output, mask=mask)

        def f(x, y):
            out = torch.empty_like(x)
            half_n_elements = x.numel() // 2
            add_kernel_half_n_elements[(half_n_elements,)](
                x, y, out, half_n_elements, BLOCK_SIZE=16
            )
            return out

        x = torch.randn(2, device=GPU_TYPE)
        y = torch.randn(2, device=GPU_TYPE)
        eager_out = f(x, y)
        compiled_out, sources = run_and_get_code(
            torch.compile(f, dynamic=dynamic), x, y
        )

        if triton_version_uses_attrs_dict():
            self.assertFalse("equal_to" in sources[0])
        else:
            if dynamic:
                # when half_n_elements passed to the Triton kernel is
                # dynamic, equal_to_1 specializaiton can't be enforced

                # also, equal_to_1 specialization doesn't occur (or appear in the signature)
                # for newer versions ofo triton (i.e. the ones where triton_version_uses_attrs_dict() == True)
                self.assertTrue(_triton_get_ast_equal_to_str(()) in sources[0])
            else:
                self.assertTrue(_triton_get_ast_equal_to_str((3,)) in sources[0])
        self.assertEqual(compiled_out, eager_out)

    @requires_gpu
    @common_utils.parametrize("dynamic", [False, True])
    def test_triton_kernel_equal_to_1_float_arg(self, dynamic):
        def f(x, y):
            out = torch.empty_like(x)
            n_elements = x.numel()
            scaling_factor = (n_elements**0) / 1.0
            add_kernel_with_scaling[(n_elements,)](
                x,
                y,
                out,
                n_elements,
                scaling_factor,
                BLOCK_SIZE=16,
            )
            return out

        x = torch.randn(2, device=GPU_TYPE)
        y = torch.randn(2, device=GPU_TYPE)
        eager_out = f(x, y)
        compiled_out, sources = run_and_get_code(
            torch.compile(f, dynamic=dynamic), x, y
        )

        # float 1.0 (both literal or symbolic)
        # should not be added to equal_to_1
        if not triton_version_uses_attrs_dict():
            self.assertTrue(_triton_get_ast_equal_to_str(()) in sources[0])
        self.assertEqual(compiled_out, eager_out)

    @requires_gpu
    @skipIfRocm
    def test_triton_kernel_with_imported_symbol(self):
        @triton.jit
        def add_kernel_with_imported_symbol(
            in_ptr,
            out_ptr,
            n_elements,
            BLOCK_SIZE: "tl.constexpr",
        ):
            pid = tl.program_id(axis=0)
            block_start = pid * BLOCK_SIZE
            offsets = block_start + tl.arange(0, BLOCK_SIZE)
            mask = offsets < n_elements
            x = tl.load(in_ptr + offsets, mask=mask)
            output = fast_dividef(x, 3.14)
            tl.store(out_ptr + offsets, output, mask=mask)

        def f(x):
            out = torch.empty_like(x)
            n_elements = x.numel()
            add_kernel_with_imported_symbol[(n_elements,)](
                x, out, n_elements, BLOCK_SIZE=16
            )
            return out

        x = torch.randn(4, device=GPU_TYPE)
        eager_out = f(x)
        compiled_out = torch.compile(f)(x)

        self.assertEqual(compiled_out, eager_out)

    @requires_gpu
    @skipIfRocm
    def test_triton_kernel_with_imported_symbol_with_custom_name(self):
        @triton.jit
        def add_kernel_with_imported_symbol(
            in_ptr,
            out_ptr,
            n_elements,
            BLOCK_SIZE: "tl.constexpr",
        ):
            pid = tl.program_id(axis=0)
            block_start = pid * BLOCK_SIZE
            offsets = block_start + tl.arange(0, BLOCK_SIZE)
            mask = offsets < n_elements
            x = tl.load(in_ptr + offsets, mask=mask)
            output = my_fast_dividef(x, 3.14)
            tl.store(out_ptr + offsets, output, mask=mask)

        def f(x):
            out = torch.empty_like(x)
            n_elements = x.numel()
            add_kernel_with_imported_symbol[(n_elements,)](
                x, out, n_elements, BLOCK_SIZE=16
            )
            return out

        x = torch.randn(4, device=GPU_TYPE)
        eager_out = f(x)
        compiled_out = torch.compile(f)(x)

        self.assertEqual(compiled_out, eager_out)

    @requires_gpu
    @common_utils.parametrize("size", [4, 16])
    @common_utils.parametrize("dynamic", [False, True])
    def test_triton_kernel_different_shapes(self, size, dynamic):
        from torch._inductor.utils import run_and_get_code

        def f(x, y, xx, yy):
            n_elements = x.numel()
            output_1 = torch.zeros_like(x)
            grid = lambda meta: (triton.cdiv(n_elements, meta["BLOCK_SIZE"]),)
            add_kernel[grid](x, y, output_1, n_elements, BLOCK_SIZE=4)

            n_elements = xx.numel()
            output_2 = torch.zeros_like(xx)
            grid = lambda meta: (triton.cdiv(n_elements, meta["BLOCK_SIZE"]),)
            add_kernel[grid](xx, yy, output_2, n_elements, BLOCK_SIZE=4)

            return output_1, output_2

        x = torch.rand(size, device=GPU_TYPE)
        y = torch.rand(size, device=GPU_TYPE)
        xx = torch.rand(size, size, device=GPU_TYPE)
        yy = torch.rand(size, size, device=GPU_TYPE)
        args = [x, y, xx, yy]

        eager_out = f(*args)
        compiled_out, (code,) = run_and_get_code(
            torch.compile(f, fullgraph=True, dynamic=dynamic, backend="inductor"), *args
        )
        if size == 4 and not dynamic:
            # Produce 2 kernels due to divisibility
            self.assertTrue("add_kernel_0.run" in code)
            self.assertTrue("add_kernel_1.run" in code)
        else:
            # size == 16 or dynamic
            # Only one kernel
            self.assertTrue("add_kernel_0.run" in code)
            self.assertTrue("add_kernel_1.run" not in code)

        self.assertEqual(compiled_out, eager_out)

    @requires_gpu
    @common_utils.parametrize("dynamic", [False, True])
    @common_utils.parametrize("backend", ["eager", "aot_eager", "inductor"])
    def test_triton_kernel_triton_dtype(self, dynamic, backend):
        @triton.jit
        def add_kernel_with_dtype(
            in_ptr0,
            in_ptr1,
            out_ptr,
            dtype: "tl.constexpr",
            n_elements,
            BLOCK_SIZE: "tl.constexpr",
        ):
            pid = tl.program_id(axis=0)
            block_start = pid * BLOCK_SIZE
            offsets = block_start + tl.arange(0, BLOCK_SIZE)
            mask = offsets < n_elements
            x = tl.load(in_ptr0 + offsets, mask=mask).to(dtype)
            y = tl.load(in_ptr1 + offsets, mask=mask).to(dtype)
            output = x + y
            tl.store(out_ptr + offsets, output, mask=mask)

        def f(x, y, dtype_torch, dtype_triton):
            output = torch.zeros_like(x).to(dtype=dtype_torch)
            n_elements = output.numel()
            grid = lambda meta: (triton.cdiv(n_elements, meta["BLOCK_SIZE"]),)
            add_kernel_with_dtype[grid](
                x, y, output, dtype_triton, n_elements, BLOCK_SIZE=4
            )
            return output

        x = torch.randn(4, device=GPU_TYPE)
        y = torch.randn(4, device=GPU_TYPE)
        args_list = (
            [x, y, torch.float32, tl.float32],
            [x, y, torch.bfloat16, tl.bfloat16],
        )
        for args in args_list:
            eager_out = f(*args)
            compiled_out = torch.compile(
                f, fullgraph=True, backend=backend, dynamic=dynamic
            )(*args)
            self.assertEqual(compiled_out, eager_out)

    @requires_gpu
    @common_utils.parametrize("backend", ["eager", "aot_eager", "inductor"])
    def test_triton_kernel_special_kwargs_with_autotune(self, backend):
        @triton.autotune(
            configs=[
                triton.Config({"BLOCK_SIZE": 128}),
                triton.Config({"BLOCK_SIZE": 64}),
            ],
            key=["n_elements"],
        )
        @triton.jit
        def add_kernel(
            in_ptr0,
            in_ptr1,
            out_ptr,
            n_elements,
            BLOCK_SIZE: "tl.constexpr",
        ):
            pid = tl.program_id(axis=0)
            block_start = pid * BLOCK_SIZE
            offsets = block_start + tl.arange(0, BLOCK_SIZE)
            mask = offsets < n_elements
            x = tl.load(in_ptr0 + offsets, mask=mask)
            y = tl.load(in_ptr1 + offsets, mask=mask)
            output = x + y
            tl.store(out_ptr + offsets, output, mask=mask)

        @torch.compile(fullgraph=True, backend=backend)
        def f(x, y):
            output = torch.zeros_like(x)
            n_elements = output.numel()
            grid = lambda meta: (triton.cdiv(n_elements, meta["BLOCK_SIZE"]),)
            add_kernel[grid](
                x,
                y,
                output,
                n_elements,
                num_warps=8,
                num_stages=3,
            )
            return output

        x = torch.randn(4, device=GPU_TYPE)
        f(x, x)

    @requires_gpu
    @common_utils.parametrize("backend", ["eager", "aot_eager", "inductor"])
    def test_triton_kernel_empty_autotune_config_dict(self, backend):
        @triton.autotune(
            configs=[
                triton.Config({}, num_stages=2),
                triton.Config({}, num_stages=3),
            ],
            key=["n_elements"],
        )
        @triton.jit
        def add_kernel(
            in_ptr0,
            in_ptr1,
            out_ptr,
            n_elements,
            BLOCK_SIZE: "tl.constexpr",
        ):
            pid = tl.program_id(axis=0)
            block_start = pid * BLOCK_SIZE
            offsets = block_start + tl.arange(0, BLOCK_SIZE)
            mask = offsets < n_elements
            x = tl.load(in_ptr0 + offsets, mask=mask)
            y = tl.load(in_ptr1 + offsets, mask=mask)
            output = x + y
            tl.store(out_ptr + offsets, output, mask=mask)

        @torch.compile(fullgraph=True, backend=backend)
        def f(x, y):
            output = torch.zeros_like(x)
            n_elements = output.numel()
            grid = lambda meta: (triton.cdiv(n_elements, meta["BLOCK_SIZE"]),)
            add_kernel[grid](
                x,
                y,
                output,
                n_elements,
                BLOCK_SIZE=128,
            )
            return output

        x = torch.randn(4, device=GPU_TYPE)
        f(x, x)

    @requires_gpu
    @common_utils.parametrize("autotune", [False, True])
    @common_utils.parametrize("backend", ["eager", "aot_eager", "inductor"])
    def test_triton_kernel_special_params(self, autotune, backend):
        @triton.jit
        def special_params_kernel(
            in_ptr,
            out_ptr,
            n_elements,
            BLOCK_SIZE: "tl.constexpr",
            num_warps: "tl.constexpr",
            num_stages: "tl.constexpr",
        ):
            pid = tl.program_id(axis=0)
            block_start = pid * BLOCK_SIZE
            offsets = block_start + tl.arange(0, BLOCK_SIZE)
            mask = offsets < n_elements
            x = tl.load(in_ptr + offsets, mask=mask)
            output = x * num_stages + num_warps
            tl.store(out_ptr + offsets, output, mask=mask)

        NUM_WARPS = 4
        NUM_STAGES = 3

        if autotune:
            special_params_kernel = triton.autotune(
                configs=[
                    triton.Config(
                        {"BLOCK_SIZE": 128},
                        num_stages=NUM_STAGES,
                        num_warps=NUM_WARPS,
                    ),
                    triton.Config(
                        {"BLOCK_SIZE": 64},
                        num_stages=NUM_STAGES,
                        num_warps=NUM_WARPS,
                    ),
                ],
                key=["n_elements"],
            )(special_params_kernel)
            kwargs = {}
        else:
            kwargs = {
                "BLOCK_SIZE": 128,
                "num_stages": NUM_STAGES,
                "num_warps": NUM_WARPS,
            }

        def f(x):
            output = torch.zeros_like(x)
            n_elements = output.numel()
            grid = lambda meta: (triton.cdiv(n_elements, meta["BLOCK_SIZE"]),)
            special_params_kernel[grid](
                x,
                output,
                n_elements,
                **kwargs,
            )
            return output

        x = torch.randn(4, device=GPU_TYPE)
        eager_out = f(x)
        compiled_out = torch.compile(f, fullgraph=True, backend=backend)(x)
        expected_out = x * NUM_STAGES + NUM_WARPS
        self.assertEqual(eager_out, expected_out)
        self.assertEqual(compiled_out, expected_out)

    @requires_gpu
    @common_utils.parametrize("dynamic", [False, True])
    @common_utils.parametrize("backend", ["eager", "aot_eager", "inductor"])
    def test_triton_kernel_multiple_outputs(self, dynamic, backend):
        @triton.jit
        def add_kernel(
            in_ptr0,
            in_ptr1,
            out_ptr,
            out_ptr2,
            n_elements,
            BLOCK_SIZE: "tl.constexpr",
        ):
            pid = tl.program_id(axis=0)
            block_start = pid * BLOCK_SIZE
            offsets = block_start + tl.arange(0, BLOCK_SIZE)
            mask = offsets < n_elements
            x = tl.load(in_ptr0 + offsets, mask=mask)
            y = tl.load(in_ptr1 + offsets, mask=mask)
            output = x + y
            tl.store(out_ptr + offsets, output, mask=mask)
            tl.store(out_ptr2 + offsets, output + 1, mask=mask)

        @torch.compile(fullgraph=True, backend=backend, dynamic=dynamic)
        def f(x, y, z):
            output = torch.empty_like(x)
            output2 = torch.empty_like(x)
            n_elements = output.numel()
            grid = lambda meta: (triton.cdiv(n_elements, meta["BLOCK_SIZE"]),)
            add_kernel[grid](x, y, output, output2, n_elements, BLOCK_SIZE=16)
            # The z return is intentional: we're testing training
            return output, output2, z**2

        x = torch.randn(3, requires_grad=True, device=GPU_TYPE)
        y = torch.randn(3, requires_grad=True, device=GPU_TYPE)
        z = torch.randn(3, requires_grad=True, device=GPU_TYPE)
        out, out2, out3 = f(x, y, z)
        self.assertEqual(out, x + y)
        self.assertEqual(out2, x + y + 1)
        self.assertEqual(out3, z**2)

    @requires_gpu
    @unittest.skipIf(not has_triton_tma(), "requires Triton TMA support")
    @common_utils.parametrize("dynamic", [False, True])
    def test_tma_capture_and_functionalize(self, dynamic):
        from torch._higher_order_ops.triton_kernel_wrap import kernel_side_table

        kernel_side_table.reset_table()

        def f(a, b):
            BLOCK_SIZE = 256
            out = torch.zeros_like(a)
            n_elements = out.numel()

            desc_a, desc_b, desc_out = (
                triton.tools.experimental_descriptor.create_1d_tma_descriptor(
                    t.data_ptr(),
                    n_elements,
                    BLOCK_SIZE,
                    t.element_size(),
                )
                for t in (a, b, out)
            )

            grid = lambda meta: (triton.cdiv(n_elements, meta["BLOCK_SIZE"]),)
            add_kernel_with_tma_1d[grid](
                desc_a,
                desc_b,
                desc_out,
                BLOCK_SIZE=BLOCK_SIZE,
            )

            return out

        a = torch.randn(301, device=GPU_TYPE)
        b = torch.randn(301, device=GPU_TYPE)

        backend = torch._dynamo.testing.AotEagerAndRecordGraphs()
        torch.compile(
            f,
            fullgraph=True,
            backend=backend,
            dynamic=dynamic,
        )(a, b)

        if dynamic:
            self.assertExpectedInline(
                backend.fw_graphs[0].code.strip(),
                """\
def forward(self, arg0_1, arg1_1, arg2_1):
    zeros_like = torch.ops.aten.zeros_like.default(arg1_1, pin_memory = False)
    add_2 = arg0_1 + 256
    sub_1 = add_2 - 1;  add_2 = None
    floordiv = sub_1 // 256;  sub_1 = None
    triton_kernel_wrapper_functional_proxy = torch.ops.higher_order.triton_kernel_wrapper_functional(kernel_idx = 0, constant_args_idx = 0, grid = [(floordiv, 1, 1)], tma_descriptor_metadata = {'in_desc_ptr0': ([arg0_1], [256], 4), 'in_desc_ptr1': ([arg0_1], [256], 4), 'out_desc_ptr': ([arg0_1], [256], 4)}, kwargs = {'in_desc_ptr0': arg1_1, 'in_desc_ptr1': arg2_1, 'out_desc_ptr': zeros_like}, tensors_to_clone = ['out_desc_ptr']);  floordiv = arg0_1 = arg1_1 = arg2_1 = zeros_like = None
    getitem = triton_kernel_wrapper_functional_proxy['out_desc_ptr'];  triton_kernel_wrapper_functional_proxy = None
    return (getitem,)""",
            )
        else:
            self.assertExpectedInline(
                backend.fw_graphs[0].code.strip(),
                """\
def forward(self, arg0_1, arg1_1):
    zeros_like = torch.ops.aten.zeros_like.default(arg0_1, pin_memory = False)
    triton_kernel_wrapper_functional_proxy = torch.ops.higher_order.triton_kernel_wrapper_functional(kernel_idx = 0, constant_args_idx = 0, grid = [(2, 1, 1)], tma_descriptor_metadata = {'in_desc_ptr0': ([301], [256], 4), 'in_desc_ptr1': ([301], [256], 4), 'out_desc_ptr': ([301], [256], 4)}, kwargs = {'in_desc_ptr0': arg0_1, 'in_desc_ptr1': arg1_1, 'out_desc_ptr': zeros_like}, tensors_to_clone = ['out_desc_ptr']);  arg0_1 = arg1_1 = zeros_like = None
    getitem = triton_kernel_wrapper_functional_proxy['out_desc_ptr'];  triton_kernel_wrapper_functional_proxy = None
    return (getitem,)""",
            )

    @requires_gpu
    @unittest.skipIf(not has_triton_tma(), "requires Triton TMA support")
    @common_utils.parametrize("after_data_ptr", [False, True])
    @common_utils.parametrize("after_create_desc", [False, True])
    def test_tma_graph_breaks(self, after_data_ptr, after_create_desc):
        def f(a, b):
            BLOCK_SIZE = 256
            out = torch.zeros_like(a)
            n_elements = out.numel()

            if after_data_ptr:
                torch._dynamo.graph_break()

            descs = [
                triton.tools.experimental_descriptor.create_1d_tma_descriptor(
                    t.data_ptr(),
                    n_elements,
                    BLOCK_SIZE,
                    t.element_size(),
                )
                for t in (a, b, out)
            ]

            if after_create_desc:
                torch._dynamo.graph_break()

            grid = lambda meta: (triton.cdiv(n_elements, meta["BLOCK_SIZE"]),)
            add_kernel_with_tma_1d[grid](
                *descs,
                BLOCK_SIZE=BLOCK_SIZE,
            )

            return out

        a = torch.randn(301, device=GPU_TYPE)
        b = torch.randn(301, device=GPU_TYPE)

        expected_out = a + b
        eager_out = f(a, b)
        compiled_out = torch.compile(
            f,
            fullgraph=False,
            backend="eager",
            dynamic=False,
        )(a, b)

        self.assertEqual(eager_out, expected_out)
        self.assertEqual(compiled_out, expected_out)

    @requires_gpu
    @unittest.skipIf(not has_triton_tma(), "requires Triton TMA support")
    @common_utils.parametrize("dynamic", [False, True])
    @common_utils.parametrize("backend", ["eager", "aot_eager", "inductor"])
    def test_tma_descriptor_1d(self, dynamic, backend):
        def f(a, b):
            BLOCK_SIZE = 256
            out = torch.zeros_like(a)
            n_elements = out.numel()

            desc_a, desc_b, desc_out = (
                triton.tools.experimental_descriptor.create_1d_tma_descriptor(
                    t.data_ptr(),
                    n_elements,
                    BLOCK_SIZE,
                    t.element_size(),
                )
                for t in (a, b, out)
            )

            grid = lambda meta: (triton.cdiv(n_elements, meta["BLOCK_SIZE"]),)
            add_kernel_with_tma_1d[grid](
                desc_a,
                desc_b,
                desc_out,
                BLOCK_SIZE=BLOCK_SIZE,
            )

            return out

        a = torch.randn(301, device=GPU_TYPE)
        b = torch.randn(301, device=GPU_TYPE)

        expected_out = a + b
        eager_out = f(a, b)
        compiled_out = torch.compile(
            f,
            fullgraph=True,
            backend=backend,
            dynamic=dynamic,
        )(a, b)

        self.assertEqual(eager_out, expected_out)
        self.assertEqual(compiled_out, expected_out)

    @requires_gpu
    @unittest.skipIf(not has_triton_tma(), "requires Triton TMA support")
    def test_tma_descriptor_dedup(self):
        def f(a):
            BLOCK_SIZE = 256
            out = torch.zeros_like(a)
            n_elements = out.numel()

            desc_a, desc_out = (
                triton.tools.experimental_descriptor.create_1d_tma_descriptor(
                    t.data_ptr(),
                    n_elements,
                    BLOCK_SIZE,
                    t.element_size(),
                )
                for t in (a, out)
            )

            grid = lambda meta: (triton.cdiv(n_elements, meta["BLOCK_SIZE"]),)
            add_kernel_with_tma_1d[grid](
                desc_a,
                desc_a,
                desc_out,
                BLOCK_SIZE=BLOCK_SIZE,
            )

            return out

        a = torch.randn(301, device=GPU_TYPE)

        expected_out = a + a
        eager_out = f(a)
        compiled_out, (code,) = run_and_get_code(
            torch.compile(
                f,
                fullgraph=True,
                backend="inductor",
                dynamic=True,
            ),
            a,
        )

        self.assertEqual(eager_out, expected_out)
        self.assertEqual(compiled_out, expected_out)

        # 2 calls: one for two inputs (dedupped), one for the output
        self.assertEqual(code.count("create_1d_tma_descriptor("), 2)

    @requires_gpu
    @unittest.skipIf(not has_triton_tma(), "requires Triton TMA support")
    @common_utils.parametrize("dynamic", [False, True])
    @common_utils.parametrize("backend", ["eager", "aot_eager"])
    def test_tma_descriptor_2d(self, dynamic, backend):
        def f(a, b):
            BLOCK_SIZE_X = 16
            BLOCK_SIZE_Y = 32
            out = torch.zeros_like(a)
            x_size, y_size = out.size()

            desc_a, desc_b, desc_out = (
                triton.tools.experimental_descriptor.create_2d_tma_descriptor(
                    t.data_ptr(),
                    x_size,
                    y_size,
                    BLOCK_SIZE_X,
                    BLOCK_SIZE_Y,
                    t.element_size(),
                )
                for t in (a, b, out)
            )

            grid = lambda meta: (
                triton.cdiv(x_size, meta["BLOCK_SIZE_X"]),
                triton.cdiv(y_size, meta["BLOCK_SIZE_Y"]),
            )
            add_kernel_with_tma_2d[grid](
                desc_a,
                desc_b,
                desc_out,
                BLOCK_SIZE_X=BLOCK_SIZE_X,
                BLOCK_SIZE_Y=BLOCK_SIZE_Y,
            )

            return out

        a = torch.randn((25, 16), device=GPU_TYPE)
        b = torch.randn((25, 16), device=GPU_TYPE)

        expected_out = a + b
        eager_out = f(a, b)
        compiled_out = torch.compile(
            f,
            fullgraph=True,
            backend=backend,
            dynamic=dynamic,
        )(a, b)

        self.assertEqual(eager_out, expected_out)
        self.assertEqual(compiled_out, expected_out)

    @requires_gpu
    @common_utils.parametrize("backend", ["eager", "aot_eager", "inductor"])
    def test_triton_kernel_num_ctas(self, backend):
        @triton.jit
        def kernel(X):
            return

        @torch.compile(fullgraph=True, backend=backend)
        def f(x):
            kernel[(1,)](x, num_ctas=1)
            kernel.run(x, num_ctas=1, grid=(1,), warmup=False)
            return x

        msg = "Passing num_ctas directly to the Triton kernel is not supported. Please use a Config in @triton.autotune instead."
        with self.assertRaisesRegex(torch._dynamo.exc.Unsupported, msg):
            x = torch.randn(4, device=GPU_TYPE)
            f(x)

    @requires_gpu
    @common_utils.parametrize("backend", ["eager", "aot_eager", "inductor"])
    def test_triton_kernel_special_kwargs_without_autotune(self, backend):
        @triton.jit
        def add_kernel(
            in_ptr0,
            in_ptr1,
            out_ptr,
            n_elements,
            BLOCK_SIZE: "tl.constexpr",
        ):
            pid = tl.program_id(axis=0)
            block_start = pid * BLOCK_SIZE
            offsets = block_start + tl.arange(0, BLOCK_SIZE)
            mask = offsets < n_elements
            x = tl.load(in_ptr0 + offsets, mask=mask)
            y = tl.load(in_ptr1 + offsets, mask=mask)
            output = x + y
            tl.store(out_ptr + offsets, output, mask=mask)

        @torch.compile(fullgraph=True, backend=backend)
        def f(x, y):
            output = torch.zeros_like(x)
            n_elements = output.numel()
            grid = lambda meta: (triton.cdiv(n_elements, meta["BLOCK_SIZE"]),)
            add_kernel[grid](
                x,
                y,
                output,
                n_elements,
                BLOCK_SIZE=128,
                num_warps=8,
                num_stages=3,
            )
            return output

        x = torch.randn(4, device=GPU_TYPE)
        f(x, x)

    @requires_gpu
    @common_utils.parametrize("backend", ["eager", "aot_eager", "inductor"])
    @common_utils.parametrize("autotune_at_compile_time", [True, False])
    def test_triton_kernel_restore_value(self, backend, autotune_at_compile_time):
        if autotune_at_compile_time and backend != "inductor":
            raise unittest.SkipTest("compile-time autotuning only exists in inductor")

        @triton.autotune(
            configs=[
                triton.Config({"BLOCK_SIZE": 16}, num_stages=3, num_warps=8),
                triton.Config({"BLOCK_SIZE": 32}, num_stages=3, num_warps=8),
            ],
            key=[],
            restore_value=["in_ptr0"],
        )
        @triton.jit
        def increment_kernel(
            in_ptr0,
            n_elements,
            BLOCK_SIZE: "tl.constexpr",
        ):
            pid = tl.program_id(axis=0)
            block_start = pid * BLOCK_SIZE
            offsets = block_start + tl.arange(0, BLOCK_SIZE)
            mask = offsets < n_elements
            x = tl.load(in_ptr0 + offsets, mask=mask)
            output = x + 1
            tl.store(in_ptr0 + offsets, output, mask=mask)

        @torch.compile(fullgraph=True, backend=backend)
        def f(x):
            n_elements = x.numel()
            grid = lambda meta: (triton.cdiv(n_elements, meta["BLOCK_SIZE"]),)
            increment_kernel[grid](x, n_elements=n_elements)
            return x

        x = torch.rand(4, device=GPU_TYPE)
        prev = x.clone()

        with torch._inductor.config.patch(
            {"triton.autotune_at_compile_time": autotune_at_compile_time}
        ):
            f(x)

        # make sure x was restored after autotuning
        torch.testing.assert_close(x, prev + 1)

    @requires_gpu
    @parametrize("dtype", (torch.float16, torch.float32, torch.float64))
    def test_triton_kernel_float64_constant(self, dtype):
        def f(x):
            return x * (0.12 * x.shape[0])

        x = torch.ones(200, device=GPU_TYPE, dtype=dtype)

        eager_out = f(x)
        compiled_out = torch.compile(f, dynamic=True)(x)
        self.assertEqual(compiled_out, eager_out)

    # TODO enable this test case on XPU.
    @requires_cuda
    @parametrize("cfg", ["normal", "cpp_wrapper"])
    def test_triton_kernel_dtype_view(self, cfg):
        # https://github.com/pytorch/pytorch/issues/136159
        if cfg == "normal":
            config_kwargs = {"cpp_wrapper": False}
        elif cfg == "cpp_wrapper":
            config_kwargs = {"cpp_wrapper": True}

        with torch._inductor.config.patch(**config_kwargs):

            @triton.jit
            def _triton_kernel(out_ptr, numel, BLOCK_SIZE: tl.constexpr):
                pid = tl.program_id(0)
                offsets = BLOCK_SIZE * pid + tl.arange(0, BLOCK_SIZE)
                mask = offsets < numel
                ones = tl.full((BLOCK_SIZE,), 1, tl.float16)
                tl.store(out_ptr + offsets, ones, mask)

            def fn(x):
                buf = torch.empty(x.shape, device=x.device, dtype=torch.float16)
                # the buf.view() should be a view sharing the same storage as buf.
                bfloat_buf = buf.view(dtype=torch.bfloat16)
                BLOCK_SIZE = 256
                numel = buf.numel()
                grid = (triton.cdiv(numel, BLOCK_SIZE),)
                _triton_kernel[grid](bfloat_buf, numel, BLOCK_SIZE)
                return buf, bfloat_buf

            fn_c = torch.compile(fn)

            x = torch.randn(8, device=GPU_TYPE)
            out_c = fn_c(x)
            out_e = fn(x)

            # expect view() to be an actual view, sharing the same data as the original buffer
            # verify first that this is true in the eager output
            self.assertEqual(out_e[0].data_ptr(), out_e[1].data_ptr())
            # .. and also in the compiled output
            self.assertEqual(out_c[0].data_ptr(), out_c[1].data_ptr())

            self.assertEqual(out_e[0], out_c[0])
            self.assertEqual(out_e[1], out_c[1])

    # TODO enable this test case on XPU.
    @requires_gpu
    def test_i64_input(self):
        # The i64 "seed" input needs to be marked as "i64", not "i32".
        @triton.jit
        def triton_add_noise_(x_ptr, y_ptr, seed, numel, BLOCK_SIZE: tl.constexpr):
            pid = tl.program_id(0)
            offsets = pid * BLOCK_SIZE + tl.arange(0, BLOCK_SIZE)

            x = tl.load(x_ptr + offsets, mask=(offsets < numel))
            rnd = tl.rand(seed, offsets)
            res = x + rnd
            tl.store(y_ptr + offsets, res, mask=(offsets < numel))

        def add_noise(x, seed):
            y = torch.empty_like(x)
            numel = x.numel()
            BLOCK_SIZE = 256

            def grid(meta):
                return (triton.cdiv(numel, meta["BLOCK_SIZE"]),)

            triton_add_noise_[grid](x, y, seed, numel, BLOCK_SIZE)
            return y

        def fn(x):
            x = x * x
            seed = torch.randint(
                low=2**32, high=2**62, size=(1,), dtype=torch.int64
            ).item()
            return add_noise(x, seed)

        inp = torch.rand(400, device=GPU_TYPE)
        torch._dynamo.mark_dynamic(inp, 0)

        fn_c = torch.compile(fn, fullgraph=True)
        with torch._dynamo.config.patch(capture_scalar_outputs=True):
            res = fn_c(inp)

        self.assertTrue(((res < 2) & (res >= 0)).all().item())

    @requires_gpu
    @parametrize("wrapped", [False, True])
    @parametrize("autotune", [False, True])
    def test_constexpr_dynamic_shapes(self, wrapped, autotune):
        # https://github.com/pytorch/pytorch/issues/136504
        @triton.jit
        def triton_(
            x_ptr,
            y_ptr,
            NUMEL: tl.constexpr,
            IS_ODD: tl.constexpr,
            BLOCK_SIZE: tl.constexpr,
        ):
            pid = tl.program_id(0)
            offsets = BLOCK_SIZE * pid + tl.arange(0, BLOCK_SIZE)
            mask = offsets < NUMEL

            data = tl.load(x_ptr + offsets, mask)
            result = data * data
            if IS_ODD:
                result = result + 1

            tl.store(y_ptr + offsets, result, mask)

        if autotune:
            triton_ = triton.autotune(
                [
                    triton.Config(kwargs={"BLOCK_SIZE": 128}),
                    triton.Config(kwargs={"BLOCK_SIZE": 256}),
                ],
                key=[],
            )(triton_)

        def triton_kernel_impl(x: torch.Tensor) -> torch.Tensor:
            y = torch.empty_like(x)
            numel = x.numel()

            args = [x, y, numel, numel % 2 == 0]
            if not autotune:
                args.append(256)  # BLOCK_SIZE

            def grid(meta):
                return (triton.cdiv(numel, meta["BLOCK_SIZE"]),)

            if wrapped:
                capture_triton(triton_)[grid](*args)
            else:
                triton_[grid](*args)
            return y

        if wrapped:
            triton_kernel = torch.library.triton_op(
                "constexpr_test::square", triton_kernel_impl, mutates_args={}
            )
        else:
            triton_kernel = triton_kernel_impl

        def fn(x):
            return triton_kernel(x)

        fn_c = torch.compile(fn, dynamic=True)

        x = torch.randn(512 + 5, device=GPU_TYPE)
        res = fn_c(x)
        self.assertEqual(x * x, res)

        x2 = torch.randn(1024 + 5, device=GPU_TYPE)
        res2 = fn_c(x2)
        self.assertEqual(x2 * x2, res2)

    @requires_gpu
    def test_triton_kernel_none_args(self):
        # https://github.com/pytorch/pytorch/issues/115344
        @triton.autotune(
            configs=[
                triton.Config({"BLOCK_SIZE": 32}, num_stages=5, num_warps=2),
                triton.Config({"BLOCK_SIZE": 64}, num_stages=4, num_warps=4),
            ],
            key=["n_elements"],
        )
        @triton.jit
        def sin_kernel(
            in_ptr0,
            out_ptr,
            n_elements,
            BLOCK_SIZE: "tl.constexpr",
        ):
            pid = tl.program_id(axis=0)
            block_start = pid * BLOCK_SIZE
            offsets = block_start + tl.arange(0, BLOCK_SIZE)
            mask = offsets < n_elements
            if in_ptr0 is not None:
                x = tl.load(in_ptr0 + offsets, mask=mask)
            else:
                x = 0.0
            output = tl.sin(x)
            tl.store(out_ptr + offsets, output, mask=mask)

        def sin_triton(x, out):
            n_elements = out.numel()
            sin_kernel[(n_elements,)](x, out, n_elements)

        x = torch.randn(65, device=GPU_TYPE)
        out = torch.empty_like(x)
        out_compiled = torch.empty_like(x)
        sin_triton_compiled = torch.compile(fullgraph=True)(sin_triton)

        sin_triton(x, out)
        sin_triton_compiled(x, out_compiled)
        self.assertEqual(out, out_compiled)

        sin_triton(None, out)
        sin_triton_compiled(None, out_compiled)
        self.assertEqual(out, out_compiled)

    @requires_gpu
    def test_triton_kernel_global_constexpr(self):
        @triton.jit
        def triton_(in_ptr, out_ptr, BLOCK_SIZE: tl.constexpr):
            pid = tl.program_id(0)
            offsets = pid * BLOCK_SIZE + tl.arange(0, BLOCK_SIZE)
            x = tl.load(in_ptr + offsets)
            output = x + FLOAT_CONSTANT_C
            tl.store(out_ptr + offsets, output)

        def fn(x):
            y = torch.empty_like(x)
            BLOCK_SIZE = 256
            grid = (triton.cdiv(x.numel(), BLOCK_SIZE),)
            triton_[grid](x, y, BLOCK_SIZE)
            return y

        # make sure FLOAT_CONSTANT_C is NOT annotated
        self.assertFalse("FLOAT_CONSTANT_C" in globals().get("__annotations__", {}))
        # sanity check: STRING_CONSTANT_C _should_ be annotated
        self.assertTrue("STRING_CONSTANT_C" in globals().get("__annotations__", {}))

        x = torch.randn(512, device=GPU_TYPE)
        expected = x + 3.14
        actual = torch.compile(fn)(x)
        self.assertEqual(expected, actual)

    @requires_gpu
    @unittest.skipIf(
        not triton_version_uses_attrs_dict(),
        "Test is only valid for new triton versions where attrs is represented by a raw dict",
    )
    def test_triton_attrs_dict_equal_1_None_format(self):
        @triton.jit
        def triton_(in_ptr, out_ptr, numel, add_amount, BLOCK_SIZE: tl.constexpr):
            offsets = tl.arange(0, BLOCK_SIZE)
            x = tl.load(in_ptr + offsets, mask=(offsets < numel))
            output = x * x
            if add_amount is not None:
                output = output + add_amount
            tl.store(out_ptr + offsets, output, mask=(offsets < numel))

        def fn(x):
            y = torch.empty_like(x)
            BLOCK_SIZE = 256
            grid = (1,)
            triton_[grid](x, y, x.numel(), None, BLOCK_SIZE)
            return y

        x = torch.full((1,), 2.5, device=GPU_TYPE)
        expected = fn(x)

        fn_c = torch.compile(fn)
        res, code = run_and_get_code(fn_c, x)
        self.assertEqual(expected, res)

        FileCheck().check("triton_meta=").check("'constants':").check("'numel': 1").run(
            code[0]
        )
        FileCheck().check("triton_meta=").check("'constants':").check(
            "'add_amount': None"
        ).run(code[0])
        FileCheck().check("triton_meta=").check("'constants':").check(
            "'BLOCK_SIZE': 256"
        ).run(code[0])

        FileCheck().check("triton_meta=").check("'signature':").check(
            "'numel': 'constexpr'"
        ).run(code[0])
        FileCheck().check("triton_meta=").check("'signature':").check(
            "'add_amount': 'constexpr'"
        ).run(code[0])
        FileCheck().check("triton_meta=").check("'signature':").check(
            "'BLOCK_SIZE': 'constexpr'"
        ).run(code[0])


def make_mutation_test(fn):
    @requires_gpu
    def test_fn(self):
        from torch._higher_order_ops.triton_kernel_wrap import identify_mutated_tensors

        kernel, inputs, outputs = fn()
        self.assertListEqual(
            identify_mutated_tensors(kernel, inputs),
            outputs,
        )

    return test_fn


# Triton codegen suffers from scoping issues.
# Define helpers here
if HAS_GPU:

    @triton.jit
    def helper_id(p):
        return p

    @triton.jit
    def helper_add_and_out(x, y, out_ptr):
        return x + y, out_ptr


class MutationTests(torch._inductor.test_case.TestCase):
    # Tests injected below

    @make_mutation_test
    def test_out_of_order_kernel():
        @triton.jit
        def add_kernel_out_of_order(
            in_ptr0,
            n_elements,
            in_ptr1,
            out_ptr,
            BLOCK_SIZE: "tl.constexpr",
        ):
            pid = tl.program_id(axis=0)
            block_start = pid * BLOCK_SIZE
            offsets = block_start + tl.arange(0, BLOCK_SIZE)
            mask = offsets < n_elements
            x = tl.load(in_ptr0 + offsets, mask=mask)
            y = tl.load(in_ptr1 + offsets, mask=mask)
            output = x + y
            tl.store(out_ptr + offsets, output, mask=mask)

        t = torch.randn(4)
        return (
            add_kernel_out_of_order,
            {
                "in_ptr0": t,
                "n_elements": 4,
                "in_ptr1": t,
                "out_ptr": t,
                "BLOCK_SIZE": 4,
            },
            ["out_ptr"],
        )

    @make_mutation_test
    def test_out_of_order_kernel_call():
        @triton.jit
        def add_kernel_out_of_order_fn1(
            in_ptr0,
            n_elements,
            in_ptr1,
            out_ptr,
            BLOCK_SIZE: "tl.constexpr",
        ):
            pid = tl.program_id(axis=0)
            block_start = pid * BLOCK_SIZE
            offsets = block_start + tl.arange(0, BLOCK_SIZE)
            mask = offsets < n_elements
            add_kernel_out_of_order_fn2(
                in_ptr0, in_ptr1, n_elements, out_ptr, BLOCK_SIZE=BLOCK_SIZE
            )

        t = torch.randn(4)
        return (
            add_kernel_out_of_order_fn1,
            {
                "in_ptr0": t,
                "n_elements": 4,
                "in_ptr1": t,
                "out_ptr": t,
                "BLOCK_SIZE": 4,
            },
            ["out_ptr"],
        )

    @make_mutation_test
    def test_reduce_sum():
        @triton.jit
        def reduce_sum_kernel(a_ptr, c_ptr, stride_am, stride_an):
            offs_am = tl.arange(0, 4)
            offs_an = tl.arange(0, 4)
            a_ptrs = a_ptr + (
                offs_am[:, None] * stride_am + offs_an[None, :] * stride_an
            )
            a = tl.load(a_ptrs)
            m = tl.sum(a, axis=1)
            tl.store(c_ptr + tl.arange(0, 4), m)

        t = torch.randn(4)
        kernel = reduce_sum_kernel
        kwargs = {
            "a_ptr": t,
            "c_ptr": t,
            "stride_am": 4,
            "stride_an": 4,
        }

        # TODO(aakhundov): tt.reduce is now supported, but only
        # in the new MLIR-based Triton analysis pass (not in the
        # old TTIR string parsing-based one). remove this gating
        # and use ["c_ptr"] as `expected` after the new Triton
        # pin lands both in OSS and internally.
        ttir_module, _ = generate_ttir(kernel, kwargs)
        if hasattr(ttir_module, "walk"):
            # with MLIR-based Triton analysis pass
            expected = ["c_ptr"]
        else:
            # with TTIR string parsing-based Triton analysis pass
            expected = ["a_ptr", "c_ptr"]

        return (
            kernel,
            kwargs,
            expected,
        )

    @make_mutation_test
    def test_argmax():
        @triton.jit
        def argmax_kernel(a_ptr, c_ptr, stride_am, stride_an):
            offs_am = tl.arange(0, 4)
            offs_an = tl.arange(0, 4)
            a_ptrs = a_ptr + (
                offs_am[:, None] * stride_am + offs_an[None, :] * stride_an
            )
            a = tl.load(a_ptrs)
            m = tl.argmax(a, axis=1)
            tl.store(c_ptr + tl.arange(0, 4), m)

        t = torch.randn(4)
        kernel = argmax_kernel
        kwargs = {
            "a_ptr": t,
            "c_ptr": t,
            "stride_am": 4,
            "stride_an": 4,
        }

        # TODO(aakhundov): tt.reduce is now supported, but only
        # in the new MLIR-based Triton analysis pass (not in the
        # old TTIR string parsing-based one). remove this gating
        # and use ["c_ptr"] as `expected` after the new Triton
        # pin lands both in OSS and internally.
        ttir_module, _ = generate_ttir(kernel, kwargs)
        if hasattr(ttir_module, "walk"):
            # with MLIR-based Triton analysis pass
            expected = ["c_ptr"]
        else:
            # with TTIR string parsing-based Triton analysis pass
            expected = ["a_ptr", "c_ptr"]

        return (
            kernel,
            kwargs,
            expected,
        )

    @requires_gpu
    def test_triton_kernel_inference_mode(self):
        def f(x, y, out):
            n_elements = x.numel()
            grid = lambda meta: (triton.cdiv(n_elements, meta["BLOCK_SIZE"]),)
            add_kernel[grid](x, y, out, n_elements, BLOCK_SIZE=4)

        with torch.inference_mode():
            x = torch.ones(32, device=GPU_TYPE)
            y = torch.ones(32, device=GPU_TYPE)
            out_ref = torch.zeros_like(x)
            out_test = torch.zeros_like(x)
            f(x, y, out_ref)
            torch.compile(f)(x, y, out_test)
            self.assertEqual(out_ref, out_test)

    @make_mutation_test
    def test_cumsum():
        @triton.jit
        def cumsum_kernel(in_ptr, out_ptr, XBLOCK: tl.constexpr, RBLOCK: tl.constexpr):
            rindex = tl.arange(0, RBLOCK)[None, :]
            xindex = tl.arange(0, XBLOCK)[:, None]
            data = tl.load(in_ptr + rindex)
            scan = tl.cumsum(data, 1)
            expected_max = tl.sum(data, 1)
            tl.device_assert(scan <= expected_max)
            tl.store(out_ptr + xindex * RBLOCK + rindex, scan)

        t = torch.randn(4)
        kernel = cumsum_kernel
        kwargs = {
            "in_ptr": t,
            "out_ptr": t,
            "XBLOCK": 4,
            "RBLOCK": 16,
        }

        # TODO(aakhundov): tt.scan is now supported, but only
        # in the new MLIR-based Triton analysis pass (not in the
        # old TTIR string parsing-based one). remove this gating
        # and use ["out_ptr"] as `expected` after the new Triton
        # pin lands both in OSS and internally.
        ttir_module, _ = generate_ttir(kernel, kwargs)
        if hasattr(ttir_module, "walk"):
            # with MLIR-based Triton analysis pass
            expected = ["out_ptr"]
        else:
            # with TTIR string parsing-based Triton analysis pass
            expected = ["in_ptr", "out_ptr"]

        return (
            kernel,
            kwargs,
            expected,
        )

    @make_mutation_test
    def test_fn_call_one_return():
        @triton.jit
        def add_kernel_with_fn_call(
            in_ptr0,
            in_ptr1,
            n_elements,
            out_ptr,
            BLOCK_SIZE: "tl.constexpr",
        ):
            pid = tl.program_id(axis=0)
            block_start = pid * BLOCK_SIZE
            offsets = block_start + tl.arange(0, BLOCK_SIZE)
            mask = offsets < n_elements
            x = tl.load(in_ptr0 + offsets, mask=mask)
            y = tl.load(in_ptr1 + offsets, mask=mask)
            output = x + y
            out = helper_id(out_ptr)
            tl.store(out + offsets, output, mask=mask)

        t = torch.randn(4)
        return (
            add_kernel_with_fn_call,
            {
                "in_ptr0": t,
                "in_ptr1": t,
                "n_elements": 4,
                "out_ptr": t,
                "BLOCK_SIZE": 4,
            },
            ["out_ptr"],
        )

    @make_mutation_test
    def test_fn_call_multi_return():
        @triton.jit
        def add_kernel_with_fn_call(
            in_ptr0,
            in_ptr1,
            n_elements,
            out_ptr,
            BLOCK_SIZE: "tl.constexpr",
        ):
            pid = tl.program_id(axis=0)
            block_start = pid * BLOCK_SIZE
            offsets = block_start + tl.arange(0, BLOCK_SIZE)
            mask = offsets < n_elements
            x = tl.load(in_ptr0 + offsets, mask=mask)
            y = tl.load(in_ptr1 + offsets, mask=mask)
            output, out = helper_add_and_out(x, y, out_ptr)
            tl.store(out + offsets, output, mask=mask)

        t = torch.randn(4)
        return (
            add_kernel_with_fn_call,
            {
                "in_ptr0": t,
                "in_ptr1": t,
                "n_elements": 4,
                "out_ptr": t,
                "BLOCK_SIZE": 4,
            },
            ["out_ptr"],
        )

    @make_mutation_test
    def test_nested_cond_op_kernel():
        @triton.jit
        def nested_cond_op_kernel(
            in_ptr0,
            in_ptr1,
            out_ptr,
            n_elements,
            BLOCK_SIZE: "tl.constexpr",
        ):
            pid = tl.program_id(axis=0)
            block_start = pid * BLOCK_SIZE
            offsets = block_start + tl.arange(0, BLOCK_SIZE)
            mask = offsets < n_elements
            x = tl.load(in_ptr0 + offsets, mask=mask)
            y = tl.load(in_ptr1 + offsets, mask=mask)
            if tl.program_id(0) == 0:
                if tl.program_id(1) == 0:
                    output = x + y
                    tl.store(out_ptr + offsets, output, mask=mask)
            else:
                pass

        t = torch.randn(4)
        return (
            nested_cond_op_kernel,
            {
                "in_ptr0": t,
                "in_ptr1": t,
                "out_ptr": t,
                "n_elements": 4,
                "BLOCK_SIZE": 4,
            },
            ["out_ptr"],
        )

    @make_mutation_test
    def test_add_for_loop():
        @triton.jit
        def add_4_times_kernel(
            in_ptr0,
            in_ptr1,
            out_ptr,
            n_elements,
            BLOCK_SIZE: "tl.constexpr",
        ):
            pid = tl.program_id(axis=0)
            block_start = pid * BLOCK_SIZE
            offsets = block_start + tl.arange(0, BLOCK_SIZE)
            mask = offsets < n_elements
            x = tl.load(in_ptr0 + offsets, mask=mask)
            y = tl.load(in_ptr1 + offsets, mask=mask)
            output = tl.zeros((n_elements,), dtype=tl.float32)
            for i in range(4):
                output += x + y
            tl.store(out_ptr + offsets, output, mask=mask)

        t = torch.randn(4)
        return (
            add_4_times_kernel,
            {
                "in_ptr0": t,
                "in_ptr1": t,
                "out_ptr": t,
                "n_elements": 4,
                "BLOCK_SIZE": 4,
            },
            ["out_ptr"],
        )

    @make_mutation_test
    def test_add_for_loop2():
        @triton.jit
        def add_1_time_kernel(
            in_ptr0,
            in_ptr1,
            out_ptr,
            n_elements,
            BLOCK_SIZE: "tl.constexpr",
        ):
            pid = tl.program_id(axis=0)
            block_start = pid * BLOCK_SIZE
            offsets = block_start + tl.arange(0, BLOCK_SIZE)
            mask = offsets < n_elements
            x = tl.load(in_ptr0 + offsets, mask=mask)
            y = tl.load(in_ptr1 + offsets, mask=mask)
            for i in range(0, BLOCK_SIZE):
                i = tl.multiple_of(i, 1)
            output = x + y
            tl.store(out_ptr + offsets, output, mask=mask)

        t = torch.randn(4)
        return (
            add_1_time_kernel,
            {
                "in_ptr0": t,
                "in_ptr1": t,
                "out_ptr": t,
                "n_elements": 4,
                "BLOCK_SIZE": 4,
            },
            ["out_ptr"],
        )

    @make_mutation_test
    def test_add_nested_for_loop():
        @triton.jit
        def add_4_times_kernel(
            in_ptr0,
            in_ptr1,
            out_ptr,
            n_elements,
            BLOCK_SIZE: "tl.constexpr",
        ):
            pid = tl.program_id(axis=0)
            block_start = pid * BLOCK_SIZE
            offsets = block_start + tl.arange(0, BLOCK_SIZE)
            mask = offsets < n_elements
            x = tl.load(in_ptr0 + offsets, mask=mask)
            y = tl.load(in_ptr1 + offsets, mask=mask)
            output = tl.zeros((n_elements,), dtype=tl.float32)
            for i in range(2):
                for j in range(2):
                    output += x + y
            tl.store(out_ptr + offsets, output, mask=mask)

        t = torch.randn(4)
        return (
            add_4_times_kernel,
            {
                "in_ptr0": t,
                "in_ptr1": t,
                "out_ptr": t,
                "n_elements": 4,
                "BLOCK_SIZE": 4,
            },
            ["out_ptr"],
        )

    @make_mutation_test
    def test_add_nested_for_loop_multi_return():
        @triton.jit
        def add_4_times_kernel(
            in_ptr0,
            in_ptr1,
            out_ptr,
            n_elements,
            BLOCK_SIZE: "tl.constexpr",
        ):
            pid = tl.program_id(axis=0)
            block_start = pid * BLOCK_SIZE
            offsets = block_start + tl.arange(0, BLOCK_SIZE)
            mask = offsets < n_elements
            x = tl.load(in_ptr0 + offsets, mask=mask)
            y = tl.load(in_ptr1 + offsets, mask=mask)
            output1 = tl.zeros((n_elements,), dtype=tl.float32)
            output2 = tl.zeros((n_elements,), dtype=tl.float32)
            for i in range(2):
                for j in range(2):
                    output1 += y
                    output2 += x
            output = output1 + output2
            tl.store(out_ptr + offsets, output, mask=mask)

        t = torch.randn(4)
        return (
            add_4_times_kernel,
            {
                "in_ptr0": t,
                "in_ptr1": t,
                "out_ptr": t,
                "n_elements": 4,
                "BLOCK_SIZE": 4,
            },
            ["out_ptr"],
        )

    @make_mutation_test
    def test_labels():
        @triton.jit
        def kernel_with_label(
            in_ptr0,
            in_ptr1,
            out_ptr,
            n_elements,
            BLOCK_SIZE: "tl.constexpr",
        ):
            pid = tl.program_id(axis=0)
            if pid > 1:
                return
            block_start = pid * BLOCK_SIZE
            offsets = block_start + tl.arange(0, BLOCK_SIZE)
            mask = offsets < n_elements
            x = tl.load(in_ptr0 + offsets, mask=mask)
            y = tl.load(in_ptr1 + offsets, mask=mask)
            output = x + y
            tl.store(out_ptr + offsets, output, mask=mask)

        t = torch.randn(4)
        return (
            kernel_with_label,
            {
                "in_ptr0": t,
                "in_ptr1": t,
                "out_ptr": t,
                "n_elements": 4,
                "BLOCK_SIZE": 4,
            },
            ["out_ptr"],
        )

    @make_mutation_test
    def test_for_loop_arg():
        @triton.jit
        def fwd_kernel(
            X_ptr,
            W1_ptr,
            b1_ptr,
            O_ptr,
            M: tl.constexpr,
            C1: tl.constexpr,
            C2: tl.constexpr,
            BLOCK_SIZE_M: tl.constexpr,
            BLOCK_SIZE_C2: tl.constexpr,
        ):
            # Get program ids
            pid_m = tl.program_id(0)

            # Compute offsets
            offs_c1 = tl.arange(0, C1)
            offs_m = pid_m * BLOCK_SIZE_M + tl.arange(0, BLOCK_SIZE_M)

            # Load input data
            x_block_ptr = X_ptr + offs_m[:, None] * C1 + offs_c1[None, :]
            x = tl.load(x_block_ptr)

            # Compute gating
            for c2 in range(0, tl.cdiv(C2, BLOCK_SIZE_C2)):
                # Compute block pointers
                offs_c2 = c2 * BLOCK_SIZE_C2 + tl.arange(0, BLOCK_SIZE_C2)
                o_block_ptr = O_ptr + offs_m[:, None] * C2 + offs_c2[None, :]
                w1_block_ptr = W1_ptr + offs_c1[:, None] * C2 + offs_c2[None, :]
                b1_block_ptr = b1_ptr + offs_c2

                # Compute output
                w = tl.load(w1_block_ptr)
                b = tl.load(b1_block_ptr)
                o = tl.dot(x, w, allow_tf32=False)
                o += b[None, :]

                # Store output
                tl.store(o_block_ptr, o)

        t = torch.randn(64)
        return (
            fwd_kernel,
            {
                "X_ptr": t,
                "W1_ptr": t,
                "b1_ptr": t,
                "O_ptr": t,
                "M": 64,
                "C1": 64,
                "C2": 64,
                "BLOCK_SIZE_M": 64,
                "BLOCK_SIZE_C2": 64,
            },
            ["O_ptr"],
        )

    @make_mutation_test
    def test_for_loop_arg_2():
        @triton.jit
        def fwd_kernel(
            x_ptr,
            o_ptr,
            M,
            N,
            stride_m,
            stride_n,
            BLOCK_B: tl.constexpr,
            BLOCK_M: tl.constexpr,
            BLOCK_N: tl.constexpr,
        ):
            # Get program ids
            pid_m = tl.program_id(0)
            X_block_ptr = tl.make_block_ptr(
                base=x_ptr,
                shape=(M, N),
                strides=(stride_m, stride_n),
                offsets=(0, 0),
                block_shape=(BLOCK_M, BLOCK_N),
                order=(1, 0),
            )
            O_block_ptr = tl.make_block_ptr(
                base=o_ptr,
                shape=(M, N),
                strides=(stride_m, stride_n),
                offsets=(0, 0),
                block_shape=(BLOCK_M, BLOCK_N),
                order=(1, 0),
            )

            for _ in range(BLOCK_B):
                x = tl.load(X_block_ptr)
                tl.store(O_block_ptr, x)

                X_block_ptr = tl.advance(X_block_ptr, (BLOCK_M, 0))
                O_block_ptr = tl.advance(O_block_ptr, (BLOCK_M, 0))

        t = torch.randn((32, 64, 128))
        o = torch.empty_like(t)
        B, M, N = t.shape
        return (
            fwd_kernel,
            {
                "x_ptr": t,
                "o_ptr": o,
                "M": M,
                "N": N,
                "stride_m": N,
                "stride_n": 1,
                "BLOCK_B": B,
                "BLOCK_M": M,
                "BLOCK_N": N,
            },
            ["o_ptr"],
        )

    @make_mutation_test
    def test_while_loop():
        @triton.jit
        def fwd_kernel(
            x_ptr,
            o_ptr,
            M,
            N,
            stride_m,
            stride_n,
            BLOCK_B: tl.constexpr,
            BLOCK_M: tl.constexpr,
            BLOCK_N: tl.constexpr,
        ):
            # Get program ids
            pid_m = tl.program_id(0)
            X_block_ptr = tl.make_block_ptr(
                base=x_ptr,
                shape=(M, N),
                strides=(stride_m, stride_n),
                offsets=(0, 0),
                block_shape=(BLOCK_M, BLOCK_N),
                order=(1, 0),
            )
            O_block_ptr = tl.make_block_ptr(
                base=o_ptr,
                shape=(M, N),
                strides=(stride_m, stride_n),
                offsets=(0, 0),
                block_shape=(BLOCK_M, BLOCK_N),
                order=(1, 0),
            )

            i = 0
            while i < BLOCK_B:
                x = tl.load(X_block_ptr)
                tl.store(O_block_ptr, x)

                X_block_ptr = tl.advance(X_block_ptr, (BLOCK_M, 0))
                O_block_ptr = tl.advance(O_block_ptr, (BLOCK_M, 0))
                i += 1

        t = torch.randn((32, 64, 128))
        o = torch.empty_like(t)
        B, M, N = t.shape
        return (
            fwd_kernel,
            {
                "x_ptr": t,
                "o_ptr": o,
                "M": M,
                "N": N,
                "stride_m": N,
                "stride_n": 1,
                "BLOCK_B": B,
                "BLOCK_M": M,
                "BLOCK_N": N,
            },
            ["o_ptr"],
        )


if HAS_GPU:
    t = torch.randn(4)
    tt = torch.randn(4, 1)
    tests = [
        [
            add_kernel,
            {
                "in_ptr0": t,
                "in_ptr1": t,
                "out_ptr": t,
                "n_elements": 4,
                "BLOCK_SIZE": 4,
            },
            ["out_ptr"],
        ],
        [
            add_kernel_2d_autotuned,
            {
                "in_ptr0": t,
                "in_ptr1": t,
                "out_ptr": t,
                "x_elements": 4,
                "y_elements": 4,
            },
            ["out_ptr"],
        ],
        [
            indirection_kernel,
            {
                "in_ptr0": t,
                "out_ptr": t,
                "n_elements": 4,
                "BLOCK_SIZE": 4,
                "ACTIVATION": "mul2_inplace_kernel",
            },
            ["in_ptr0", "out_ptr"],
        ],
        [
            indirection_kernel,
            {
                "in_ptr0": t,
                "out_ptr": t,
                "n_elements": 4,
                "BLOCK_SIZE": 4,
                "ACTIVATION": "add_kernel",
            },
            ["out_ptr"],
        ],
        [
            mul2_inplace_kernel,
            {"ptr": t, "n_elements": 4, "BLOCK_SIZE": 4},
            ["ptr"],
        ],
        # Cant optimize since the kernel contains a tl.inline_asm_elementwise
        [
            inline_asm_kernel,
            {"X": t, "Y": t, "Z": t, "n": 4, "BLOCK": 4},
            ["X", "Y", "Z"],
        ],
        [
            add_kernel_with_block_ptr,
            {
                "x_ptr": t,
                "y_ptr": t,
                "output_ptr": t,
                "n_elements": 4,
                "BLOCK_SIZE": 4,
            },
            ["output_ptr"],
        ],
        [
            kernel_with_block_ptr_2d,
            {
                "x_ptr": tt,
                "output_ptr": tt,
                "n_elements": 4,
                "BLOCK_SIZE": 4,
            },
            ["output_ptr"],
        ],
        [
            add_kernel_with_import,
            {
                "in_ptr0": t,
                "in_ptr1": t,
                "out_ptr": t,
                "n_elements": 4,
                "BLOCK_SIZE": 4,
            },
            ["out_ptr"],
        ],
        [
            atomic_add_kernel,
            {
                "in_ptr0": t,
                "in_ptr1": t,
                "out_ptr": t,
                "n_elements": 4,
                "BLOCK_SIZE": 4,
            },
            ["out_ptr"],
        ],
        [
            add_4_times_kernel,
            {
                "in_ptr0": t,
                "in_ptr1": t,
                "out_ptr": t,
                "n_elements": 4,
                "BLOCK_SIZE": 4,
            },
            ["out_ptr"],
        ],
        [
            cond_op_kernel,
            {
                "in_ptr0": t,
                "in_ptr1": t,
                "out_ptr": t,
                "n_elements": 4,
                "BLOCK_SIZE": 4,
            },
            ["out_ptr"],
        ],
    ]
    for kernel, inputs, outputs in tests:
        fn = make_mutation_test(
            # Add default arguments to avoid Python lambda capture pitfall
            # This forces the capture at lambda creation
            lambda kernel=kernel, inputs=inputs, outputs=outputs: (
                kernel,
                inputs,
                outputs,
            )
        )
        name = f"test_mutations_{kernel.fn.__name__}"
        # Poor way to make test names be unique
        while name in MutationTests.__dict__:
            name += "1"

        setattr(MutationTests, name, fn)


class CustomOpTests(torch._inductor.test_case.TestCase):
    """Tests for custom ops wrapping triton kernels"""

    @requires_gpu
    @common_utils.parametrize("autotuned", [False, True])
    @common_utils.parametrize("dynamic", [False, True])
    def test_add_kernel(self, autotuned, dynamic):
        from torch._inductor.utils import run_and_get_code

        libname = "my_cool_namespace"
        opname = "my_triton_operator"

        @torch.library.triton_op(f"{libname}::{opname}", mutates_args={})
        def add(x: torch.Tensor, y: torch.Tensor) -> torch.Tensor:
            output = torch.empty_like(x)
            n_elements = output.numel()

            def grid(meta):
                return (triton.cdiv(n_elements, meta["BLOCK_SIZE"]),)

            if autotuned:
                capture_triton(add_kernel_autotuned)[grid](x, y, output, n_elements)
            else:
                capture_triton(add_kernel)[grid](x, y, output, n_elements, 16)
            return output

        def f(x, y):
            return add(x, y)

        x = torch.randn(3, device=GPU_TYPE)
        y = torch.randn(3, device=GPU_TYPE)

        out = f(x, y)
        expected = x + y
        self.assertEqual(out, expected)
        out_compiled, codes = run_and_get_code(torch.compile(f, dynamic=dynamic), x, y)
        self.assertEqual(out_compiled, expected)
        self.assertEqual(len(codes), 1)

        # Check that we decomposed the operator away
        code = "\n".join(codes[0])
        self.assertNotIn(libname, code)
        self.assertNotIn(opname, code)

    @requires_gpu
    @patch.object(torch._dynamo.config, "recompile_limit", 1)
    def test_triton_dynamic_grid_no_recompile(self):
        libname = "my_cool_namespace"
        opname = "my_triton_operator"

        @torch.library.triton_op(f"{libname}::{opname}", mutates_args={})
        def add(x: torch.Tensor, y: torch.Tensor) -> torch.Tensor:
            output = torch.empty_like(x)
            n_elements = output.numel()
            capture_triton(add_kernel)[(n_elements,)](x, y, output, n_elements, 16)
            return output

        @torch.compile(fullgraph=True, dynamic=True)
        def f(x):
            return add(x, x)

        f(torch.randn(8, device=GPU_TYPE))
        f(torch.randn(16, device=GPU_TYPE))

    @unittest.skipIf(not has_triton_package(), "requires triton")
    def test_capture_triton_meta(self):
        import triton
        import triton.language as tl

        @triton.jit
        def add_kernel(
            in_ptr0,
            in_ptr1,
            out_ptr,
            n_elements,
            BLOCK_SIZE: "tl.constexpr",
        ):
            pid = tl.program_id(axis=0)
            block_start = pid * BLOCK_SIZE
            offsets = block_start + tl.arange(0, BLOCK_SIZE)
            mask = offsets < n_elements
            x = tl.load(in_ptr0 + offsets, mask=mask)
            y = tl.load(in_ptr1 + offsets, mask=mask)
            output = x + y
            tl.store(out_ptr + offsets, output, mask=mask)

        @torch.library.triton_op("mylib::add", mutates_args=())
        def add(x: torch.Tensor, y: torch.Tensor) -> torch.Tensor:
            output = torch.empty_like(x)
            n_elements = output.numel()

            def grid(meta):
                return (triton.cdiv(n_elements, meta["BLOCK_SIZE"]),)

            capture_triton(add_kernel)[grid](x, y, output, n_elements, 16)
            return output

        def f(x, y):
            return add(x, y)

        x = torch.randn(3, device="meta")
        y = torch.randn(3, device="meta")

        out = f(x, y)
        expected = torch.empty_like(x)
        self.assertEqual(out, expected)

    @requires_gpu
    def test_wrap_triton_disabled_in_triton_op(self):
        import triton  # @manual
        import triton.language as tl  # @manual

        @triton.jit
        def add_kernel(
            in_ptr0,
            in_ptr1,
            out_ptr,
            n_elements,
            BLOCK_SIZE: "tl.constexpr",
        ):
            pid = tl.program_id(axis=0)
            block_start = pid * BLOCK_SIZE
            offsets = block_start + tl.arange(0, BLOCK_SIZE)
            mask = offsets < n_elements
            x = tl.load(in_ptr0 + offsets, mask=mask)
            y = tl.load(in_ptr1 + offsets, mask=mask)
            output = x + y
            tl.store(out_ptr + offsets, output, mask=mask)

        add_kernel_decorated = torch.library.wrap_triton(add_kernel)

        status = []

        @torch.library.triton_op("mylib::add", mutates_args=())
        def add(x: torch.Tensor, y: torch.Tensor) -> torch.Tensor:
            import torch._higher_order_ops.triton_kernel_wrap

            status.append(torch._library.triton.is_wrap_triton_enabled())

            # capture_triton should return the kernel directly if disabled
            result = torch.library.wrap_triton(add_kernel)
            self.assertIs(result, add_kernel)

            # Smoke test: check that with capture_triton disabled this still does something
            output = torch.empty_like(x)
            output2 = torch.empty_like(x)

            n_elements = output.numel()
            grid = lambda meta: (triton.cdiv(n_elements, meta["BLOCK_SIZE"]),)
            add_kernel_decorated[grid](x, y, output, n_elements, BLOCK_SIZE=16)

            add_kernel_decorated.run(
                x, y, output2, n_elements, BLOCK_SIZE=16, grid=grid, warmup=False
            )

            return output + output2

        x = torch.randn(3, device=GPU_TYPE)
        y = torch.randn(3, device=GPU_TYPE)
        z = add(x, y)
        self.assertEqual(status[-1], False)
        self.assertEqual(z, (x + y) * 2)

    @requires_gpu
    @common_utils.parametrize("dynamic", [False, True])
    @common_utils.parametrize("autotune", [False, True])
    def test_capture_triton_special_kwargs(self, dynamic, autotune):
        @triton.jit
        def add_kernel(
            in_ptr0,
            in_ptr1,
            out_ptr,
            n_elements,
            BLOCK_SIZE: "tl.constexpr",
        ):
            pid = tl.program_id(axis=0)
            block_start = pid * BLOCK_SIZE
            offsets = block_start + tl.arange(0, BLOCK_SIZE)
            mask = offsets < n_elements
            x = tl.load(in_ptr0 + offsets, mask=mask)
            y = tl.load(in_ptr1 + offsets, mask=mask)
            output = x + y
            tl.store(out_ptr + offsets, output, mask=mask)

        if autotune:
            add_kernel = triton.autotune(
                configs=[
                    triton.Config({"BLOCK_SIZE": 128}),
                    triton.Config({"BLOCK_SIZE": 64}),
                ],
                key=["n_elements"],
            )(add_kernel)

        def f(x, y):
            output = torch.zeros_like(x)
            n_elements = output.numel()
            grid = lambda meta: (triton.cdiv(n_elements, meta["BLOCK_SIZE"]),)
            if autotune:
                kwargs = {}
            else:
                kwargs = {"BLOCK_SIZE": 128}
            capture_triton(add_kernel)[grid](
                x,
                y,
                output,
                n_elements,
                num_warps=8,
                num_stages=3,
                **kwargs,
            )
            return output

        x = torch.randn(4, device=GPU_TYPE)
        tracing_mode = "symbolic" if dynamic else "fake"

        result = f(x, x)
        self.assertEqual(result, x + x)

        from functorch import make_fx

        gm = make_fx(f, tracing_mode=tracing_mode)(x, x)
        self.assertEqual(gm(x, x), x + x)

    @requires_gpu
    @patch.object(torch._inductor.config, "cpp_wrapper", True)
    @patch.object(torch._inductor.config, "triton.autotune_at_compile_time", True)
    def test_autotune_unbacked(self):
        import triton
        import triton.language as tl

        def get_op_configs():
            return [
                triton.Config(
                    {
                        "BLOCK_M": 32,
                        "BLOCK_N": 64,
                        "BLOCK_K": 32,
                        "GROUP_M": 8,
                    },
                    num_stages=5,
                    num_warps=2,
                ),
                triton.Config(
                    {
                        "BLOCK_M": 128,
                        "BLOCK_N": 256,
                        "BLOCK_K": 64,
                        "GROUP_M": 8,
                    },
                    num_stages=3,
                    num_warps=8,
                ),
            ]

        @triton.autotune(
            configs=get_op_configs(),
            key=["N", "K"],
        )
        @triton.jit
        def op_zeros(
            x_ptr,
            w_ptr,
            z_ptr,
            M,
            N,
            K,
            stride_xm,
            stride_xk,
            stride_wk,
            stride_wn,
            stride_zm,
            stride_zn,
            BLOCK_M: tl.constexpr,
            BLOCK_N: tl.constexpr,
            BLOCK_K: tl.constexpr,
            GROUP_M: tl.constexpr,
            ALLOW_TF32: tl.constexpr,
        ):
            pid = tl.program_id(axis=0)
            num_pid_m = tl.cdiv(M, BLOCK_M)
            num_pid_n = tl.cdiv(N, BLOCK_N)
            num_pid_in_group = GROUP_M * num_pid_n
            group_id = pid // num_pid_in_group
            first_pid_m = group_id * GROUP_M
            group_size_m = min(num_pid_m - first_pid_m, GROUP_M)
            pid_m = first_pid_m + (pid % group_size_m)
            pid_n = (pid % num_pid_in_group) // group_size_m

            offs_m = tl.arange(0, BLOCK_M)
            offs_n = tl.arange(0, BLOCK_N)
            mask_m = (pid_m * BLOCK_M + offs_m)[:, None] < M
            mask_n = (pid_n * BLOCK_N + offs_n)[None, :] < N

            z_mask = mask_m & mask_n
            z = 0.0
            z_ptr += pid_m.to(tl.int64) * BLOCK_M * stride_zm
            z_ptr += pid_n.to(tl.int64) * BLOCK_N * stride_zn
            z_ptrs = z_ptr + stride_zm * offs_m[:, None] + stride_zn * offs_n[None, :]
            tl.store(z_ptrs, z, mask=z_mask)

        @torch.compile()
        def foo(x, w):
            M, K = x.shape
            KB, N = w.shape
            assert K == KB, f"incompatible dimensions {K}, {KB}"

            z = torch.empty((M, N), device=x.device, dtype=x.dtype)

            def grid(META):
                return (
                    triton.cdiv(M, META["BLOCK_M"]) * triton.cdiv(N, META["BLOCK_N"]),
                )

            op_zeros[grid](
                x,
                w,
                z,
                M,
                N,
                K,
                x.stride(0),
                x.stride(1),
                w.stride(0),
                w.stride(1),
                z.stride(0),
                z.stride(1),
                ALLOW_TF32=torch.backends.cuda.matmul.allow_tf32,
            )
            return z

        M, K, N = 128, 64, 32
        x = torch.randn(M, K, device=GPU_TYPE)
        w = torch.randn(K, N, device=GPU_TYPE)

        torch._dynamo.decorators.mark_unbacked(x, 0)
        torch._logging.set_logs(output_code=True)
        with self.assertLogs(logger="torch._inductor", level=logging.DEBUG) as log:
            foo(x, w)

        output = "\n".join(record.getMessage() for record in log.records)
        # correct grid example values updated per block size
        FileCheck().check("Compile-time auto-tuning block:").check(
            "grid_wrapper_for_op_zeros_0"
        ).check_next("return (256").check_next("return (64").run(output)

    # Triton 3.2.0 adds the required flags to the Autotuner object for this test
    # PR: https://github.com/triton-lang/triton/pull/5092
    @requires_gpu
    def test_autotune_no_pre_or_post_hook_user_defined(self):
        from triton.runtime.autotuner import Autotuner

        def init_to_zero(name):
            return lambda nargs: nargs[name].zero_()

        @triton.autotune(
            configs=[
                triton.Config(
                    {"BLOCK_SIZE": 1024},
                    num_warps=4,
                    num_stages=2,
                    pre_hook=init_to_zero("output_ptr"),
                )
            ],
            pre_hook=init_to_zero("output_ptr"),
            post_hook=init_to_zero("output_ptr"),
            key=["n_elements"],
        )
        @triton.jit
        def add_kernel(x_ptr, y_ptr, output_ptr, n_elements, BLOCK_SIZE: tl.constexpr):
            pid = tl.program_id(axis=0)

            block_start = pid * BLOCK_SIZE
            offsets = block_start + tl.arange(0, BLOCK_SIZE)
            mask = offsets < n_elements

            x = tl.load(x_ptr + offsets, mask=mask)
            y = tl.load(y_ptr + offsets, mask=mask)
            output = x + y
            tl.atomic_add(output_ptr + offsets, output, mask=mask)

        def add(x: torch.Tensor, y: torch.Tensor) -> torch.Tensor:
            output = torch.ones(x.shape, device=x.device, dtype=x.dtype)
            n_elements = output.numel()
            grid = lambda meta: (triton.cdiv(n_elements, meta["BLOCK_SIZE"]),)
            add_kernel[grid](x, y, output, n_elements)
            return output

        x = torch.ones((4096,), device=GPU_TYPE, dtype=torch.float16)
        y = torch.ones((4096,), device=GPU_TYPE, dtype=torch.float16)

        # should always pass
        assert add(x, y).mean() == 2, "Problem with add kernel"

        # assert that the user_defined_* flags are properly set on the kernel before compilation
        self.assertEqual(isinstance(add_kernel, Autotuner), True)
        if not hasattr(add_kernel, "user_defined_pre_hook") or not hasattr(
            add_kernel, "user_defined_post_hook"
        ):
            raise unittest.SkipTest(
                "test requires Triton version >= 3.2.0 for Autotuner.user_defined* hooks"
            )

        self.assertEqual(add_kernel.user_defined_pre_hook, True)
        self.assertEqual(add_kernel.user_defined_post_hook, True)

        # this should cause an exception, since pre_hook is not allowed
        msg = "pre_hook and post_hook are not supported in triton.Autotune or triton.Config"
        with self.assertRaisesRegex(torch._dynamo.exc.Unsupported, msg):
            add_compiled = torch.compile(add, mode="reduce-overhead", fullgraph=True)
            add_compiled(x, y).mean()

    @requires_gpu
    @common_utils.parametrize("backend", ["eager", "aot_eager", "inductor"])
    @common_utils.parametrize("autotune_at_compile_time", [True, False])
    def test_triton_kernel_reset_to_zero(self, backend, autotune_at_compile_time):
        if autotune_at_compile_time and backend != "inductor":
            raise unittest.SkipTest("compile-time autotuning only exists in inductor")

        @triton.autotune(
            configs=[
                triton.Config({"BLOCK_SIZE": 64}, num_stages=3, num_warps=8),
                triton.Config({"BLOCK_SIZE": 32}, num_stages=3, num_warps=8),
                triton.Config({"BLOCK_SIZE": 16}, num_stages=3, num_warps=8),
            ],
            key=[],
            reset_to_zero=["increment_ptr"],
        )
        @triton.jit
        def increment_kernel(
            in_ptr0,
            increment_ptr,  # reset this to zero every time
            n_elements,
            BLOCK_SIZE: "tl.constexpr",
        ):
            pid = tl.program_id(axis=0)
            block_start = pid * BLOCK_SIZE
            offsets = block_start + tl.arange(0, BLOCK_SIZE)
            mask = offsets < n_elements

            in_ptr_vals = tl.load(in_ptr0 + offsets, mask=mask)
            increment_val = tl.load(increment_ptr + offsets, mask=mask)
            # increment_val should always be zero
            tl.store(in_ptr0 + offsets, in_ptr_vals + increment_val, mask=mask)

        @torch.compile(fullgraph=True, backend=backend)
        def f(x, increment):
            n_elements = x.numel()
            grid = lambda meta: (triton.cdiv(n_elements, meta["BLOCK_SIZE"]),)
            increment_kernel[grid](x, increment, n_elements=n_elements)
            return x

        x = torch.rand(4, device=GPU_TYPE)
        y = torch.clone(x)
        increment = torch.rand(4, device=GPU_TYPE)

        # during autotuning, x should not change in value
        with torch._inductor.config.patch(
            {"triton.autotune_at_compile_time": autotune_at_compile_time}
        ):
            # we will add rand a single time to x
            f(x, increment)

        self.assertEqual(y + increment, x)

    @requires_gpu
    @common_utils.parametrize("backend", ["eager", "aot_eager", "inductor"])
    def test_triton_single_autotune(self, backend):
        @triton.autotune(
            configs=[
                triton.Config(
                    {"BLOCK_SIZE": 4096},
                )
            ],
            key=["n_elements"],
        )
        # Currently, this autotuning decorator will never run!
        # We only support having a single autotuning decorator on each Triton kernel
        @triton.autotune(
            configs=[
                triton.Config(
                    {"BLOCK_SIZE": 1024},
                )
            ],
            key=["n_elements"],
        )
        @triton.jit
        def add_kernel(x_ptr, y_ptr, output_ptr, n_elements, BLOCK_SIZE: tl.constexpr):
            pid = tl.program_id(axis=0)

            block_start = pid * BLOCK_SIZE
            offsets = block_start + tl.arange(0, BLOCK_SIZE)
            mask = offsets < n_elements

            x = tl.load(x_ptr + offsets, mask=mask)
            y = tl.load(y_ptr + offsets, mask=mask)
            output = x + y
            tl.store(output_ptr + offsets, output, mask=mask)

        def add(x: torch.Tensor, y: torch.Tensor) -> torch.Tensor:
            output = torch.ones(x.shape, device=x.device, dtype=x.dtype)
            n_elements = output.numel()
            grid = lambda meta: (triton.cdiv(n_elements, meta["BLOCK_SIZE"]),)
            add_kernel[grid](x, y, output, n_elements)
            return output

        x = torch.ones((4096,), device=GPU_TYPE, dtype=torch.float16)
        y = torch.ones((4096,), device=GPU_TYPE, dtype=torch.float16)

        # this should cause an exception, since pre_hook is not allowed
        msg = "Passing multiple @triton.autotune decorators is not supported. Please use a single @triton.autotune decorator instead."
        with self.assertRaisesRegex(torch._dynamo.exc.Unsupported, msg):
            add_compiled = torch.compile(
                add, mode="reduce-overhead", fullgraph=True, backend=backend
            )
            add_compiled(x, y).mean()

    @requires_gpu
    @common_utils.parametrize("non_strict", [True, False])
    @common_utils.parametrize("backend", ["eager", "aot_eager", "inductor"])
    @common_utils.parametrize("with_perf_model", [True, False])
    def test_triton_kernel_prune_configs_by(self, backend, with_perf_model, non_strict):
        # for non-strict mode
        libname = "my_cool_namespace"
        opname = "my_triton_operator"

        records = {}

        def early_config_prune(configs, named_args, **kwargs):
            # we need to save the records to the returned config
            records["run_early_config_prune"] = True
            if "N" in kwargs and kwargs["N"] == 1024:
                records["capture_kwargs"] = True
            # named args are: dst, src, add_float
            if "dst" in named_args and "src" in named_args and len(named_args) == 3:
                records["capture_named_args"] = True
            return [configs[0]]

        def perf_model(*args, **kwargs):
            records["run_perf_model"] = True
            return kwargs["BLOCK_SIZE"] * -1

        if with_perf_model:
            prune_configs_by = {"perf_model": perf_model, "top_k": 1}
        else:
            prune_configs_by = {"early_config_prune": early_config_prune}

        @triton.autotune(
            configs=[
                triton.Config(kwargs={"BLOCK_SIZE": 32}),
                triton.Config(kwargs={"BLOCK_SIZE": 128}),
            ],
            key=["N"],
            prune_configs_by=prune_configs_by,
        )
        @triton.jit
        def prune_by_kernel(
            dst,
            src,
            add_float,
            N,
            BLOCK_SIZE: tl.constexpr,
        ):
            offsets = tl.program_id(0) * BLOCK_SIZE + tl.arange(0, BLOCK_SIZE)
            x = tl.load(src + offsets, mask=offsets < N)
            # we only modify dst if our perf_model is applied (and a BLOCK_SIZE of 128 is selected)
            if BLOCK_SIZE == 128:
                x = x + add_float
            tl.store(dst + offsets, x, mask=offsets < N)

        def f(
            dst: torch.Tensor,
            src: torch.Tensor,
            add_float: float,
            N: int,
        ) -> None:
            grid = lambda META: (triton.cdiv(N, META["BLOCK_SIZE"]),)
            if non_strict:
                torch.library.wrap_triton(prune_by_kernel)[grid](
                    dst, src, add_float, N=N
                )
            else:
                prune_by_kernel[grid](dst, src, add_float, N=N)

        if non_strict:
            decorator = torch.library.triton_op(
                f"{libname}::{opname}", mutates_args={"dst"}
            )(f)
        else:
            # we can just pass the function 'f' for dynamo
            decorator = f

        compiled_f = torch.compile(decorator, backend=backend)
        N = 1024
        src = torch.randn(N, device=GPU_TYPE)
        dst = torch.empty(N, device=GPU_TYPE)
        compiled_f(dst, src, 1.5, N)

        if with_perf_model:
            # when applying the perf_model: kwargs["BLOCK_SIZE"] * -1, the largest config (BLOCK_SIZE==128) is selected
            self.assertEqual(len(records), 1)
            self.assertEqual(src + 1.5, dst)
        else:
            # without the perf_model, the BLOCK_SIZE==32, and as a result dst is not modified and remains equal to src
            self.assertEqual(src, dst)
            self.assertEqual(len(records), 3)
            self.assertTrue(records["run_early_config_prune"])
            self.assertTrue(records["capture_kwargs"])
            self.assertTrue(records["capture_named_args"])

    @requires_gpu
    @common_utils.parametrize("backend", ["eager", "aot_eager", "inductor"])
    @common_utils.parametrize("with_perf_model", [True, False])
    def test_triton_kernel_prune_configs_by_recompile(self, backend, with_perf_model):
        """
        We want to recompile if anyone changes configs in the autotuner object
        In short if for example the following sequence of events happens:
        1. foo = torch.compile(bar)
        1. call foo
        2. autotuner.configs = [new configs list]
        3. call foo

        A recompile event should occur, which we check with Dynamo counters
        This tests that we are installing guards on input objects properly
        """

        # We don't modify records here because we are testing whether or not
        # recompiles occur/guards are installed
        # If we modified the non-local records dict here, this would trigger
        # recompile events.
        def early_config_prune(configs, named_args, **kwargs):
            return [configs[0]]

        def perf_model(*args, **kwargs):
            return kwargs["BLOCK_SIZE"] * -1

        if with_perf_model:
            prune_configs_by = {"perf_model": perf_model, "top_k": 1}
        else:
            prune_configs_by = {"early_config_prune": early_config_prune}

        @triton.autotune(
            configs=[
                triton.Config(kwargs={"BLOCK_SIZE": 32}),
                triton.Config(kwargs={"BLOCK_SIZE": 128}),
            ],
            key=["N"],
            prune_configs_by=prune_configs_by,
        )
        @triton.jit
        def prune_by_kernel(
            dst,
            src,
            add_float,
            N,
            BLOCK_SIZE: tl.constexpr,
        ):
            offsets = tl.program_id(0) * BLOCK_SIZE + tl.arange(0, BLOCK_SIZE)
            x = tl.load(src + offsets, mask=offsets < N)
            # Let's make sure we always select a block size of 128 based on our perf_model
            if BLOCK_SIZE == 128:
                x = x + add_float
            tl.store(dst + offsets, x, mask=offsets < N)

        torch._dynamo.reset()
        counter = torch._dynamo.testing.CompileCounterWithBackend(backend=backend)

        @torch.compile(fullgraph=True, backend=counter)
        def f(dst, src, add_float, N):
            grid = lambda META: (triton.cdiv(N, META["BLOCK_SIZE"]),)
            prune_by_kernel[grid](dst, src, add_float, N=N)

        N = 1024
        src = torch.randn(N, device=GPU_TYPE)
        dst = torch.empty(N, device=GPU_TYPE)

        # first compilation, this prunes the configs
        f(dst, src, 1.5, N)

        self.assertEqual(counter.op_count, 1)

        f(dst, src, 1.5, N)

        # this should not trigger a recompilation
        # this is because we modified the test to not touch the records dict
        # as we do in test_triton_kernel_prune_configs_by. If we kept it, it would trigger a recompile here.
        self.assertEqual(counter.op_count, 1)

        # Modify the autotuner object
        prune_by_kernel.configs = [triton.Config(kwargs={"BLOCK_SIZE": 64})]

        # Calling the kernel after modifying the autotuner should
        # trigger a recompile
        f(dst, src, 1.5, N)

        self.assertEqual(counter.op_count, 2)

        # there should be no recompile here
        f(dst, src, 1.5, N)

        self.assertEqual(counter.op_count, 2)

    # see: https://github.com/triton-lang/triton/blob/67ea999935f4511a535a25bdecb27e79e3c3af41/python/test/unit/language/test_decorator.py#L31
    @requires_gpu
    @common_utils.parametrize("non_strict", [True, False])
    @common_utils.parametrize("backend", ["eager", "aot_eager", "inductor"])
    @common_utils.parametrize("autotune_at_compile_time", [True, False])
    def test_triton_kernel_heuristic(
        self, backend, autotune_at_compile_time, non_strict
    ):
        # for non-strict mode
        libname = "my_cool_namespace"
        opname = "my_triton_operator"

        @triton.autotune(
            configs=[
                triton.Config(kwargs={"BLOCK_SIZE": 32}),
            ],
            key=["N"],
        )
        # we should be able to modify existing keys in kwargs
        @triton.heuristics({"BLOCK_SIZE": lambda nargs: nargs["BLOCK_SIZE"] * 2})
        # test kwargs
        @triton.heuristics({"EVEN_N": lambda nargs: nargs["N"] + 10})
        @triton.heuristics({"EVEN_N": lambda nargs: nargs["EVEN_N"] * 2})
        # test args
        # There are differences here from OSS Triton because we run these functions in Dynamo
        # We don't have access to the .data_ptr() of TensorVariables
        @triton.heuristics({"NDIM_src": lambda nargs: nargs["src"] is None})
        # test that heuristics are applied in the correct order
        @triton.heuristics({"EVEN_N": lambda nargs: nargs["EVEN_N"] - 10})
        @triton.jit
        def heuristics_kernel(
            dst,
            src,
            N,
            BLOCK_SIZE: tl.constexpr,
            EVEN_N: tl.constexpr,
            NDIM_src: tl.constexpr,
        ):
            tl.store(dst, EVEN_N + BLOCK_SIZE)
            tl.store(dst + 1, NDIM_src)

        grid = lambda META: (triton.cdiv(N, META["BLOCK_SIZE"]),)

        def f(
            dst: torch.Tensor,
            src: torch.Tensor,
            N: int,
        ) -> None:
            grid = lambda META: (triton.cdiv(N, META["BLOCK_SIZE"]),)
            if non_strict:
                torch.library.wrap_triton(heuristics_kernel)[grid](dst, src, N=N)
            else:
                heuristics_kernel[grid](dst, src, N=N)

        if non_strict:
            decorator = torch.library.triton_op(
                f"{libname}::{opname}", mutates_args={"dst"}
            )(f)
        else:
            # we can just pass the function 'f' for dynamo
            decorator = f

        compiled_f = torch.compile(decorator, backend=backend)

        N = 1023
        src = torch.empty(N, device=GPU_TYPE)
        dst = torch.zeros(N, device=GPU_TYPE)

        with torch._inductor.config.patch(
            {"triton.autotune_at_compile_time": autotune_at_compile_time}
        ):
            compiled_f(dst, src, N=N)

        # now let's run without torch.compile to compare
        triton_src = torch.empty(N, device=GPU_TYPE)
        triton_dst = torch.zeros(N, device=GPU_TYPE)
        heuristics_kernel[grid](triton_dst, triton_src, N=N)

        # triton_dst[0].item() is 2120
        # (1023 + 10) * 2 - 10 + BLOCK_SIZE = 2056 + 64 = 2120
        # this is to test that we apply the heuristics in the correct order
        self.assertEqual(triton_dst[0].item(), 2120)
        self.assertEqual(triton_dst[1].item(), 0.0)

        # Results should match
        self.assertEqual(dst[0].item(), triton_dst[0].item())
        self.assertEqual(dst[1].item(), triton_dst[1].item())

        # @triton.heuristics cannot return non-constant values
        # check for the exception
        if not non_strict:

            @triton.autotune(
                configs=[
                    triton.Config(kwargs={"BLOCK_SIZE": 32}),
                ],
                key=["N"],
            )
            # torch.randint(...)[0] will produce a non-constant value
            @triton.heuristics({"EVEN_N": lambda nargs: torch.randint(1, (1, 1))[0]})
            @triton.jit
            def heuristics_kernel(
                dst,
                src,
                N,
                BLOCK_SIZE: tl.constexpr,
                EVEN_N: tl.constexpr,
            ):
                tl.store(dst, N)

            grid = lambda META: (triton.cdiv(N, META["BLOCK_SIZE"]),)

            def f(
                dst: torch.Tensor,
                src: torch.Tensor,
                N: int,
            ) -> None:
                grid = lambda META: (triton.cdiv(N, META["BLOCK_SIZE"]),)
                heuristics_kernel[grid](dst, src, N=N)

            compiled_f = torch.compile(f, backend=backend, fullgraph=True)
            N = 1023
            src = torch.empty(N, device=GPU_TYPE)
            dst = torch.zeros(N, device=GPU_TYPE)
            msg = "@triton.heuristics must return constant values because configs can only contain constant values."
            with self.assertRaisesRegex(torch._dynamo.exc.Unsupported, msg):
                compiled_f(dst, src, N=N)


common_utils.instantiate_parametrized_tests(KernelTests)
common_utils.instantiate_parametrized_tests(CustomOpTests)


if __name__ == "__main__":
    from torch._inductor.test_case import run_tests

    run_tests()<|MERGE_RESOLUTION|>--- conflicted
+++ resolved
@@ -15,16 +15,12 @@
     triton_kernel_wrapper_mutation,
 )
 from torch._inductor import metrics
-<<<<<<< HEAD
 from torch._inductor.pattern_matcher import (
     CallFunctionVarArgs,
     PatternMatcherPass,
     register_graph_pattern,
 )
 from torch._inductor.utils import run_and_get_code, triton_version_uses_attrs_dict
-=======
-from torch._inductor.utils import run_and_get_code
->>>>>>> f17c7e6c
 from torch._library import capture_triton
 from torch.testing import FileCheck
 from torch.testing._internal import common_utils
