# Owner(s): ["module: inductor"]
# ruff: noqa: F841
# flake8: noqa: E731
# Skip do not assign a lambda expression, use a def
import functools
import logging
from unittest.mock import patch

import torch
import torch._dynamo.testing
import torch._inductor.test_case
from torch._higher_order_ops.triton_kernel_wrap import (
    generate_ttir,
    triton_kernel_wrapper_functional,
    triton_kernel_wrapper_mutation,
)
from torch._inductor import metrics
from torch._inductor.utils import run_and_get_code
from torch._library import capture_triton
from torch.testing import FileCheck
from torch.testing._internal import common_utils
from torch.testing._internal.common_utils import (
    parametrize,
    skipIfRocm,
    skipIfXpu,
    TEST_WITH_ROCM,
)
from torch.testing._internal.inductor_utils import GPU_TYPE, HAS_CUDA, HAS_GPU, HAS_XPU
from torch.testing._internal.logging_utils import logs_to_string

# Defines all the kernels for tests
from torch.testing._internal.triton_utils import *  # noqa: F403
from torch.utils._triton import has_triton_package, has_triton_tma


if HAS_GPU:
    import triton
    from triton import language as tl

    if not TEST_WITH_ROCM:
        if HAS_CUDA:
            try:
                from triton.language.extra.libdevice import (  # @manual
                    fast_dividef,
                    fast_dividef as my_fast_dividef,
                )
            except ImportError:
                from triton.language.extra.cuda.libdevice import (  # @manual
                    fast_dividef,
                    fast_dividef as my_fast_dividef,
                )
        elif HAS_XPU:
            from triton.language.extra.intel.libdevice import (  # @manual
                fast_dividef,
                fast_dividef as my_fast_dividef,
            )

    def _triton_get_ast_equal_to_str(params):
        try:
            from triton.backends.compiler import AttrsDescriptor  # noqa: F401

            return f"'tt.equal_to': {params}"
        except ImportError:
            return f"equal_to_1={params}"

    # Define shared triton constants here.
    CONSTANT_C: tl.constexpr = 4
    STRING_CONSTANT_C: tl.constexpr = "CONSTANT_C"
    BOOL_CONSTANT_C: tl.constexpr = True
    FLOAT_CONSTANT_C = tl.constexpr(3.14)  # intentionally un-annotated


class KernelTests(torch._inductor.test_case.TestCase):
    @requires_gpu
    def test_triton_kernel_with_kernel_param(self):
        @triton.jit
        def pass_kernel(kernel):
            pass

        @torch.compile(backend="eager")
        def f(x):
            grid = (x.numel(),)
            pass_kernel[grid](kernel=x)

        t1 = torch.rand(5, device=GPU_TYPE)
        f(t1)
        # No need to assert anything, the goal is to make sure dynamo does
        # not crash

    @requires_gpu
    def test_triton_kernel_higher_order_func(self):
        from torch._higher_order_ops.triton_kernel_wrap import kernel_side_table

        add_kernel_id = kernel_side_table.add_kernel(add_kernel)

        t1 = torch.rand(5, device=GPU_TYPE)
        t2 = torch.rand(5, device=GPU_TYPE)

        torch_add = t1 + t2

        # Test higher order function with mutation
        output = torch.zeros_like(t1)
        n_elements = output.numel()
        constant_args_idx = kernel_side_table.add_constant_args(
            {"n_elements": n_elements, "BLOCK_SIZE": 16}
        )
        grid = lambda meta: (triton.cdiv(n_elements, meta["BLOCK_SIZE"]),)
        triton_kernel_wrapper_mutation(
            kernel_idx=add_kernel_id,
            constant_args_idx=constant_args_idx,
            grid=[grid],
            tma_descriptor_metadata={},
            kwargs={
                "in_ptr0": t1,
                "in_ptr1": t2,
                "out_ptr": output,
            },
        )
        self.assertEqual(output, torch_add)
        # Make sure it is modified
        self.assertNotEqual(output, torch.zeros_like(t1))

        # Test higher order function without mutation
        output = torch.zeros_like(t1)
        out_dict = triton_kernel_wrapper_functional(
            kernel_idx=add_kernel_id,
            constant_args_idx=constant_args_idx,
            grid=[grid],
            tma_descriptor_metadata={},
            kwargs={
                "in_ptr0": t1,
                "in_ptr1": t2,
                "out_ptr": output,
            },
            tensors_to_clone=["in_ptr0", "in_ptr1", "out_ptr"],
        )
        self.assertEqual(out_dict["out_ptr"], torch_add)
        # Make sure it is NOT modified
        self.assertEqual(output, torch.zeros_like(t1))

    @requires_gpu
    def test_triton_kernel_functionalize(self):
        from functorch import make_fx
        from torch._higher_order_ops.triton_kernel_wrap import kernel_side_table
        from torch._subclasses.functional_tensor import (
            CppFunctionalizeAPI,
            FunctionalTensorMode,
            PythonFunctionalizeAPI,
        )

        kernel_side_table.reset_table()

        def f(x, output):
            out = triton_kernel_wrapper_functional(
                kernel_idx=kernel_side_table.add_kernel(mul2_kernel),
                constant_args_idx=kernel_side_table.add_constant_args(
                    {"n_elements": output.numel(), "BLOCK_SIZE": 16}
                ),
                grid=[(x.numel(),)],
                tma_descriptor_metadata={},
                kwargs={
                    "in_ptr0": x,
                    "out_ptr": output,
                },
                tensors_to_clone=["in_ptr0", "out_ptr"],
            )
            return out["out_ptr"]

        t1 = torch.rand(5, device=GPU_TYPE)
        t2 = torch.rand(5, device=GPU_TYPE)
        with FunctionalTensorMode():
            gm = make_fx(PythonFunctionalizeAPI().functionalize(f))(t1, t2)
        # Make sure t2 was not modified
        self.assertNotEqual(gm(t1, t2), t2)

        gm = make_fx(CppFunctionalizeAPI().functionalize(f))(t1, t2)
        # Make sure t2 was not modified
        self.assertNotEqual(gm(t1, t2), t2)

        gm = make_fx(torch.func.functionalize(f))(t1, t2)
        # Make sure t2 was not modified
        self.assertNotEqual(gm(t1, t2), t2)

        gm = make_fx(f, tracing_mode="fake")(t1, t2)
        self.assertExpectedInline(
            gm.code.strip(),
            """\
def forward(self, x_1, output_1):
    triton_kernel_wrapper_functional_proxy = torch.ops.higher_order.triton_kernel_wrapper_functional(kernel_idx = 0, constant_args_idx = 3, grid = [(5,)], tma_descriptor_metadata = {}, kwargs = {'in_ptr0': x_1, 'out_ptr': output_1}, tensors_to_clone = ['in_ptr0', 'out_ptr']);  x_1 = output_1 = None
    getitem = triton_kernel_wrapper_functional_proxy['in_ptr0'];  getitem = None
    getitem_1 = triton_kernel_wrapper_functional_proxy['out_ptr'];  triton_kernel_wrapper_functional_proxy = None
    return getitem_1""",
        )

    @requires_gpu
    def test_triton_kernel_mutation_type(self):
        from torch._higher_order_ops.triton_kernel_wrap import kernel_side_table
        from torch._subclasses.fake_tensor import FakeTensorMode
        from torch._subclasses.functional_tensor import (
            FunctionalTensor,
            FunctionalTensorMode,
        )

        def prep():
            x = torch.ones(4, device=GPU_TYPE, requires_grad=True)
            with FunctionalTensorMode():
                x_func = FunctionalTensor.to_functional(x)
            self.assertTrue(torch._is_functional_tensor(x_func.elem))
            return x_func

        # normal mutation only
        with FakeTensorMode():
            x_func = prep()

            with FunctionalTensorMode():
                x_func.mul_(2)

            self.assertFalse(
                torch._functionalize_are_all_mutations_hidden_from_autograd(x_func.elem)
            )

        # triton kernel mutation only
        with FakeTensorMode():
            x_func = prep()

            with FunctionalTensorMode():
                triton_kernel_wrapper_mutation(
                    kernel_idx=kernel_side_table.add_kernel(mul2_inplace_kernel),
                    constant_args_idx=kernel_side_table.add_constant_args(
                        {"n_elements": x_func.numel(), "BLOCK_SIZE": 16}
                    ),
                    grid=[(x_func.numel(),)],
                    tma_descriptor_metadata={},
                    kwargs={
                        "ptr": x_func,
                    },
                )

            self.assertTrue(
                torch._functionalize_are_all_mutations_hidden_from_autograd(x_func.elem)
            )

        # normal mutation + triton kernel mutation
        with FakeTensorMode():
            x_func = prep()

            with FunctionalTensorMode():
                x_func.mul_(2)
                triton_kernel_wrapper_mutation(
                    kernel_idx=kernel_side_table.add_kernel(mul2_inplace_kernel),
                    constant_args_idx=kernel_side_table.add_constant_args(
                        {"n_elements": x_func.numel(), "BLOCK_SIZE": 16}
                    ),
                    grid=[(x_func.numel(),)],
                    tma_descriptor_metadata={},
                    kwargs={
                        "ptr": x_func,
                    },
                )

            self.assertFalse(
                torch._functionalize_are_all_mutations_hidden_from_autograd(x_func.elem)
            )

    @requires_gpu
    @common_utils.parametrize("dynamic", [False, True])
    @common_utils.parametrize("backend", ["eager", "aot_eager", "inductor"])
    def test_triton_kernel_with_views(self, dynamic, backend):
        def call_triton_take_view(x: torch.Tensor):
            output = torch.zeros_like(x)
            n_elements = output.numel()
            grid = lambda meta: (triton.cdiv(n_elements, meta["BLOCK_SIZE"]),)
            mul2_kernel[grid](x, output, n_elements, BLOCK_SIZE=16)
            return output

        def call_triton_return_view(x: torch.Tensor):
            output = torch.zeros_like(x)
            n_elements = output.numel()
            grid = lambda meta: (triton.cdiv(n_elements, meta["BLOCK_SIZE"]),)
            mul2_kernel[grid](x, output, n_elements, BLOCK_SIZE=16)
            return output.view(4, 4)

        t = torch.rand(4, 4, device=GPU_TYPE)
        t_view = t.view(16)

        compiled_func = torch.compile(
            call_triton_take_view, backend=backend, fullgraph=True, dynamic=dynamic
        )
        self.assertEqual(2 * t_view, compiled_func(t_view))
        self.assertEqual(2 * t, compiled_func(t_view).view(4, 4))

        compiled_func = torch.compile(
            call_triton_return_view, backend=backend, fullgraph=True, dynamic=dynamic
        )
        self.assertEqual(2 * t_view, compiled_func(t).view(16))
        self.assertEqual(2 * t, compiled_func(t))

    @requires_gpu
    def test_no_nan_kernels(self):
        @triton.jit
        def add_one_kernel(
            in_ptr0,
            out_ptr,
            n_elements,
            BLOCK_SIZE: "tl.constexpr",
        ):
            pid = tl.program_id(axis=0)
            block_start = pid * BLOCK_SIZE
            offsets = block_start + tl.arange(0, BLOCK_SIZE)
            mask = offsets < n_elements
            x = tl.load(in_ptr0 + offsets, mask=mask)
            output = x + 1
            tl.store(out_ptr + offsets, output, mask=mask)

        def add_one(x, out):
            n_elements = x.numel()
            add_one_kernel[(n_elements,)](x, out, n_elements, BLOCK_SIZE=4)

        class AddOne(torch.autograd.Function):
            @staticmethod
            def forward(ctx, x):
                out = torch.empty_like(x)
                add_one(x, out)
                ctx.save_for_backward(out)
                return out

            @staticmethod
            def backward(ctx, grad):
                (saved,) = ctx.saved_tensors
                out = torch.empty_like(grad)
                add_one(saved, out)
                return out

        @torch.compile
        def f(x):
            return AddOne.apply(x)

        log_stream, ctx = logs_to_string("torch._inductor.codecache", "output_code")

        x = torch.randn(3, requires_grad=True, device=GPU_TYPE)
        with ctx():
            y = f(x)

        output_code = "\n".join(log_stream.getvalue().strip().split("\n")[3:]).strip()
        self.assertTrue(len(output_code) > 0, msg="output code is not empty")
        self.assertEqual(output_code.count('float("nan")'), 0)
        self.assertEqual(output_code.count("float('nan')"), 0)

    @requires_gpu
    @common_utils.parametrize("grad_fn", [torch.no_grad, torch.enable_grad])
    @common_utils.parametrize("backend", ["eager", "aot_eager", "inductor"])
    def test_triton_kernel_with_grad_option(self, grad_fn, backend):
        def call_triton(x: torch.Tensor):
            with grad_fn():
                output = torch.zeros_like(x)
                n_elements = output.numel()
                grid = lambda meta: (triton.cdiv(n_elements, meta["BLOCK_SIZE"]),)
                mul2_kernel[grid](x, output, n_elements, BLOCK_SIZE=16)
                return output

        t = torch.rand(5, device=GPU_TYPE)
        compiled_func = torch.compile(call_triton, backend=backend, fullgraph=True)
        self.assertEqual(2 * t, compiled_func(t))

    @requires_gpu
    @common_utils.parametrize("backend", ["eager", "aot_eager", "inductor"])
    def test_triton_kernel_inner_triton_function(self, backend):
        def f(x: torch.Tensor):
            @triton.jit
            def pow2_kernel(
                in_ptr0,
                out_ptr,
                n_elements,
                BLOCK_SIZE: "tl.constexpr",
            ):
                pid = tl.program_id(axis=0)
                block_start = pid * BLOCK_SIZE
                offsets = block_start + tl.arange(0, BLOCK_SIZE)
                mask = offsets < n_elements
                x = tl.load(in_ptr0 + offsets, mask=mask)
                output = x * x
                tl.store(out_ptr + offsets, output, mask=mask)

            output = torch.zeros_like(x)
            n_elements = output.numel()
            grid = lambda meta: (triton.cdiv(n_elements, meta["BLOCK_SIZE"]),)
            pow2_kernel[grid](x, output, n_elements, BLOCK_SIZE=16)
            return output

        t = torch.rand(5, device=GPU_TYPE)

        compiled_func = torch.compile(f, backend=backend, fullgraph=True)
        # TODO(oulgen): NYI - Support this
        # self.assertEqual(t * t, compiled_func(t))

    @requires_gpu
    @common_utils.parametrize("grad", [False, True])
    @common_utils.parametrize("dynamic", [False, True])
    @patch.object(torch._inductor.config, "implicit_fallbacks", False)
    def test_triton_kernel_no_clones(self, grad, dynamic):
        from torch._inductor.utils import run_and_get_code

        def call_triton(x: torch.Tensor, y: torch.Tensor, output: torch.Tensor):
            n_elements = output.numel()

            tmp = torch.add(x, 1)
            grid = (x.numel(),)
            add_kernel.run(
                x, y, output, n_elements, warmup=False, grid=grid, BLOCK_SIZE=16
            )

            return output, tmp

        t1 = torch.rand(5, device=GPU_TYPE, requires_grad=grad)
        t2 = torch.rand(5, device=GPU_TYPE, requires_grad=grad)
        o1 = torch.zeros_like(t1, requires_grad=grad)

        torch_add = call_triton(t1, t2, o1)
        metrics.reset()
        o2 = torch.zeros_like(t1, requires_grad=grad)
        test, codes = run_and_get_code(
            torch.compile(call_triton, dynamic=dynamic), t1, t2, o2
        )
        if not grad:
            self.assertEqual(metrics.generated_kernel_count, 1)
        self.assertEqual(torch_add, test)
        # These two asserts are not optimal since it requires original aten
        # to be in the metadata, so there might be false negatives
        self.assertTrue("aten.copy" not in codes[0])
        self.assertTrue("aten.clone" not in codes[0])
        # The following checks that there are only the tensor output is in
        # the compiled graph
        if dynamic and grad:
            self.assertTrue("return (buf0, s0, )" in codes[0])
        else:
            self.assertTrue("return (buf0, )" in codes[0])

    @requires_gpu
    def test_triton_kernel_caching(self):
        from torch._inductor.utils import run_and_get_code

        def add_in_loop(
            x: torch.Tensor,
            y: torch.Tensor,
        ):
            output = torch.zeros_like(x)
            n_elements = output.numel()
            grid = lambda meta: (triton.cdiv(n_elements, meta["BLOCK_SIZE"]),)
            add_kernel_autotuned[grid](x, y, output, n_elements)
            return output

        def call_triton_add(
            x: torch.Tensor,
            y: torch.Tensor,
        ):
            for i in range(4):
                x = add_in_loop(x, y)
            return x

        t1 = torch.ones(5, device=GPU_TYPE)
        t2 = torch.ones(5, device=GPU_TYPE)

        test, (code,) = run_and_get_code(torch.compile(call_triton_add), t1, t2)
        self.assertEqual(test, 5 * torch.ones(5, device=GPU_TYPE))
        self.assertTrue("add_kernel_autotuned_1.run" not in code)

    @requires_gpu
    def test_triton_kernel_caching_duplicate(self):
        from torch._inductor.utils import run_and_get_code

        class C:
            @triton.jit
            def pass_kernel(
                in_ptr0,
                out_ptr,
                n_elements,
                BLOCK_SIZE: "tl.constexpr",
            ):
                pid = tl.program_id(axis=0)
                block_start = pid * BLOCK_SIZE
                offsets = block_start + tl.arange(0, BLOCK_SIZE)
                mask = offsets < n_elements
                x = tl.load(in_ptr0 + offsets, mask=mask)
                tl.store(out_ptr + offsets, x, mask=mask)

        class D:
            @triton.jit
            def pass_kernel(
                in_ptr0,
                out_ptr,
                n_elements,
                BLOCK_SIZE: "tl.constexpr",
            ):
                pid = tl.program_id(axis=0)
                block_start = pid * BLOCK_SIZE
                offsets = block_start + tl.arange(0, BLOCK_SIZE)
                mask = offsets < n_elements
                x = tl.load(in_ptr0 + offsets, mask=mask)
                tl.store(out_ptr + offsets, x, mask=mask)

        def call_triton(x: torch.Tensor):
            output1 = torch.zeros_like(x)
            output2 = torch.zeros_like(x)
            n_elements = output1.numel()
            grid = (n_elements,)
            C.pass_kernel[grid](x, output1, n_elements, BLOCK_SIZE=16)
            D.pass_kernel[grid](x, output2, n_elements, BLOCK_SIZE=16)
            return output1 + output2

        t = torch.ones(5, device=GPU_TYPE)
        test, (code,) = run_and_get_code(torch.compile(call_triton), t)
        # Make sure we emitted two kernels here
        self.assertTrue("pass_kernel_0.run" in code)
        self.assertTrue("pass_kernel_1.run" in code)

    @requires_gpu
    def test_triton_kernel_various_args(self):
        @triton.autotune(
            configs=[triton.Config({"BLOCK_SIZE": 128})],
            key=[],
        )
        @triton.jit
        def pass_kernel(
            out_ptr,
            n_elements,
            dummy_None,
            dummy_empty,
            dummy_float,
            BLOCK_SIZE: "tl.constexpr",
            RANDOM_SIZE: "tl.constexpr",
        ):
            pass

        @torch.compile
        def call_triton(output):
            n_elements = output.numel()
            grid = (n_elements,)
            pass_kernel[grid](
                output,
                n_elements,
                None,
                torch.empty_like(output),
                3.1415926,
                RANDOM_SIZE=0,
            )
            return output

        output = torch.randn(5, device=GPU_TYPE)
        # Make sure this does not crash
        call_triton(output)

    @requires_gpu
    @skipIfRocm
    def test_triton_kernel_dependancies(self):
        def call_triton(
            x: torch.Tensor,
            y: torch.Tensor,
        ):
            output = torch.zeros_like(x)
            n_elements = output.numel()
            grid = lambda meta: (triton.cdiv(n_elements, meta["BLOCK_SIZE"]),)
            add_kernel_autotuned[grid](x, y, output, n_elements)
            output2 = torch.zeros_like(output)
            add_kernel_autotuned[grid](output, y, output2, n_elements)
            output3 = torch.add(output2, 1)
            return output3

        t1 = torch.rand(5, device=GPU_TYPE)
        t2 = torch.rand(5, device=GPU_TYPE)
        torch_result = call_triton(t1, t2)
        compiled_result = torch.compile(call_triton)(t1, t2)
        self.assertEqual(torch_result, compiled_result)

    @requires_gpu
    def test_triton_kernel_reinplace_inplaceable_pass(self):
        def call_triton(
            x: torch.Tensor,
            y: torch.Tensor,
        ):
            output = torch.zeros_like(x)
            n_elements = output.numel()
            grid = lambda meta: (triton.cdiv(n_elements, meta["BLOCK_SIZE"]),)
            add_kernel_autotuned[grid](x, y, output, n_elements)
            add_kernel_autotuned[grid](output, x, output, n_elements)
            return output

        t1 = torch.rand(5, device=GPU_TYPE)
        t2 = torch.rand(5, device=GPU_TYPE)
        torch_result = call_triton(t1, t2)
        compiled_result = torch.compile(call_triton)(t1, t2)
        self.assertEqual(torch_result, compiled_result)

    @requires_gpu
    @common_utils.parametrize("grad", [False, True])
    def test_triton_kernel_multi_kernel(self, grad):
        @triton.jit
        def mul2_and_add_and_zero_negatives_kernel(
            in_ptr0,
            in_ptr1,
            out_ptr,
            n_elements,
            BLOCK_SIZE: "tl.constexpr",
            ACTIVATION: "tl.constexpr",
        ):
            pid = tl.program_id(axis=0)
            block_start = pid * BLOCK_SIZE
            offsets = block_start + tl.arange(0, BLOCK_SIZE)
            mask = offsets < n_elements
            indirection_kernel(
                in_ptr0,
                in_ptr0,
                n_elements,
                BLOCK_SIZE=BLOCK_SIZE,
                ACTIVATION="mul2_inplace_kernel",
            )
            indirection_kernel(
                in_ptr1,
                in_ptr1,
                n_elements,
                BLOCK_SIZE=BLOCK_SIZE,
                ACTIVATION="mul2_inplace_kernel",
            )
            x = tl.load(in_ptr0 + offsets, mask=mask)
            y = tl.load(in_ptr1 + offsets, mask=mask)
            output = x + y
            if ACTIVATION == "zero_negs":
                output = zero_negs(output)
            tl.store(out_ptr + offsets, output, mask=mask)

        @torch.compile
        def call_triton(
            x: torch.Tensor,
            y: torch.Tensor,
            xi: torch.Tensor,
            yi: torch.Tensor,
            output: torch.Tensor,
            outputi: torch.Tensor,
        ):
            n_elements = output.numel()

            grid = (x.numel(),)
            mul2_and_add_and_zero_negatives_kernel[grid](
                x, y, output, n_elements, BLOCK_SIZE=16, ACTIVATION="zero_negs"
            )
            mul2_and_add_and_zero_negatives_kernel[grid](
                xi, yi, outputi, n_elements, BLOCK_SIZE=16, ACTIVATION=None
            )

            return (output, outputi)

        t1 = torch.tensor(
            [-2.0, -1.0, 0.0, 1.0, 2.0], device=GPU_TYPE, requires_grad=grad
        )
        t2 = torch.tensor(
            [-2.0, -1.0, 0.0, 1.0, 2.0], device=GPU_TYPE, requires_grad=grad
        )
        float_result = 2 * t1 + 2 * t2
        float_result = float_result.where(float_result >= 0, 0.0)

        t1i = torch.randint(-2, 2, (5,), device=GPU_TYPE)
        t2i = torch.randint(-2, 2, (5,), device=GPU_TYPE)
        o = torch.zeros_like(t1, requires_grad=grad)
        oi = torch.zeros_like(t1i)
        int_result = 2 * t1i + 2 * t2i

        (result, resulti) = call_triton(t1, t2, t1i, t2i, o, oi)
        self.assertEqual(float_result, result)
        self.assertEqual(int_result, resulti)

    @requires_gpu
    @skipIfXpu
    @skipIfRocm
    def test_triton_kernel_constants(self):
        @triton.jit
        def mulC_kernel(
            in_ptr0,
            out_ptr,
            n_elements,
            BLOCK_SIZE: "tl.constexpr",
            CONSTANT_NAME: "tl.constexpr",
        ):
            pid = tl.program_id(axis=0)
            block_start = pid * BLOCK_SIZE
            offsets = block_start + tl.arange(0, BLOCK_SIZE)
            mask = offsets < n_elements
            x = tl.load(in_ptr0 + offsets, mask=mask)
            if CONSTANT_NAME == STRING_CONSTANT_C:
                output = CONSTANT_C * x
            if BOOL_CONSTANT_C:
                output *= CONSTANT_C
            tl.store(out_ptr + offsets, output, mask=mask)

        def call_triton(
            x: torch.Tensor,
        ):
            output = torch.zeros_like(x)
            n_elements = output.numel()

            grid = (x.numel(),)
            mulC_kernel[grid](
                x, output, n_elements, BLOCK_SIZE=16, CONSTANT_NAME="CONSTANT_C"
            )
            return output

        # Triton kernels capture global constants by their parse time value
        # not runtime value
        global CONSTANT_C
        prev_c = CONSTANT_C
        # If the behavior of triton kernels change, this test will fail
        CONSTANT_C = 10
        assert CONSTANT_C != prev_c

        t = torch.randn(5, device=GPU_TYPE)
        torch_result = call_triton(t)
        compiled_result = torch.compile(call_triton)(t)

        self.assertEqual(torch_result, compiled_result)

        # reset back
        CONSTANT_C = prev_c

    @requires_gpu
    @common_utils.parametrize("grad", [False, True])
    @common_utils.parametrize("dynamic", [False, True])
    @common_utils.parametrize("backend", ["eager", "aot_eager", "inductor"])
    @common_utils.parametrize("grid_type", [1, 2, 3])
    def test_triton_kernel_autotune(self, grad, dynamic, backend, grid_type):
        def call_triton(x: torch.Tensor, y: torch.Tensor, output: torch.Tensor):
            n_elements = output.numel()

            def grid_fn(meta):
                return (triton.cdiv(n_elements, meta["BLOCK_SIZE"]),)

            if grid_type == 1:
                grid = (n_elements,)
            elif grid_type == 2:
                grid = lambda meta: (triton.cdiv(n_elements, meta["BLOCK_SIZE"]),)
            elif grid_type == 3:
                grid = grid_fn

            add_kernel_autotuned[grid](x, y, output, n_elements)
            return output

        t1 = torch.rand(256, device=GPU_TYPE, requires_grad=grad)
        t2 = torch.rand(256, device=GPU_TYPE, requires_grad=grad)
        output = torch.zeros_like(t1, requires_grad=grad)

        torch_add = call_triton(t1, t2, output)
        compiled_func = torch.compile(
            call_triton, backend=backend, fullgraph=True, dynamic=dynamic
        )

        output2 = torch.zeros_like(t1, requires_grad=grad)
        self.assertEqual(compiled_func(t1, t2, output2), torch_add)

    @requires_gpu
    @skipIfRocm  # https://github.com/pytorch/pytorch/actions/runs/10051552819/job/27782048305?pr=131431
    @common_utils.parametrize("backend", ["eager", "aot_eager", "inductor"])
    @patch.object(
        torch._inductor.config, "unsafe_ignore_unsupported_triton_autotune_args", True
    )
    def test_triton_kernel_autotune_with_unsupported_args(self, backend):
        def call_triton(x: torch.Tensor, y: torch.Tensor):
            output = torch.zeros_like(x)
            n_elements = output.numel()
            add_kernel_autotuned_with_unsupported_args[(n_elements,)](
                x, y, output, n_elements
            )
            return output

        t1 = torch.rand(256, device=GPU_TYPE)
        t2 = torch.rand(256, device=GPU_TYPE)

        torch_add = call_triton(t1, t2)
        compiled_func = torch.compile(call_triton, backend=backend, fullgraph=True)
        compiled_add = compiled_func(t1, t2)
        self.assertEqual(compiled_add, torch_add)

    @requires_gpu
    @common_utils.parametrize("grad", [False, True])
    @common_utils.parametrize("dynamic", [False, True])
    @common_utils.parametrize("backend", ["eager", "aot_eager", "inductor"])
    @common_utils.parametrize("grid_type", [1, 2, 3])
    def test_triton_kernel_2d_autotune(self, grad, dynamic, backend, grid_type):
        def call_triton(x: torch.Tensor, y: torch.Tensor, output: torch.Tensor):
            x_elements = output.size()[0]
            y_elements = output.size()[1]

            def grid_fn(meta):
                return (
                    triton.cdiv(x_elements, meta["BLOCK_SIZE_X"]),
                    triton.cdiv(y_elements, meta["BLOCK_SIZE_Y"]),
                )

            if grid_type == 1:
                grid = (x_elements, y_elements)
            elif grid_type == 2:
                grid = lambda meta: (
                    triton.cdiv(x_elements, meta["BLOCK_SIZE_X"]),
                    triton.cdiv(y_elements, meta["BLOCK_SIZE_Y"]),
                )
            elif grid_type == 3:
                grid = grid_fn

            add_kernel_2d_autotuned[grid](x, y, output, x_elements, y_elements)
            return output

        t1 = torch.rand((512, 256), device=GPU_TYPE, requires_grad=grad)
        t2 = torch.rand((512, 256), device=GPU_TYPE, requires_grad=grad)
        output = torch.zeros_like(t1, requires_grad=grad)

        torch_result = call_triton(t1, t2, output)
        compiled_func = torch.compile(
            call_triton, backend=backend, fullgraph=True, dynamic=dynamic
        )
        output2 = torch.zeros_like(t1, requires_grad=grad)
        self.assertEqual(compiled_func(t1, t2, output2), torch_result)

    @requires_gpu
    @common_utils.parametrize("dynamic", [False, True])
    def test_triton_kernel_tracing(self, dynamic):
        def call_triton_add(
            x: torch.Tensor,
            y: torch.Tensor,
            grid_type: int,
            num=1,
            positional=False,
            autotuned=False,
        ):
            output = torch.empty_like(x)
            n_elements = output.numel()

            def grid_fn(meta):
                return (triton.cdiv(num, meta["BLOCK_SIZE"]),)

            if grid_type == 0:
                grid = (x.numel(),)
            elif grid_type == 1:
                grid = lambda meta: (triton.cdiv(n_elements, meta["BLOCK_SIZE"]),)
            elif grid_type == 2:
                grid = grid_fn
            else:
                grid = [x.numel()]

            if autotuned:
                capture_triton(add_kernel_autotuned)[grid](x, y, output, n_elements)
            else:
                if positional:
                    capture_triton(add_kernel)[grid](x, y, output, n_elements, 16)
                else:
                    capture_triton(add_kernel)[grid](
                        x, y, output, n_elements, BLOCK_SIZE=16
                    )

            return output

        t0 = torch.rand(5, device=GPU_TYPE, requires_grad=True)
        t1 = torch.rand(5, device=GPU_TYPE, requires_grad=True)
        t2 = torch.rand(5, device=GPU_TYPE, requires_grad=True)
        t3 = torch.rand(5, device=GPU_TYPE, requires_grad=True)
        torch_add = t2 + t3

        tests = [
            functools.partial(call_triton_add, grid_type=0),
            functools.partial(call_triton_add, grid_type=1),
            functools.partial(call_triton_add, grid_type=1, num=1, positional=True),
            functools.partial(call_triton_add, grid_type=2, num=200),
            functools.partial(call_triton_add, grid_type=3),
            functools.partial(call_triton_add, grid_type=0, autotuned=True),
            functools.partial(call_triton_add, grid_type=1, num=1, autotuned=True),
            functools.partial(call_triton_add, grid_type=2, num=200, autotuned=True),
            functools.partial(call_triton_add, grid_type=3, autotuned=True),
        ]
        from functorch import make_fx

        tracing_mode = "symbolic" if dynamic else "fake"

        for test in tests:
            gm = make_fx(test, tracing_mode=tracing_mode)(t0, t1)
            result = test(t2, t3)
            self.assertEqual(result, torch_add)

    @requires_gpu
    @common_utils.parametrize("grad", [False, True])
    @common_utils.parametrize("dynamic", [False, True])
    @common_utils.parametrize("backend", ["eager", "aot_eager", "inductor"])
    @patch.object(torch._inductor.config, "implicit_fallbacks", False)
    def test_triton_kernel_native(self, grad, dynamic, backend):
        def call_triton_add(
            x: torch.Tensor,
            y: torch.Tensor,
            output: torch.Tensor,
            grid_type: int,
            num=1,
            positional=False,
        ):
            n_elements = output.numel()

            def grid_fn(meta):
                return (triton.cdiv(num, meta["BLOCK_SIZE"]),)

            if grid_type == 0:
                grid = (x.numel(),)
            elif grid_type == 1:
                grid = lambda meta: (triton.cdiv(n_elements, meta["BLOCK_SIZE"]),)
            else:
                grid = grid_fn

            if positional:
                add_kernel[grid](x, y, output, n_elements, 16)
            else:
                add_kernel[grid](x, y, output, n_elements, BLOCK_SIZE=16)

            return output

        t1 = torch.rand(5, device=GPU_TYPE, requires_grad=grad)
        t2 = torch.rand(5, device=GPU_TYPE, requires_grad=grad)
        o1 = torch.zeros_like(t1, requires_grad=grad)

        torch_add = t1 + t2

        # No Dynamo -- Make sure triton kernel works
        self.assertEqual(call_triton_add(t1, t2, o1, 1), torch_add)
        # No Dynamo -- Make sure triton kernel works (with positional BLOCK_SIZE)
        o2 = torch.zeros_like(t1, requires_grad=grad)
        self.assertEqual(call_triton_add(t1, t2, o2, 1, True), torch_add)

        # With Dynamo
        compiled_func = torch.compile(
            call_triton_add, backend=backend, fullgraph=True, dynamic=dynamic
        )
        # With simple kernel
        o3 = torch.zeros_like(t1, requires_grad=grad)
        self.assertEqual(compiled_func(t1, t2, o3, 0), torch_add)
        # With lambda kernel
        o4 = torch.zeros_like(t1, requires_grad=grad)
        self.assertEqual(compiled_func(t1, t2, o4, 1), torch_add)
        # With lambda kernel (with positional BLOCK_SIZE)
        o5 = torch.zeros_like(t1, requires_grad=grad)
        self.assertEqual(compiled_func(t1, t2, o5, 1, 1, True), torch_add)
        # With user defined function kernel
        o6 = torch.zeros_like(t1, requires_grad=grad)
        self.assertEqual(compiled_func(t1, t2, o6, 2, 200), torch_add)

    @requires_gpu
    def test_triton_kernel_mutation_not_mark_dirty(self):
        @torch.compile
        def f(x):
            n_elements = x.numel()
            add_kernel[(n_elements,)](x, x, x, n_elements, 16)
            return x

        x = torch.randn(5, device=GPU_TYPE, requires_grad=True)
        x_cloned = x.clone()
        out = x_cloned.sin()
        f(x_cloned)
        out.sum().backward()

    @requires_gpu
    @patch.object(torch._inductor.config, "allow_buffer_reuse", True)
    def test_triton_kernel_inputs_buffer_reuse(self):
        def _mul2(x):
            y = torch.empty_like(x)
            mul2_kernel[(10,)](
                in_ptr0=x,
                out_ptr=y,
                n_elements=x.numel(),
                BLOCK_SIZE=1,
            )
            return y

        @torch.compile
        def f(x):
            for _ in range(4):
                # The output of one kernel is the input to the next kernel, but
                # at some point we should re-use buffers not allocate new ones.
                x = _mul2(x)
            return x + 1

        x = torch.randn(10, device=GPU_TYPE, dtype=torch.float32)
        eager_out = f(x)
        compiled_out, (code,) = run_and_get_code(torch.compile(f), x)
        self.assertEqual(compiled_out, eager_out)

        # Check that we're allocating the minimal # of buffers.
        code_string = f"empty_strided_{GPU_TYPE}((10, ), (1, ), torch.float32)"

        num_bufs_allocated = code.count(code_string)
        self.assertEqual(num_bufs_allocated, 2)

        # Check we're re-using buffers if not allocating.
        num_bufs_reused = code.count("# reuse")
        self.assertEqual(num_bufs_reused, 3)

    @requires_gpu
    def test_triton_kernel_matmul_tracking(self):
        @triton.jit
        def ones_kernel(x_ptr, n_elements, BLOCK_SIZE: "tl.constexpr"):
            pid = tl.program_id(axis=0)
            block_start = pid * BLOCK_SIZE
            offsets = block_start + tl.arange(0, BLOCK_SIZE)
            mask = offsets < n_elements
            x = 1.0
            tl.store(x_ptr + offsets, x, mask=mask)

        @torch.compile
        def f(x):
            out = torch.zeros_like(x)
            ones_kernel[(4,)](out, 16, BLOCK_SIZE=16)
            return torch.mm(out, x) + 10

        x = torch.randn(4, 4, device=GPU_TYPE)
        torch_out = f(x)
        python_out = torch.mm(torch.ones(4, 4, device=GPU_TYPE), x) + 10
        self.assertEqual(torch_out, python_out)

    @requires_gpu
    def test_triton_kernel_strided_input(self):
        def f(inp):
            # left has strides [256, 1]
            left, right = torch.split(inp, [128, 128], dim=1)
            out = torch.empty_like(left)
            X_BLOCK_SIZE, Y_BLOCK_SIZE = 32, 16
            grid = (left.size(1) // X_BLOCK_SIZE, left.size(0) // Y_BLOCK_SIZE)
            double_strided_kernel[grid](
                in_ptr=left,
                out_ptr=out,
                in_y_stride=left.stride(0),
                out_y_stride=out.stride(0),
                X_BLOCK_SIZE=X_BLOCK_SIZE,
                Y_BLOCK_SIZE=Y_BLOCK_SIZE,
            )
            return out

        inp = torch.randn(64, 256, device=GPU_TYPE)

        eager_out = f(inp)
        compiled_out = torch.compile(f)(inp)
        self.assertEqual(compiled_out, eager_out)

    @torch._inductor.config.patch(
        triton_kernel_default_layout_constraint="needs_fixed_stride_order"
    )
    @requires_gpu
    def test_layout_constraint_needs_fixed_stride_order(self):
        # Construct a custom op whose output strides are (1, 2)
        @torch.library.custom_op("mylib::weird_op_with_lowering", mutates_args={})
        def weird_op_with_lowering(x: torch.Tensor) -> torch.Tensor:
            return torch.empty_strided((2, 2), (1, 2), dtype=x.dtype, device=x.device)

        @weird_op_with_lowering.register_fake
        def _(x):
            return torch.empty_strided((2, 2), (1, 2), dtype=x.dtype, device=x.device)

        # The lowering for the custom op produces output strides (2, 1).
        from torch._inductor.lowering import empty_strided, register_lowering

        @register_lowering(torch.ops.mylib.weird_op_with_lowering)
        def _(x):
            return empty_strided(
                x.shape, (2, 1), dtype=x.dtype, device=torch.device(GPU_TYPE, 0)
            )

        # Triton kernel that has different behavior depending on the input strides.
        @triton.jit
        def kernel(
            in_ptr0,
            out_ptr,
            n_elements,
            BLOCK_SIZE: "tl.constexpr",
        ):
            pid = tl.program_id(axis=0)
            block_start = pid * BLOCK_SIZE
            offsets = block_start + tl.arange(0, BLOCK_SIZE)
            mask = offsets < n_elements
            output = offsets
            tl.store(out_ptr + offsets, output, mask=mask)

        def arange_out(x, out):
            n_elements = x.numel()
            grid = lambda meta: (triton.cdiv(n_elements, meta["BLOCK_SIZE"]),)
            kernel[grid](x, out, n_elements, BLOCK_SIZE=4)

        def f(x):
            y = weird_op_with_lowering(x)
            # Inductor lowering will decide that y is better having strides (2, 1).
            # This is different from the strides at tracing time (1, 2).
            # Under the "needs_fixed_stride_order" config, inductor will coerce
            # y to have strides (1, 2) before passing it to arange_out.
            # If it doesn't, then the result will be different from eager mode.
            arange_out(x, y)
            return x + y

        x = torch.randn(2, 2, device=GPU_TYPE)
        eager_out = f(x)

        compiled_inductor_f = torch.compile(f, backend="inductor", fullgraph=True)
        compiled_inductor_out = compiled_inductor_f(x)
        self.assertEqual(compiled_inductor_out, eager_out)

    @requires_gpu
    def test_triton_kernel_strided_input_nonzero_offset(self):
        def f(inp):
            # right has strides [256, 1] and storage offset 128
            left, right = torch.split(inp, [128, 128], dim=1)
            out = torch.empty_like(right)
            X_BLOCK_SIZE, Y_BLOCK_SIZE = 32, 16
            grid = (right.size(1) // X_BLOCK_SIZE, right.size(0) // Y_BLOCK_SIZE)
            double_strided_kernel[grid](
                in_ptr=right,
                out_ptr=out,
                in_y_stride=right.stride(0),
                out_y_stride=out.stride(0),
                X_BLOCK_SIZE=X_BLOCK_SIZE,
                Y_BLOCK_SIZE=Y_BLOCK_SIZE,
            )
            return out

        inp = torch.randn(64, 256, device=GPU_TYPE)

        eager_out = f(inp)
        compiled_out = torch.compile(f)(inp)
        self.assertEqual(compiled_out, eager_out)

    @requires_gpu
    def test_triton_kernel_slice_and_view_input(self):
        def f(inp):
            # left has strides [256, 1]
            left = inp[:, :128]
            left = left.view(64, 4, 32)
            out = torch.empty_like(left)
            X_BLOCK_SIZE, Y_BLOCK_SIZE = 32, 16
            grid = (
                (left.size(1) * left.size(2)) // X_BLOCK_SIZE,
                left.size(0) // Y_BLOCK_SIZE,
            )
            double_strided_kernel[grid](
                in_ptr=left,
                out_ptr=out,
                in_y_stride=left.stride(0),
                out_y_stride=out.stride(0),
                X_BLOCK_SIZE=X_BLOCK_SIZE,
                Y_BLOCK_SIZE=Y_BLOCK_SIZE,
            )
            return out + left

        inp = torch.randn(64, 256, device=GPU_TYPE)

        eager_out = f(inp)
        compiled_out = torch.compile(f)(inp)
        self.assertEqual(compiled_out, eager_out)

    @requires_gpu
    def test_triton_kernel_fallback(self):
        def f(x, y):
            out = torch.zeros_like(x)
            out2 = torch.zeros_like(x)
            # torch.mm is ExternKernelOut
            add_kernel[(4,)](x, torch.mm(x, y), out, 4, 16)
            # torch.sort creates fallback kernel and hence MultiOutput
            add_kernel[(4,)](x, torch.sort(y).values, out, 4, 16)
            return out, out2

        x = torch.randn(4, 4, device=GPU_TYPE)
        y = torch.randn(4, 4, device=GPU_TYPE)
        eager_out = f(x, y)
        compiled_out = torch.compile(f)(x, y)
        self.assertEqual(compiled_out, eager_out)

    @requires_gpu
    def test_triton_kernel_out_of_order(self):
        @triton.jit
        def add_kernel(
            in_ptr0,
            in_ptr1,
            BLOCK_SIZE: "tl.constexpr",
            out_ptr,
            n_elements,
        ):
            pid = tl.program_id(axis=0)
            block_start = pid * BLOCK_SIZE
            offsets = block_start + tl.arange(0, BLOCK_SIZE)
            mask = offsets < n_elements
            x = tl.load(in_ptr0 + offsets, mask=mask)
            y = tl.load(in_ptr1 + offsets, mask=mask)
            output = x + y
            tl.store(out_ptr + offsets, output, mask=mask)

        def f(x, y):
            out = torch.zeros_like(x)
            n_elements = x.numel()
            add_kernel[(n_elements,)](x, y, 4, out, n_elements)
            return out

        x = torch.randn(4, device=GPU_TYPE)
        y = torch.randn(4, device=GPU_TYPE)
        eager_out = f(x, y)
        compiled_out = torch.compile(f)(x, y)
        self.assertEqual(compiled_out, eager_out)

    @requires_gpu
    @torch._dynamo.config.patch(capture_dynamic_output_shape_ops=True)
    @torch._dynamo.config.patch(capture_scalar_outputs=True)
    @common_utils.parametrize("backend", ["eager", "aot_eager", "inductor"])
    def test_triton_kernel_unbacked_shape_tensor(self, backend):
        @triton.jit
        def square(
            in_ptr,
            out_ptr,
            n_elements,
            BLOCK_SIZE: "tl.constexpr",
        ):
            pid = tl.program_id(axis=0)
            block_start = pid * BLOCK_SIZE
            offsets = block_start + tl.arange(0, BLOCK_SIZE)
            mask = offsets < n_elements
            x = tl.load(in_ptr + offsets, mask=mask)
            output = x * x
            tl.store(out_ptr + offsets, output, mask=mask)

        def f(x):
            x = x[x > 2]
            n_elements = x.numel()
            output = torch.zeros_like(x)
            grid = lambda meta: (triton.cdiv(n_elements, meta["BLOCK_SIZE"]),)
            square[grid](x, output, n_elements, BLOCK_SIZE=16)
            return output

        x = torch.randn(4, device=GPU_TYPE)
        eager_out = f(x)
        compiled_out = torch.compile(f, fullgraph=True, backend=backend)(x)
        self.assertEqual(compiled_out, eager_out)

    @requires_gpu
    @common_utils.parametrize("dynamic", [False, True])
    def test_triton_kernel_equal_to_1_arg(self, dynamic):
        @triton.jit
        def add_kernel_half_n_elements(
            in_ptr0,
            in_ptr1,
            out_ptr,
            half_n_elements,
            BLOCK_SIZE: "tl.constexpr",
        ):
            pid = tl.program_id(axis=0)
            block_start = pid * BLOCK_SIZE
            offsets = block_start + tl.arange(0, BLOCK_SIZE)
            mask = offsets < half_n_elements * 2
            x = tl.load(in_ptr0 + offsets, mask=mask)
            y = tl.load(in_ptr1 + offsets, mask=mask)
            output = x + y
            tl.store(out_ptr + offsets, output, mask=mask)

        def f(x, y):
            out = torch.empty_like(x)
            half_n_elements = x.numel() // 2
            add_kernel_half_n_elements[(half_n_elements,)](
                x, y, out, half_n_elements, BLOCK_SIZE=16
            )
            return out

        x = torch.randn(2, device=GPU_TYPE)
        y = torch.randn(2, device=GPU_TYPE)
        eager_out = f(x, y)
        compiled_out, sources = run_and_get_code(
            torch.compile(f, dynamic=dynamic), x, y
        )

        if dynamic:
            # when half_n_elements passed to the Triton kernel is
            # dynamic, equal_to_1 specializaiton can't be enforced
            self.assertTrue(_triton_get_ast_equal_to_str(()) in sources[0])
        else:
            self.assertTrue(_triton_get_ast_equal_to_str((3,)) in sources[0])
        self.assertEqual(compiled_out, eager_out)

    @requires_gpu
    @common_utils.parametrize("dynamic", [False, True])
    def test_triton_kernel_equal_to_1_float_arg(self, dynamic):
        def f(x, y):
            out = torch.empty_like(x)
            n_elements = x.numel()
            scaling_factor = (n_elements**0) / 1.0
            add_kernel_with_scaling[(n_elements,)](
                x,
                y,
                out,
                n_elements,
                scaling_factor,
                BLOCK_SIZE=16,
            )
            return out

        x = torch.randn(2, device=GPU_TYPE)
        y = torch.randn(2, device=GPU_TYPE)
        eager_out = f(x, y)
        compiled_out, sources = run_and_get_code(
            torch.compile(f, dynamic=dynamic), x, y
        )

        # float 1.0 (both literal or symbolic)
        # should not be added to equal_to_1
        self.assertTrue(_triton_get_ast_equal_to_str(()) in sources[0])
        self.assertEqual(compiled_out, eager_out)

    @requires_gpu
    @skipIfRocm
    def test_triton_kernel_with_imported_symbol(self):
        @triton.jit
        def add_kernel_with_imported_symbol(
            in_ptr,
            out_ptr,
            n_elements,
            BLOCK_SIZE: "tl.constexpr",
        ):
            pid = tl.program_id(axis=0)
            block_start = pid * BLOCK_SIZE
            offsets = block_start + tl.arange(0, BLOCK_SIZE)
            mask = offsets < n_elements
            x = tl.load(in_ptr + offsets, mask=mask)
            output = fast_dividef(x, 3.14)
            tl.store(out_ptr + offsets, output, mask=mask)

        def f(x):
            out = torch.empty_like(x)
            n_elements = x.numel()
            add_kernel_with_imported_symbol[(n_elements,)](
                x, out, n_elements, BLOCK_SIZE=16
            )
            return out

        x = torch.randn(4, device=GPU_TYPE)
        eager_out = f(x)
        compiled_out = torch.compile(f)(x)

        self.assertEqual(compiled_out, eager_out)

    @requires_gpu
    @skipIfRocm
    def test_triton_kernel_with_imported_symbol_with_custom_name(self):
        @triton.jit
        def add_kernel_with_imported_symbol(
            in_ptr,
            out_ptr,
            n_elements,
            BLOCK_SIZE: "tl.constexpr",
        ):
            pid = tl.program_id(axis=0)
            block_start = pid * BLOCK_SIZE
            offsets = block_start + tl.arange(0, BLOCK_SIZE)
            mask = offsets < n_elements
            x = tl.load(in_ptr + offsets, mask=mask)
            output = my_fast_dividef(x, 3.14)
            tl.store(out_ptr + offsets, output, mask=mask)

        def f(x):
            out = torch.empty_like(x)
            n_elements = x.numel()
            add_kernel_with_imported_symbol[(n_elements,)](
                x, out, n_elements, BLOCK_SIZE=16
            )
            return out

        x = torch.randn(4, device=GPU_TYPE)
        eager_out = f(x)
        compiled_out = torch.compile(f)(x)

        self.assertEqual(compiled_out, eager_out)

    @requires_gpu
    @common_utils.parametrize("size", [4, 16])
    @common_utils.parametrize("dynamic", [False, True])
    def test_triton_kernel_different_shapes(self, size, dynamic):
        from torch._inductor.utils import run_and_get_code

        def f(x, y, xx, yy):
            n_elements = x.numel()
            output_1 = torch.zeros_like(x)
            grid = lambda meta: (triton.cdiv(n_elements, meta["BLOCK_SIZE"]),)
            add_kernel[grid](x, y, output_1, n_elements, BLOCK_SIZE=4)

            n_elements = xx.numel()
            output_2 = torch.zeros_like(xx)
            grid = lambda meta: (triton.cdiv(n_elements, meta["BLOCK_SIZE"]),)
            add_kernel[grid](xx, yy, output_2, n_elements, BLOCK_SIZE=4)

            return output_1, output_2

        x = torch.rand(size, device=GPU_TYPE)
        y = torch.rand(size, device=GPU_TYPE)
        xx = torch.rand(size, size, device=GPU_TYPE)
        yy = torch.rand(size, size, device=GPU_TYPE)
        args = [x, y, xx, yy]

        eager_out = f(*args)
        compiled_out, (code,) = run_and_get_code(
            torch.compile(f, fullgraph=True, dynamic=dynamic, backend="inductor"), *args
        )
        if size == 4 and not dynamic:
            # Produce 2 kernels due to divisibility
            self.assertTrue("add_kernel_0.run" in code)
            self.assertTrue("add_kernel_1.run" in code)
        else:
            # size == 16 or dynamic
            # Only one kernel
            self.assertTrue("add_kernel_0.run" in code)
            self.assertTrue("add_kernel_1.run" not in code)

        self.assertEqual(compiled_out, eager_out)

    @requires_gpu
    @common_utils.parametrize("dynamic", [False, True])
    @common_utils.parametrize("backend", ["eager", "aot_eager", "inductor"])
    def test_triton_kernel_triton_dtype(self, dynamic, backend):
        @triton.jit
        def add_kernel_with_dtype(
            in_ptr0,
            in_ptr1,
            out_ptr,
            dtype: "tl.constexpr",
            n_elements,
            BLOCK_SIZE: "tl.constexpr",
        ):
            pid = tl.program_id(axis=0)
            block_start = pid * BLOCK_SIZE
            offsets = block_start + tl.arange(0, BLOCK_SIZE)
            mask = offsets < n_elements
            x = tl.load(in_ptr0 + offsets, mask=mask).to(dtype)
            y = tl.load(in_ptr1 + offsets, mask=mask).to(dtype)
            output = x + y
            tl.store(out_ptr + offsets, output, mask=mask)

        def f(x, y, dtype_torch, dtype_triton):
            output = torch.zeros_like(x).to(dtype=dtype_torch)
            n_elements = output.numel()
            grid = lambda meta: (triton.cdiv(n_elements, meta["BLOCK_SIZE"]),)
            add_kernel_with_dtype[grid](
                x, y, output, dtype_triton, n_elements, BLOCK_SIZE=4
            )
            return output

        x = torch.randn(4, device=GPU_TYPE)
        y = torch.randn(4, device=GPU_TYPE)
        args_list = (
            [x, y, torch.float32, tl.float32],
            [x, y, torch.bfloat16, tl.bfloat16],
        )
        for args in args_list:
            eager_out = f(*args)
            compiled_out = torch.compile(
                f, fullgraph=True, backend=backend, dynamic=dynamic
            )(*args)
            self.assertEqual(compiled_out, eager_out)

    @requires_gpu
    @common_utils.parametrize("backend", ["eager", "aot_eager", "inductor"])
    def test_triton_kernel_special_kwargs_with_autotune(self, backend):
        @triton.autotune(
            configs=[
                triton.Config({"BLOCK_SIZE": 128}),
                triton.Config({"BLOCK_SIZE": 64}),
            ],
            key=["n_elements"],
        )
        @triton.jit
        def add_kernel(
            in_ptr0,
            in_ptr1,
            out_ptr,
            n_elements,
            BLOCK_SIZE: "tl.constexpr",
        ):
            pid = tl.program_id(axis=0)
            block_start = pid * BLOCK_SIZE
            offsets = block_start + tl.arange(0, BLOCK_SIZE)
            mask = offsets < n_elements
            x = tl.load(in_ptr0 + offsets, mask=mask)
            y = tl.load(in_ptr1 + offsets, mask=mask)
            output = x + y
            tl.store(out_ptr + offsets, output, mask=mask)

        @torch.compile(fullgraph=True, backend=backend)
        def f(x, y):
            output = torch.zeros_like(x)
            n_elements = output.numel()
            grid = lambda meta: (triton.cdiv(n_elements, meta["BLOCK_SIZE"]),)
            add_kernel[grid](
                x,
                y,
                output,
                n_elements,
                num_warps=8,
                num_stages=3,
            )
            return output

        x = torch.randn(4, device=GPU_TYPE)
        f(x, x)

    @requires_gpu
    @common_utils.parametrize("backend", ["eager", "aot_eager", "inductor"])
    def test_triton_kernel_empty_autotune_config_dict(self, backend):
        @triton.autotune(
            configs=[
                triton.Config({}, num_stages=2),
                triton.Config({}, num_stages=3),
            ],
            key=["n_elements"],
        )
        @triton.jit
        def add_kernel(
            in_ptr0,
            in_ptr1,
            out_ptr,
            n_elements,
            BLOCK_SIZE: "tl.constexpr",
        ):
            pid = tl.program_id(axis=0)
            block_start = pid * BLOCK_SIZE
            offsets = block_start + tl.arange(0, BLOCK_SIZE)
            mask = offsets < n_elements
            x = tl.load(in_ptr0 + offsets, mask=mask)
            y = tl.load(in_ptr1 + offsets, mask=mask)
            output = x + y
            tl.store(out_ptr + offsets, output, mask=mask)

        @torch.compile(fullgraph=True, backend=backend)
        def f(x, y):
            output = torch.zeros_like(x)
            n_elements = output.numel()
            grid = lambda meta: (triton.cdiv(n_elements, meta["BLOCK_SIZE"]),)
            add_kernel[grid](
                x,
                y,
                output,
                n_elements,
                BLOCK_SIZE=128,
            )
            return output

        x = torch.randn(4, device=GPU_TYPE)
        f(x, x)

    @requires_gpu
    @common_utils.parametrize("autotune", [False, True])
    @common_utils.parametrize("backend", ["eager", "aot_eager", "inductor"])
    def test_triton_kernel_special_params(self, autotune, backend):
        @triton.jit
        def special_params_kernel(
            in_ptr,
            out_ptr,
            n_elements,
            BLOCK_SIZE: "tl.constexpr",
            num_warps: "tl.constexpr",
            num_stages: "tl.constexpr",
        ):
            pid = tl.program_id(axis=0)
            block_start = pid * BLOCK_SIZE
            offsets = block_start + tl.arange(0, BLOCK_SIZE)
            mask = offsets < n_elements
            x = tl.load(in_ptr + offsets, mask=mask)
            output = x * num_stages + num_warps
            tl.store(out_ptr + offsets, output, mask=mask)

        NUM_WARPS = 4
        NUM_STAGES = 3

        if autotune:
            special_params_kernel = triton.autotune(
                configs=[
                    triton.Config(
                        {"BLOCK_SIZE": 128},
                        num_stages=NUM_STAGES,
                        num_warps=NUM_WARPS,
                    ),
                    triton.Config(
                        {"BLOCK_SIZE": 64},
                        num_stages=NUM_STAGES,
                        num_warps=NUM_WARPS,
                    ),
                ],
                key=["n_elements"],
            )(special_params_kernel)
            kwargs = {}
        else:
            kwargs = {
                "BLOCK_SIZE": 128,
                "num_stages": NUM_STAGES,
                "num_warps": NUM_WARPS,
            }

        def f(x):
            output = torch.zeros_like(x)
            n_elements = output.numel()
            grid = lambda meta: (triton.cdiv(n_elements, meta["BLOCK_SIZE"]),)
            special_params_kernel[grid](
                x,
                output,
                n_elements,
                **kwargs,
            )
            return output

        x = torch.randn(4, device=GPU_TYPE)
        eager_out = f(x)
        compiled_out = torch.compile(f, fullgraph=True, backend=backend)(x)
        expected_out = x * NUM_STAGES + NUM_WARPS
        self.assertEqual(eager_out, expected_out)
        self.assertEqual(compiled_out, expected_out)

    @requires_gpu
    @common_utils.parametrize("dynamic", [False, True])
    @common_utils.parametrize("backend", ["eager", "aot_eager", "inductor"])
    def test_triton_kernel_multiple_outputs(self, dynamic, backend):
        @triton.jit
        def add_kernel(
            in_ptr0,
            in_ptr1,
            out_ptr,
            out_ptr2,
            n_elements,
            BLOCK_SIZE: "tl.constexpr",
        ):
            pid = tl.program_id(axis=0)
            block_start = pid * BLOCK_SIZE
            offsets = block_start + tl.arange(0, BLOCK_SIZE)
            mask = offsets < n_elements
            x = tl.load(in_ptr0 + offsets, mask=mask)
            y = tl.load(in_ptr1 + offsets, mask=mask)
            output = x + y
            tl.store(out_ptr + offsets, output, mask=mask)
            tl.store(out_ptr2 + offsets, output + 1, mask=mask)

        @torch.compile(fullgraph=True, backend=backend, dynamic=dynamic)
        def f(x, y, z):
            output = torch.empty_like(x)
            output2 = torch.empty_like(x)
            n_elements = output.numel()
            grid = lambda meta: (triton.cdiv(n_elements, meta["BLOCK_SIZE"]),)
            add_kernel[grid](x, y, output, output2, n_elements, BLOCK_SIZE=16)
            # The z return is intentional: we're testing training
            return output, output2, z**2

        x = torch.randn(3, requires_grad=True, device=GPU_TYPE)
        y = torch.randn(3, requires_grad=True, device=GPU_TYPE)
        z = torch.randn(3, requires_grad=True, device=GPU_TYPE)
        out, out2, out3 = f(x, y, z)
        self.assertEqual(out, x + y)
        self.assertEqual(out2, x + y + 1)
        self.assertEqual(out3, z**2)

    @requires_gpu
    @unittest.skipIf(not has_triton_tma(), "requires Triton TMA support")
    @common_utils.parametrize("dynamic", [False, True])
    def test_tma_capture_and_functionalize(self, dynamic):
        from torch._higher_order_ops.triton_kernel_wrap import kernel_side_table

        kernel_side_table.reset_table()

        def f(a, b):
            BLOCK_SIZE = 256
            out = torch.zeros_like(a)
            n_elements = out.numel()

            desc_a, desc_b, desc_out = (
                triton.tools.experimental_descriptor.create_1d_tma_descriptor(
                    t.data_ptr(),
                    n_elements,
                    BLOCK_SIZE,
                    t.element_size(),
                )
                for t in (a, b, out)
            )

            grid = lambda meta: (triton.cdiv(n_elements, meta["BLOCK_SIZE"]),)
            add_kernel_with_tma_1d[grid](
                desc_a,
                desc_b,
                desc_out,
                BLOCK_SIZE=BLOCK_SIZE,
            )

            return out

        a = torch.randn(301, device=GPU_TYPE)
        b = torch.randn(301, device=GPU_TYPE)

        backend = torch._dynamo.testing.AotEagerAndRecordGraphs()
        torch.compile(
            f,
            fullgraph=True,
            backend=backend,
            dynamic=dynamic,
        )(a, b)

        if dynamic:
            self.assertExpectedInline(
                backend.fw_graphs[0].code.strip(),
                """\
def forward(self, arg0_1, arg1_1, arg2_1):
    zeros_like = torch.ops.aten.zeros_like.default(arg1_1, pin_memory = False)
    add_2 = arg0_1 + 256
    sub_1 = add_2 - 1;  add_2 = None
    floordiv = sub_1 // 256;  sub_1 = None
    triton_kernel_wrapper_functional_proxy = torch.ops.higher_order.triton_kernel_wrapper_functional(kernel_idx = 0, constant_args_idx = 0, grid = [(floordiv, 1, 1)], tma_descriptor_metadata = {'in_desc_ptr0': ([arg0_1], [256], 4), 'in_desc_ptr1': ([arg0_1], [256], 4), 'out_desc_ptr': ([arg0_1], [256], 4)}, kwargs = {'in_desc_ptr0': arg1_1, 'in_desc_ptr1': arg2_1, 'out_desc_ptr': zeros_like}, tensors_to_clone = ['out_desc_ptr']);  floordiv = arg0_1 = arg1_1 = arg2_1 = zeros_like = None
    getitem = triton_kernel_wrapper_functional_proxy['out_desc_ptr'];  triton_kernel_wrapper_functional_proxy = None
    return (getitem,)""",
            )
        else:
            self.assertExpectedInline(
                backend.fw_graphs[0].code.strip(),
                """\
def forward(self, arg0_1, arg1_1):
    zeros_like = torch.ops.aten.zeros_like.default(arg0_1, pin_memory = False)
    triton_kernel_wrapper_functional_proxy = torch.ops.higher_order.triton_kernel_wrapper_functional(kernel_idx = 0, constant_args_idx = 0, grid = [(2, 1, 1)], tma_descriptor_metadata = {'in_desc_ptr0': ([301], [256], 4), 'in_desc_ptr1': ([301], [256], 4), 'out_desc_ptr': ([301], [256], 4)}, kwargs = {'in_desc_ptr0': arg0_1, 'in_desc_ptr1': arg1_1, 'out_desc_ptr': zeros_like}, tensors_to_clone = ['out_desc_ptr']);  arg0_1 = arg1_1 = zeros_like = None
    getitem = triton_kernel_wrapper_functional_proxy['out_desc_ptr'];  triton_kernel_wrapper_functional_proxy = None
    return (getitem,)""",
            )

    @requires_gpu
    @unittest.skipIf(not has_triton_tma(), "requires Triton TMA support")
    @common_utils.parametrize("after_data_ptr", [False, True])
    @common_utils.parametrize("after_create_desc", [False, True])
    def test_tma_graph_breaks(self, after_data_ptr, after_create_desc):
        def f(a, b):
            BLOCK_SIZE = 256
            out = torch.zeros_like(a)
            n_elements = out.numel()

            ptrs = [t.data_ptr() for t in (a, b, out)]

            if after_data_ptr:
                torch._dynamo.graph_break()

            descs = [
                triton.tools.experimental_descriptor.create_1d_tma_descriptor(
                    ptr,
                    n_elements,
                    BLOCK_SIZE,
                    t.element_size(),
                )
                for ptr in ptrs
            ]

            if after_create_desc:
                torch._dynamo.graph_break()

            grid = lambda meta: (triton.cdiv(n_elements, meta["BLOCK_SIZE"]),)
            add_kernel_with_tma_1d[grid](
                *descs,
                BLOCK_SIZE=BLOCK_SIZE,
            )

            return out

        a = torch.randn(301, device=GPU_TYPE)
        b = torch.randn(301, device=GPU_TYPE)

        expected_out = a + b
        eager_out = f(a, b)
        compiled_out = torch.compile(
            f,
            fullgraph=False,
            backend="eager",
            dynamic=False,
        )(a, b)

        self.assertEqual(eager_out, expected_out)
        self.assertEqual(compiled_out, expected_out)

    @requires_gpu
    @unittest.skipIf(not has_triton_tma(), "requires Triton TMA support")
    @common_utils.parametrize("dynamic", [False, True])
    @common_utils.parametrize("backend", ["eager", "aot_eager", "inductor"])
    def test_tma_descriptor_1d(self, dynamic, backend):
        def f(a, b):
            BLOCK_SIZE = 256
            out = torch.zeros_like(a)
            n_elements = out.numel()

            desc_a, desc_b, desc_out = (
                triton.tools.experimental_descriptor.create_1d_tma_descriptor(
                    t.data_ptr(),
                    n_elements,
                    BLOCK_SIZE,
                    t.element_size(),
                )
                for t in (a, b, out)
            )

            grid = lambda meta: (triton.cdiv(n_elements, meta["BLOCK_SIZE"]),)
            add_kernel_with_tma_1d[grid](
                desc_a,
                desc_b,
                desc_out,
                BLOCK_SIZE=BLOCK_SIZE,
            )

            return out

        a = torch.randn(301, device=GPU_TYPE)
        b = torch.randn(301, device=GPU_TYPE)

        expected_out = a + b
        eager_out = f(a, b)
        compiled_out = torch.compile(
            f,
            fullgraph=True,
            backend=backend,
            dynamic=dynamic,
        )(a, b)

        self.assertEqual(eager_out, expected_out)
        self.assertEqual(compiled_out, expected_out)

    @requires_gpu
    @unittest.skipIf(not has_triton_tma(), "requires Triton TMA support")
    def test_tma_descriptor_dedup(self):
        def f(a):
            BLOCK_SIZE = 256
            out = torch.zeros_like(a)
            n_elements = out.numel()

            desc_a, desc_out = (
                triton.tools.experimental_descriptor.create_1d_tma_descriptor(
                    t.data_ptr(),
                    n_elements,
                    BLOCK_SIZE,
                    t.element_size(),
                )
                for t in (a, out)
            )

            grid = lambda meta: (triton.cdiv(n_elements, meta["BLOCK_SIZE"]),)
            add_kernel_with_tma_1d[grid](
                desc_a,
                desc_a,
                desc_out,
                BLOCK_SIZE=BLOCK_SIZE,
            )

            return out

        a = torch.randn(301, device=GPU_TYPE)

        expected_out = a + a
        eager_out = f(a)
        compiled_out, (code,) = run_and_get_code(
            torch.compile(
                f,
                fullgraph=True,
                backend="inductor",
                dynamic=True,
            ),
            a,
        )

        self.assertEqual(eager_out, expected_out)
        self.assertEqual(compiled_out, expected_out)

        # 2 calls: one for two inputs (dedupped), one for the output
        self.assertEqual(code.count("create_1d_tma_descriptor("), 2)

    @requires_gpu
    @unittest.skipIf(not has_triton_tma(), "requires Triton TMA support")
    @common_utils.parametrize("dynamic", [False, True])
    @common_utils.parametrize("backend", ["eager", "aot_eager"])
    def test_tma_descriptor_2d(self, dynamic, backend):
        def f(a, b):
            BLOCK_SIZE_X = 16
            BLOCK_SIZE_Y = 32
            out = torch.zeros_like(a)
            x_size, y_size = out.size()

            desc_a, desc_b, desc_out = (
                triton.tools.experimental_descriptor.create_2d_tma_descriptor(
                    t.data_ptr(),
                    x_size,
                    y_size,
                    BLOCK_SIZE_X,
                    BLOCK_SIZE_Y,
                    t.element_size(),
                )
                for t in (a, b, out)
            )

            grid = lambda meta: (
                triton.cdiv(x_size, meta["BLOCK_SIZE_X"]),
                triton.cdiv(y_size, meta["BLOCK_SIZE_Y"]),
            )
            add_kernel_with_tma_2d[grid](
                desc_a,
                desc_b,
                desc_out,
                BLOCK_SIZE_X=BLOCK_SIZE_X,
                BLOCK_SIZE_Y=BLOCK_SIZE_Y,
            )

            return out

        a = torch.randn((25, 16), device=GPU_TYPE)
        b = torch.randn((25, 16), device=GPU_TYPE)

        expected_out = a + b
        eager_out = f(a, b)
        compiled_out = torch.compile(
            f,
            fullgraph=True,
            backend=backend,
            dynamic=dynamic,
        )(a, b)

        self.assertEqual(eager_out, expected_out)
        self.assertEqual(compiled_out, expected_out)

    @requires_gpu
    @common_utils.parametrize("backend", ["eager", "aot_eager", "inductor"])
    def test_triton_kernel_num_ctas(self, backend):
        @triton.jit
        def kernel(X):
            return

        @torch.compile(fullgraph=True, backend=backend)
        def f(x):
            kernel[(1,)](x, num_ctas=1)
            kernel.run(x, num_ctas=1, grid=(1,), warmup=False)
            return x

        msg = "Passing num_ctas directly to the Triton kernel is not supported. Please use a Config in @triton.autotune instead."
        with self.assertRaisesRegex(torch._dynamo.exc.Unsupported, msg):
            x = torch.randn(4, device=GPU_TYPE)
            f(x)

    @requires_gpu
    @common_utils.parametrize("backend", ["eager", "aot_eager", "inductor"])
    def test_triton_kernel_special_kwargs_without_autotune(self, backend):
        @triton.jit
        def add_kernel(
            in_ptr0,
            in_ptr1,
            out_ptr,
            n_elements,
            BLOCK_SIZE: "tl.constexpr",
        ):
            pid = tl.program_id(axis=0)
            block_start = pid * BLOCK_SIZE
            offsets = block_start + tl.arange(0, BLOCK_SIZE)
            mask = offsets < n_elements
            x = tl.load(in_ptr0 + offsets, mask=mask)
            y = tl.load(in_ptr1 + offsets, mask=mask)
            output = x + y
            tl.store(out_ptr + offsets, output, mask=mask)

        @torch.compile(fullgraph=True, backend=backend)
        def f(x, y):
            output = torch.zeros_like(x)
            n_elements = output.numel()
            grid = lambda meta: (triton.cdiv(n_elements, meta["BLOCK_SIZE"]),)
            add_kernel[grid](
                x,
                y,
                output,
                n_elements,
                BLOCK_SIZE=128,
                num_warps=8,
                num_stages=3,
            )
            return output

        x = torch.randn(4, device=GPU_TYPE)
        f(x, x)

    @requires_gpu
    @common_utils.parametrize("backend", ["eager", "aot_eager", "inductor"])
    @common_utils.parametrize("autotune_at_compile_time", [True, False])
    def test_triton_kernel_restore_value(self, backend, autotune_at_compile_time):
        if autotune_at_compile_time and backend != "inductor":
            raise unittest.SkipTest("compile-time autotuning only exists in inductor")

        @triton.autotune(
            configs=[
                triton.Config({"BLOCK_SIZE": 16}, num_stages=3, num_warps=8),
                triton.Config({"BLOCK_SIZE": 32}, num_stages=3, num_warps=8),
            ],
            key=[],
            restore_value=["in_ptr0"],
        )
        @triton.jit
        def increment_kernel(
            in_ptr0,
            n_elements,
            BLOCK_SIZE: "tl.constexpr",
        ):
            pid = tl.program_id(axis=0)
            block_start = pid * BLOCK_SIZE
            offsets = block_start + tl.arange(0, BLOCK_SIZE)
            mask = offsets < n_elements
            x = tl.load(in_ptr0 + offsets, mask=mask)
            output = x + 1
            tl.store(in_ptr0 + offsets, output, mask=mask)

        @torch.compile(fullgraph=True, backend=backend)
        def f(x):
            n_elements = x.numel()
            grid = lambda meta: (triton.cdiv(n_elements, meta["BLOCK_SIZE"]),)
            increment_kernel[grid](x, n_elements=n_elements)
            return x

        x = torch.rand(4, device=GPU_TYPE)
        prev = x.clone()

        with torch._inductor.config.patch(
            {"triton.autotune_at_compile_time": autotune_at_compile_time}
        ):
            f(x)

        # make sure x was restored after autotuning
        torch.testing.assert_close(x, prev + 1)

    @requires_gpu
    @parametrize("dtype", (torch.float16, torch.float32, torch.float64))
    def test_triton_kernel_float64_constant(self, dtype):
        def f(x):
            return x * (0.12 * x.shape[0])

        x = torch.ones(200, device=GPU_TYPE, dtype=dtype)

        eager_out = f(x)
        compiled_out = torch.compile(f, dynamic=True)(x)
        self.assertEqual(compiled_out, eager_out)

    # TODO enable this test case on XPU.
    @requires_cuda
    @parametrize("cfg", ["normal", "cpp_wrapper"])
    def test_triton_kernel_dtype_view(self, cfg):
        # https://github.com/pytorch/pytorch/issues/136159
        if cfg == "normal":
            config_kwargs = {"cpp_wrapper": False}
        elif cfg == "cpp_wrapper":
            config_kwargs = {"cpp_wrapper": True}

        with torch._inductor.config.patch(**config_kwargs):

            @triton.jit
            def _triton_kernel(out_ptr, numel, BLOCK_SIZE: tl.constexpr):
                pid = tl.program_id(0)
                offsets = BLOCK_SIZE * pid + tl.arange(0, BLOCK_SIZE)
                mask = offsets < numel
                ones = tl.full((BLOCK_SIZE,), 1, tl.float16)
                tl.store(out_ptr + offsets, ones, mask)

            def fn(x):
                buf = torch.empty(x.shape, device=x.device, dtype=torch.float16)
                # the buf.view() should be a view sharing the same storage as buf.
                bfloat_buf = buf.view(dtype=torch.bfloat16)
                BLOCK_SIZE = 256
                numel = buf.numel()
                grid = (triton.cdiv(numel, BLOCK_SIZE),)
                _triton_kernel[grid](bfloat_buf, numel, BLOCK_SIZE)
                return buf, bfloat_buf

            fn_c = torch.compile(fn)

            x = torch.randn(8, device=GPU_TYPE)
            out_c = fn_c(x)
            out_e = fn(x)

            # expect view() to be an actual view, sharing the same data as the original buffer
            # verify first that this is true in the eager output
            self.assertEqual(out_e[0].data_ptr(), out_e[1].data_ptr())
            # .. and also in the compiled output
            self.assertEqual(out_c[0].data_ptr(), out_c[1].data_ptr())

            self.assertEqual(out_e[0], out_c[0])
            self.assertEqual(out_e[1], out_c[1])

    # TODO enable this test case on XPU.
    @requires_gpu
    def test_i64_input(self):
        # The i64 "seed" input needs to be marked as "i64", not "i32".
        @triton.jit
        def triton_add_noise_(x_ptr, y_ptr, seed, numel, BLOCK_SIZE: tl.constexpr):
            pid = tl.program_id(0)
            offsets = pid * BLOCK_SIZE + tl.arange(0, BLOCK_SIZE)

            x = tl.load(x_ptr + offsets, mask=(offsets < numel))
            rnd = tl.rand(seed, offsets)
            res = x + rnd
            tl.store(y_ptr + offsets, res, mask=(offsets < numel))

        def add_noise(x, seed):
            y = torch.empty_like(x)
            numel = x.numel()
            BLOCK_SIZE = 256

            def grid(meta):
                return (triton.cdiv(numel, meta["BLOCK_SIZE"]),)

            triton_add_noise_[grid](x, y, seed, numel, BLOCK_SIZE)
            return y

        def fn(x):
            x = x * x
            seed = torch.randint(
                low=2**32, high=2**62, size=(1,), dtype=torch.int64
            ).item()
            return add_noise(x, seed)

        inp = torch.rand(400, device=GPU_TYPE)
        torch._dynamo.mark_dynamic(inp, 0)

        fn_c = torch.compile(fn, fullgraph=True)
        with torch._dynamo.config.patch(capture_scalar_outputs=True):
            res = fn_c(inp)

        self.assertTrue(((res < 2) & (res >= 0)).all().item())

    @requires_gpu
    @parametrize("wrapped", [False, True])
    @parametrize("autotune", [False, True])
    def test_constexpr_dynamic_shapes(self, wrapped, autotune):
        # https://github.com/pytorch/pytorch/issues/136504
        @triton.jit
        def triton_(
            x_ptr,
            y_ptr,
            NUMEL: tl.constexpr,
            IS_ODD: tl.constexpr,
            BLOCK_SIZE: tl.constexpr,
        ):
            pid = tl.program_id(0)
            offsets = BLOCK_SIZE * pid + tl.arange(0, BLOCK_SIZE)
            mask = offsets < NUMEL

            data = tl.load(x_ptr + offsets, mask)
            result = data * data
            if IS_ODD:
                result = result + 1

            tl.store(y_ptr + offsets, result, mask)

        if autotune:
            triton_ = triton.autotune(
                [
                    triton.Config(kwargs={"BLOCK_SIZE": 128}),
                    triton.Config(kwargs={"BLOCK_SIZE": 256}),
                ],
                key=[],
            )(triton_)

        def triton_kernel_impl(x: torch.Tensor) -> torch.Tensor:
            y = torch.empty_like(x)
            numel = x.numel()

            args = [x, y, numel, numel % 2 == 0]
            if not autotune:
                args.append(256)  # BLOCK_SIZE

            def grid(meta):
                return (triton.cdiv(numel, meta["BLOCK_SIZE"]),)

            if wrapped:
                capture_triton(triton_)[grid](*args)
            else:
                triton_[grid](*args)
            return y

        if wrapped:
            triton_kernel = torch.library.triton_op(
                "constexpr_test::square", triton_kernel_impl, mutates_args={}
            )
        else:
            triton_kernel = triton_kernel_impl

        def fn(x):
            return triton_kernel(x)

        fn_c = torch.compile(fn, dynamic=True)

        x = torch.randn(512 + 5, device=GPU_TYPE)
        res = fn_c(x)
        self.assertEqual(x * x, res)

        x2 = torch.randn(1024 + 5, device=GPU_TYPE)
        res2 = fn_c(x2)
        self.assertEqual(x2 * x2, res2)

    @requires_gpu
    def test_triton_kernel_none_args(self):
        # https://github.com/pytorch/pytorch/issues/115344
        @triton.autotune(
            configs=[
                triton.Config({"BLOCK_SIZE": 32}, num_stages=5, num_warps=2),
                triton.Config({"BLOCK_SIZE": 64}, num_stages=4, num_warps=4),
            ],
            key=["n_elements"],
        )
        @triton.jit
        def sin_kernel(
            in_ptr0,
            out_ptr,
            n_elements,
            BLOCK_SIZE: "tl.constexpr",
        ):
            pid = tl.program_id(axis=0)
            block_start = pid * BLOCK_SIZE
            offsets = block_start + tl.arange(0, BLOCK_SIZE)
            mask = offsets < n_elements
            if in_ptr0 is not None:
                x = tl.load(in_ptr0 + offsets, mask=mask)
            else:
                x = 0.0
            output = tl.sin(x)
            tl.store(out_ptr + offsets, output, mask=mask)

        def sin_triton(x, out):
            n_elements = out.numel()
            sin_kernel[(n_elements,)](x, out, n_elements)

        x = torch.randn(65, device=GPU_TYPE)
        out = torch.empty_like(x)
        out_compiled = torch.empty_like(x)
        sin_triton_compiled = torch.compile(fullgraph=True)(sin_triton)

        sin_triton(x, out)
        sin_triton_compiled(x, out_compiled)
        self.assertEqual(out, out_compiled)

        sin_triton(None, out)
        sin_triton_compiled(None, out_compiled)
        self.assertEqual(out, out_compiled)

    @requires_gpu
    def test_triton_kernel_global_constexpr(self):
        @triton.jit
        def triton_(in_ptr, out_ptr, BLOCK_SIZE: tl.constexpr):
            pid = tl.program_id(0)
            offsets = pid * BLOCK_SIZE + tl.arange(0, BLOCK_SIZE)
            x = tl.load(in_ptr + offsets)
            output = x + FLOAT_CONSTANT_C
            tl.store(out_ptr + offsets, output)

        def fn(x):
            y = torch.empty_like(x)
            BLOCK_SIZE = 256
            grid = (triton.cdiv(x.numel(), BLOCK_SIZE),)
            triton_[grid](x, y, BLOCK_SIZE)
            return y

        # make sure FLOAT_CONSTANT_C is NOT annotated
        self.assertFalse("FLOAT_CONSTANT_C" in globals().get("__annotations__", {}))
        # sanity check: STRING_CONSTANT_C _should_ be annotated
        self.assertTrue("STRING_CONSTANT_C" in globals().get("__annotations__", {}))

        x = torch.randn(512, device=GPU_TYPE)
        expected = x + 3.14
        actual = torch.compile(fn)(x)
        self.assertEqual(expected, actual)


def make_mutation_test(fn):
    @requires_gpu
    def test_fn(self):
        from torch._higher_order_ops.triton_kernel_wrap import identify_mutated_tensors

        kernel, inputs, outputs = fn()
        self.assertListEqual(
            identify_mutated_tensors(kernel, inputs),
            outputs,
        )

    return test_fn


# Triton codegen suffers from scoping issues.
# Define helpers here
if HAS_GPU:

    @triton.jit
    def helper_id(p):
        return p

    @triton.jit
    def helper_add_and_out(x, y, out_ptr):
        return x + y, out_ptr


class MutationTests(torch._inductor.test_case.TestCase):
    # Tests injected below

    @make_mutation_test
    def test_out_of_order_kernel():
        @triton.jit
        def add_kernel_out_of_order(
            in_ptr0,
            n_elements,
            in_ptr1,
            out_ptr,
            BLOCK_SIZE: "tl.constexpr",
        ):
            pid = tl.program_id(axis=0)
            block_start = pid * BLOCK_SIZE
            offsets = block_start + tl.arange(0, BLOCK_SIZE)
            mask = offsets < n_elements
            x = tl.load(in_ptr0 + offsets, mask=mask)
            y = tl.load(in_ptr1 + offsets, mask=mask)
            output = x + y
            tl.store(out_ptr + offsets, output, mask=mask)

        t = torch.randn(4)
        return (
            add_kernel_out_of_order,
            {
                "in_ptr0": t,
                "n_elements": 4,
                "in_ptr1": t,
                "out_ptr": t,
                "BLOCK_SIZE": 4,
            },
            ["out_ptr"],
        )

    @make_mutation_test
    def test_out_of_order_kernel_call():
        @triton.jit
        def add_kernel_out_of_order_fn1(
            in_ptr0,
            n_elements,
            in_ptr1,
            out_ptr,
            BLOCK_SIZE: "tl.constexpr",
        ):
            pid = tl.program_id(axis=0)
            block_start = pid * BLOCK_SIZE
            offsets = block_start + tl.arange(0, BLOCK_SIZE)
            mask = offsets < n_elements
            add_kernel_out_of_order_fn2(
                in_ptr0, in_ptr1, n_elements, out_ptr, BLOCK_SIZE=BLOCK_SIZE
            )

        t = torch.randn(4)
        return (
            add_kernel_out_of_order_fn1,
            {
                "in_ptr0": t,
                "n_elements": 4,
                "in_ptr1": t,
                "out_ptr": t,
                "BLOCK_SIZE": 4,
            },
            ["out_ptr"],
        )

    @make_mutation_test
    def test_reduce_sum():
        @triton.jit
        def reduce_sum_kernel(a_ptr, c_ptr, stride_am, stride_an):
            offs_am = tl.arange(0, 4)
            offs_an = tl.arange(0, 4)
            a_ptrs = a_ptr + (
                offs_am[:, None] * stride_am + offs_an[None, :] * stride_an
            )
            a = tl.load(a_ptrs)
            m = tl.sum(a, axis=1)
            tl.store(c_ptr + tl.arange(0, 4), m)

        t = torch.randn(4)
        kernel = reduce_sum_kernel
        kwargs = {
            "a_ptr": t,
            "c_ptr": t,
            "stride_am": 4,
            "stride_an": 4,
        }

        # TODO(aakhundov): tt.reduce is now supported, but only
        # in the new MLIR-based Triton analysis pass (not in the
        # old TTIR string parsing-based one). remove this gating
        # and use ["c_ptr"] as `expected` after the new Triton
        # pin lands both in OSS and internally.
        ttir_module, _ = generate_ttir(kernel, kwargs)
        if hasattr(ttir_module, "walk"):
            # with MLIR-based Triton analysis pass
            expected = ["c_ptr"]
        else:
            # with TTIR string parsing-based Triton analysis pass
            expected = ["a_ptr", "c_ptr"]

        return (
            kernel,
            kwargs,
            expected,
        )

    @make_mutation_test
    def test_argmax():
        @triton.jit
        def argmax_kernel(a_ptr, c_ptr, stride_am, stride_an):
            offs_am = tl.arange(0, 4)
            offs_an = tl.arange(0, 4)
            a_ptrs = a_ptr + (
                offs_am[:, None] * stride_am + offs_an[None, :] * stride_an
            )
            a = tl.load(a_ptrs)
            m = tl.argmax(a, axis=1)
            tl.store(c_ptr + tl.arange(0, 4), m)

        t = torch.randn(4)
        kernel = argmax_kernel
        kwargs = {
            "a_ptr": t,
            "c_ptr": t,
            "stride_am": 4,
            "stride_an": 4,
        }

        # TODO(aakhundov): tt.reduce is now supported, but only
        # in the new MLIR-based Triton analysis pass (not in the
        # old TTIR string parsing-based one). remove this gating
        # and use ["c_ptr"] as `expected` after the new Triton
        # pin lands both in OSS and internally.
        ttir_module, _ = generate_ttir(kernel, kwargs)
        if hasattr(ttir_module, "walk"):
            # with MLIR-based Triton analysis pass
            expected = ["c_ptr"]
        else:
            # with TTIR string parsing-based Triton analysis pass
            expected = ["a_ptr", "c_ptr"]

        return (
            kernel,
            kwargs,
            expected,
        )

    @requires_gpu
    @skipIfRocm
    def test_triton_kernel_inference_mode(self):
        def f(x, y, out):
            n_elements = x.numel()
            grid = lambda meta: (triton.cdiv(n_elements, meta["BLOCK_SIZE"]),)
            add_kernel[grid](x, y, out, n_elements, BLOCK_SIZE=4)

        with torch.inference_mode():
            x = torch.ones(32, device=GPU_TYPE)
            y = torch.ones(32, device=GPU_TYPE)
            out_ref = torch.zeros_like(x)
            out_test = torch.zeros_like(x)
            f(x, y, out_ref)
            torch.compile(f)(x, y, out_test)
            self.assertEqual(out_ref, out_test)

    @make_mutation_test
    def test_cumsum():
        @triton.jit
        def cumsum_kernel(in_ptr, out_ptr, XBLOCK: tl.constexpr, RBLOCK: tl.constexpr):
            rindex = tl.arange(0, RBLOCK)[None, :]
            xindex = tl.arange(0, XBLOCK)[:, None]
            data = tl.load(in_ptr + rindex)
            scan = tl.cumsum(data, 1)
            expected_max = tl.sum(data, 1)
            tl.device_assert(scan <= expected_max)
            tl.store(out_ptr + xindex * RBLOCK + rindex, scan)

        t = torch.randn(4)
        kernel = cumsum_kernel
        kwargs = {
            "in_ptr": t,
            "out_ptr": t,
            "XBLOCK": 4,
            "RBLOCK": 16,
        }

        # TODO(aakhundov): tt.scan is now supported, but only
        # in the new MLIR-based Triton analysis pass (not in the
        # old TTIR string parsing-based one). remove this gating
        # and use ["out_ptr"] as `expected` after the new Triton
        # pin lands both in OSS and internally.
        ttir_module, _ = generate_ttir(kernel, kwargs)
        if hasattr(ttir_module, "walk"):
            # with MLIR-based Triton analysis pass
            expected = ["out_ptr"]
        else:
            # with TTIR string parsing-based Triton analysis pass
            expected = ["in_ptr", "out_ptr"]

        return (
            kernel,
            kwargs,
            expected,
        )

    @make_mutation_test
    def test_fn_call_one_return():
        @triton.jit
        def add_kernel_with_fn_call(
            in_ptr0,
            in_ptr1,
            n_elements,
            out_ptr,
            BLOCK_SIZE: "tl.constexpr",
        ):
            pid = tl.program_id(axis=0)
            block_start = pid * BLOCK_SIZE
            offsets = block_start + tl.arange(0, BLOCK_SIZE)
            mask = offsets < n_elements
            x = tl.load(in_ptr0 + offsets, mask=mask)
            y = tl.load(in_ptr1 + offsets, mask=mask)
            output = x + y
            out = helper_id(out_ptr)
            tl.store(out + offsets, output, mask=mask)

        t = torch.randn(4)
        return (
            add_kernel_with_fn_call,
            {
                "in_ptr0": t,
                "in_ptr1": t,
                "n_elements": 4,
                "out_ptr": t,
                "BLOCK_SIZE": 4,
            },
            ["out_ptr"],
        )

    @make_mutation_test
    def test_fn_call_multi_return():
        @triton.jit
        def add_kernel_with_fn_call(
            in_ptr0,
            in_ptr1,
            n_elements,
            out_ptr,
            BLOCK_SIZE: "tl.constexpr",
        ):
            pid = tl.program_id(axis=0)
            block_start = pid * BLOCK_SIZE
            offsets = block_start + tl.arange(0, BLOCK_SIZE)
            mask = offsets < n_elements
            x = tl.load(in_ptr0 + offsets, mask=mask)
            y = tl.load(in_ptr1 + offsets, mask=mask)
            output, out = helper_add_and_out(x, y, out_ptr)
            tl.store(out + offsets, output, mask=mask)

        t = torch.randn(4)
        return (
            add_kernel_with_fn_call,
            {
                "in_ptr0": t,
                "in_ptr1": t,
                "n_elements": 4,
                "out_ptr": t,
                "BLOCK_SIZE": 4,
            },
            ["out_ptr"],
        )

    @make_mutation_test
    def test_nested_cond_op_kernel():
        @triton.jit
        def nested_cond_op_kernel(
            in_ptr0,
            in_ptr1,
            out_ptr,
            n_elements,
            BLOCK_SIZE: "tl.constexpr",
        ):
            pid = tl.program_id(axis=0)
            block_start = pid * BLOCK_SIZE
            offsets = block_start + tl.arange(0, BLOCK_SIZE)
            mask = offsets < n_elements
            x = tl.load(in_ptr0 + offsets, mask=mask)
            y = tl.load(in_ptr1 + offsets, mask=mask)
            if tl.program_id(0) == 0:
                if tl.program_id(1) == 0:
                    output = x + y
                    tl.store(out_ptr + offsets, output, mask=mask)
            else:
                pass

        t = torch.randn(4)
        return (
            nested_cond_op_kernel,
            {
                "in_ptr0": t,
                "in_ptr1": t,
                "out_ptr": t,
                "n_elements": 4,
                "BLOCK_SIZE": 4,
            },
            ["out_ptr"],
        )

    @make_mutation_test
    def test_add_for_loop():
        @triton.jit
        def add_4_times_kernel(
            in_ptr0,
            in_ptr1,
            out_ptr,
            n_elements,
            BLOCK_SIZE: "tl.constexpr",
        ):
            pid = tl.program_id(axis=0)
            block_start = pid * BLOCK_SIZE
            offsets = block_start + tl.arange(0, BLOCK_SIZE)
            mask = offsets < n_elements
            x = tl.load(in_ptr0 + offsets, mask=mask)
            y = tl.load(in_ptr1 + offsets, mask=mask)
            output = tl.zeros((n_elements,), dtype=tl.float32)
            for i in range(4):
                output += x + y
            tl.store(out_ptr + offsets, output, mask=mask)

        t = torch.randn(4)
        return (
            add_4_times_kernel,
            {
                "in_ptr0": t,
                "in_ptr1": t,
                "out_ptr": t,
                "n_elements": 4,
                "BLOCK_SIZE": 4,
            },
            ["out_ptr"],
        )

    @make_mutation_test
    def test_add_for_loop2():
        @triton.jit
        def add_1_time_kernel(
            in_ptr0,
            in_ptr1,
            out_ptr,
            n_elements,
            BLOCK_SIZE: "tl.constexpr",
        ):
            pid = tl.program_id(axis=0)
            block_start = pid * BLOCK_SIZE
            offsets = block_start + tl.arange(0, BLOCK_SIZE)
            mask = offsets < n_elements
            x = tl.load(in_ptr0 + offsets, mask=mask)
            y = tl.load(in_ptr1 + offsets, mask=mask)
            for i in range(0, BLOCK_SIZE):
                i = tl.multiple_of(i, 1)
            output = x + y
            tl.store(out_ptr + offsets, output, mask=mask)

        t = torch.randn(4)
        return (
            add_1_time_kernel,
            {
                "in_ptr0": t,
                "in_ptr1": t,
                "out_ptr": t,
                "n_elements": 4,
                "BLOCK_SIZE": 4,
            },
            ["out_ptr"],
        )

    @make_mutation_test
    def test_add_nested_for_loop():
        @triton.jit
        def add_4_times_kernel(
            in_ptr0,
            in_ptr1,
            out_ptr,
            n_elements,
            BLOCK_SIZE: "tl.constexpr",
        ):
            pid = tl.program_id(axis=0)
            block_start = pid * BLOCK_SIZE
            offsets = block_start + tl.arange(0, BLOCK_SIZE)
            mask = offsets < n_elements
            x = tl.load(in_ptr0 + offsets, mask=mask)
            y = tl.load(in_ptr1 + offsets, mask=mask)
            output = tl.zeros((n_elements,), dtype=tl.float32)
            for i in range(2):
                for j in range(2):
                    output += x + y
            tl.store(out_ptr + offsets, output, mask=mask)

        t = torch.randn(4)
        return (
            add_4_times_kernel,
            {
                "in_ptr0": t,
                "in_ptr1": t,
                "out_ptr": t,
                "n_elements": 4,
                "BLOCK_SIZE": 4,
            },
            ["out_ptr"],
        )

    @make_mutation_test
    def test_add_nested_for_loop_multi_return():
        @triton.jit
        def add_4_times_kernel(
            in_ptr0,
            in_ptr1,
            out_ptr,
            n_elements,
            BLOCK_SIZE: "tl.constexpr",
        ):
            pid = tl.program_id(axis=0)
            block_start = pid * BLOCK_SIZE
            offsets = block_start + tl.arange(0, BLOCK_SIZE)
            mask = offsets < n_elements
            x = tl.load(in_ptr0 + offsets, mask=mask)
            y = tl.load(in_ptr1 + offsets, mask=mask)
            output1 = tl.zeros((n_elements,), dtype=tl.float32)
            output2 = tl.zeros((n_elements,), dtype=tl.float32)
            for i in range(2):
                for j in range(2):
                    output1 += y
                    output2 += x
            output = output1 + output2
            tl.store(out_ptr + offsets, output, mask=mask)

        t = torch.randn(4)
        return (
            add_4_times_kernel,
            {
                "in_ptr0": t,
                "in_ptr1": t,
                "out_ptr": t,
                "n_elements": 4,
                "BLOCK_SIZE": 4,
            },
            ["out_ptr"],
        )

    @make_mutation_test
    def test_labels():
        @triton.jit
        def kernel_with_label(
            in_ptr0,
            in_ptr1,
            out_ptr,
            n_elements,
            BLOCK_SIZE: "tl.constexpr",
        ):
            pid = tl.program_id(axis=0)
            if pid > 1:
                return
            block_start = pid * BLOCK_SIZE
            offsets = block_start + tl.arange(0, BLOCK_SIZE)
            mask = offsets < n_elements
            x = tl.load(in_ptr0 + offsets, mask=mask)
            y = tl.load(in_ptr1 + offsets, mask=mask)
            output = x + y
            tl.store(out_ptr + offsets, output, mask=mask)

        t = torch.randn(4)
        return (
            kernel_with_label,
            {
                "in_ptr0": t,
                "in_ptr1": t,
                "out_ptr": t,
                "n_elements": 4,
                "BLOCK_SIZE": 4,
            },
            ["out_ptr"],
        )

    @make_mutation_test
    def test_for_loop_arg():
        @triton.jit
        def fwd_kernel(
            X_ptr,
            W1_ptr,
            b1_ptr,
            O_ptr,
            M: tl.constexpr,
            C1: tl.constexpr,
            C2: tl.constexpr,
            BLOCK_SIZE_M: tl.constexpr,
            BLOCK_SIZE_C2: tl.constexpr,
        ):
            # Get program ids
            pid_m = tl.program_id(0)

            # Compute offsets
            offs_c1 = tl.arange(0, C1)
            offs_m = pid_m * BLOCK_SIZE_M + tl.arange(0, BLOCK_SIZE_M)

            # Load input data
            x_block_ptr = X_ptr + offs_m[:, None] * C1 + offs_c1[None, :]
            x = tl.load(x_block_ptr)

            # Compute gating
            for c2 in range(0, tl.cdiv(C2, BLOCK_SIZE_C2)):
                # Compute block pointers
                offs_c2 = c2 * BLOCK_SIZE_C2 + tl.arange(0, BLOCK_SIZE_C2)
                o_block_ptr = O_ptr + offs_m[:, None] * C2 + offs_c2[None, :]
                w1_block_ptr = W1_ptr + offs_c1[:, None] * C2 + offs_c2[None, :]
                b1_block_ptr = b1_ptr + offs_c2

                # Compute output
                w = tl.load(w1_block_ptr)
                b = tl.load(b1_block_ptr)
                o = tl.dot(x, w, allow_tf32=False)
                o += b[None, :]

                # Store output
                tl.store(o_block_ptr, o)

        t = torch.randn(64)
        return (
            fwd_kernel,
            {
                "X_ptr": t,
                "W1_ptr": t,
                "b1_ptr": t,
                "O_ptr": t,
                "M": 64,
                "C1": 64,
                "C2": 64,
                "BLOCK_SIZE_M": 64,
                "BLOCK_SIZE_C2": 64,
            },
            ["O_ptr"],
        )

    @make_mutation_test
    def test_for_loop_arg_2():
        @triton.jit
        def fwd_kernel(
            x_ptr,
            o_ptr,
            M,
            N,
            stride_m,
            stride_n,
            BLOCK_B: tl.constexpr,
            BLOCK_M: tl.constexpr,
            BLOCK_N: tl.constexpr,
        ):
            # Get program ids
            pid_m = tl.program_id(0)
            X_block_ptr = tl.make_block_ptr(
                base=x_ptr,
                shape=(M, N),
                strides=(stride_m, stride_n),
                offsets=(0, 0),
                block_shape=(BLOCK_M, BLOCK_N),
                order=(1, 0),
            )
            O_block_ptr = tl.make_block_ptr(
                base=o_ptr,
                shape=(M, N),
                strides=(stride_m, stride_n),
                offsets=(0, 0),
                block_shape=(BLOCK_M, BLOCK_N),
                order=(1, 0),
            )

            for _ in range(BLOCK_B):
                x = tl.load(X_block_ptr)
                tl.store(O_block_ptr, x)

                X_block_ptr = tl.advance(X_block_ptr, (BLOCK_M, 0))
                O_block_ptr = tl.advance(O_block_ptr, (BLOCK_M, 0))

        t = torch.randn((32, 64, 128))
        o = torch.empty_like(t)
        B, M, N = t.shape
        return (
            fwd_kernel,
            {
                "x_ptr": t,
                "o_ptr": o,
                "M": M,
                "N": N,
                "stride_m": N,
                "stride_n": 1,
                "BLOCK_B": B,
                "BLOCK_M": M,
                "BLOCK_N": N,
            },
            ["o_ptr"],
        )

    @make_mutation_test
    def test_while_loop():
        @triton.jit
        def fwd_kernel(
            x_ptr,
            o_ptr,
            M,
            N,
            stride_m,
            stride_n,
            BLOCK_B: tl.constexpr,
            BLOCK_M: tl.constexpr,
            BLOCK_N: tl.constexpr,
        ):
            # Get program ids
            pid_m = tl.program_id(0)
            X_block_ptr = tl.make_block_ptr(
                base=x_ptr,
                shape=(M, N),
                strides=(stride_m, stride_n),
                offsets=(0, 0),
                block_shape=(BLOCK_M, BLOCK_N),
                order=(1, 0),
            )
            O_block_ptr = tl.make_block_ptr(
                base=o_ptr,
                shape=(M, N),
                strides=(stride_m, stride_n),
                offsets=(0, 0),
                block_shape=(BLOCK_M, BLOCK_N),
                order=(1, 0),
            )

            i = 0
            while i < BLOCK_B:
                x = tl.load(X_block_ptr)
                tl.store(O_block_ptr, x)

                X_block_ptr = tl.advance(X_block_ptr, (BLOCK_M, 0))
                O_block_ptr = tl.advance(O_block_ptr, (BLOCK_M, 0))
                i += 1

        t = torch.randn((32, 64, 128))
        o = torch.empty_like(t)
        B, M, N = t.shape
        return (
            fwd_kernel,
            {
                "x_ptr": t,
                "o_ptr": o,
                "M": M,
                "N": N,
                "stride_m": N,
                "stride_n": 1,
                "BLOCK_B": B,
                "BLOCK_M": M,
                "BLOCK_N": N,
            },
            ["o_ptr"],
        )


if HAS_GPU:
    t = torch.randn(4)
    tt = torch.randn(4, 1)
    tests = [
        [
            add_kernel,
            {
                "in_ptr0": t,
                "in_ptr1": t,
                "out_ptr": t,
                "n_elements": 4,
                "BLOCK_SIZE": 4,
            },
            ["out_ptr"],
        ],
        [
            add_kernel_2d_autotuned,
            {
                "in_ptr0": t,
                "in_ptr1": t,
                "out_ptr": t,
                "x_elements": 4,
                "y_elements": 4,
            },
            ["out_ptr"],
        ],
        [
            indirection_kernel,
            {
                "in_ptr0": t,
                "out_ptr": t,
                "n_elements": 4,
                "BLOCK_SIZE": 4,
                "ACTIVATION": "mul2_inplace_kernel",
            },
            ["in_ptr0", "out_ptr"],
        ],
        [
            indirection_kernel,
            {
                "in_ptr0": t,
                "out_ptr": t,
                "n_elements": 4,
                "BLOCK_SIZE": 4,
                "ACTIVATION": "add_kernel",
            },
            ["out_ptr"],
        ],
        [
            mul2_inplace_kernel,
            {"ptr": t, "n_elements": 4, "BLOCK_SIZE": 4},
            ["ptr"],
        ],
        # Cant optimize since the kernel contains a tl.inline_asm_elementwise
        [
            inline_asm_kernel,
            {"X": t, "Y": t, "Z": t, "n": 4, "BLOCK": 4},
            ["X", "Y", "Z"],
        ],
        [
            add_kernel_with_block_ptr,
            {
                "x_ptr": t,
                "y_ptr": t,
                "output_ptr": t,
                "n_elements": 4,
                "BLOCK_SIZE": 4,
            },
            ["output_ptr"],
        ],
        [
            kernel_with_block_ptr_2d,
            {
                "x_ptr": tt,
                "output_ptr": tt,
                "n_elements": 4,
                "BLOCK_SIZE": 4,
            },
            ["output_ptr"],
        ],
        [
            add_kernel_with_import,
            {
                "in_ptr0": t,
                "in_ptr1": t,
                "out_ptr": t,
                "n_elements": 4,
                "BLOCK_SIZE": 4,
            },
            ["out_ptr"],
        ],
        [
            atomic_add_kernel,
            {
                "in_ptr0": t,
                "in_ptr1": t,
                "out_ptr": t,
                "n_elements": 4,
                "BLOCK_SIZE": 4,
            },
            ["out_ptr"],
        ],
        [
            add_4_times_kernel,
            {
                "in_ptr0": t,
                "in_ptr1": t,
                "out_ptr": t,
                "n_elements": 4,
                "BLOCK_SIZE": 4,
            },
            ["out_ptr"],
        ],
        [
            cond_op_kernel,
            {
                "in_ptr0": t,
                "in_ptr1": t,
                "out_ptr": t,
                "n_elements": 4,
                "BLOCK_SIZE": 4,
            },
            ["out_ptr"],
        ],
    ]
    for kernel, inputs, outputs in tests:
        fn = make_mutation_test(
            # Add default arguments to avoid Python lambda capture pitfall
            # This forces the capture at lambda creation
            lambda kernel=kernel, inputs=inputs, outputs=outputs: (
                kernel,
                inputs,
                outputs,
            )
        )
        name = f"test_mutations_{kernel.fn.__name__}"
        # Poor way to make test names be unique
        while name in MutationTests.__dict__:
            name += "1"

        setattr(MutationTests, name, fn)


class CustomOpTests(torch._inductor.test_case.TestCase):
    """Tests for custom ops wrapping triton kernels"""

    @requires_gpu
    @common_utils.parametrize("autotuned", [False, True])
    @common_utils.parametrize("dynamic", [False, True])
    def test_add_kernel(self, autotuned, dynamic):
        from torch._inductor.utils import run_and_get_code

        libname = "my_cool_namespace"
        opname = "my_triton_operator"

        @torch.library.triton_op(f"{libname}::{opname}", mutates_args={})
        def add(x: torch.Tensor, y: torch.Tensor) -> torch.Tensor:
            output = torch.empty_like(x)
            n_elements = output.numel()

            def grid(meta):
                return (triton.cdiv(n_elements, meta["BLOCK_SIZE"]),)

            if autotuned:
                capture_triton(add_kernel_autotuned)[grid](x, y, output, n_elements)
            else:
                capture_triton(add_kernel)[grid](x, y, output, n_elements, 16)
            return output

        def f(x, y):
            return add(x, y)

        x = torch.randn(3, device=GPU_TYPE)
        y = torch.randn(3, device=GPU_TYPE)

        out = f(x, y)
        expected = x + y
        self.assertEqual(out, expected)
        out_compiled, codes = run_and_get_code(torch.compile(f, dynamic=dynamic), x, y)
        self.assertEqual(out_compiled, expected)
        self.assertEqual(len(codes), 1)

        # Check that we decomposed the operator away
        code = "\n".join(codes[0])
        self.assertNotIn(libname, code)
        self.assertNotIn(opname, code)

    @requires_gpu
    @patch.object(torch._dynamo.config, "recompile_limit", 1)
    def test_triton_dynamic_grid_no_recompile(self):
        libname = "my_cool_namespace"
        opname = "my_triton_operator"

        @torch.library.triton_op(f"{libname}::{opname}", mutates_args={})
        def add(x: torch.Tensor, y: torch.Tensor) -> torch.Tensor:
            output = torch.empty_like(x)
            n_elements = output.numel()
            capture_triton(add_kernel)[(n_elements,)](x, y, output, n_elements, 16)
            return output

        @torch.compile(fullgraph=True, dynamic=True)
        def f(x):
            return add(x, x)

        f(torch.randn(8, device=GPU_TYPE))
        f(torch.randn(16, device=GPU_TYPE))

    @unittest.skipIf(not has_triton_package(), "requires triton")
    def test_capture_triton_meta(self):
        import triton
        import triton.language as tl

        @triton.jit
        def add_kernel(
            in_ptr0,
            in_ptr1,
            out_ptr,
            n_elements,
            BLOCK_SIZE: "tl.constexpr",
        ):
            pid = tl.program_id(axis=0)
            block_start = pid * BLOCK_SIZE
            offsets = block_start + tl.arange(0, BLOCK_SIZE)
            mask = offsets < n_elements
            x = tl.load(in_ptr0 + offsets, mask=mask)
            y = tl.load(in_ptr1 + offsets, mask=mask)
            output = x + y
            tl.store(out_ptr + offsets, output, mask=mask)

        @torch.library.triton_op("mylib::add", mutates_args=())
        def add(x: torch.Tensor, y: torch.Tensor) -> torch.Tensor:
            output = torch.empty_like(x)
            n_elements = output.numel()

            def grid(meta):
                return (triton.cdiv(n_elements, meta["BLOCK_SIZE"]),)

            capture_triton(add_kernel)[grid](x, y, output, n_elements, 16)
            return output

        def f(x, y):
            return add(x, y)

        x = torch.randn(3, device="meta")
        y = torch.randn(3, device="meta")

        out = f(x, y)
        expected = torch.empty_like(x)
        self.assertEqual(out, expected)

    @requires_gpu
    def test_wrap_triton_disabled_in_triton_op(self):
        import triton  # @manual
        import triton.language as tl  # @manual

        @triton.jit
        def add_kernel(
            in_ptr0,
            in_ptr1,
            out_ptr,
            n_elements,
            BLOCK_SIZE: "tl.constexpr",
        ):
            pid = tl.program_id(axis=0)
            block_start = pid * BLOCK_SIZE
            offsets = block_start + tl.arange(0, BLOCK_SIZE)
            mask = offsets < n_elements
            x = tl.load(in_ptr0 + offsets, mask=mask)
            y = tl.load(in_ptr1 + offsets, mask=mask)
            output = x + y
            tl.store(out_ptr + offsets, output, mask=mask)

        add_kernel_decorated = torch.library.wrap_triton(add_kernel)

        status = []

        @torch.library.triton_op("mylib::add", mutates_args=())
        def add(x: torch.Tensor, y: torch.Tensor) -> torch.Tensor:
            import torch._higher_order_ops.triton_kernel_wrap

            status.append(torch._library.triton.is_wrap_triton_enabled())

            # capture_triton should return the kernel directly if disabled
            result = torch.library.wrap_triton(add_kernel)
            self.assertIs(result, add_kernel)

            # Smoke test: check that with capture_triton disabled this still does something
            output = torch.empty_like(x)
            output2 = torch.empty_like(x)

            n_elements = output.numel()
            grid = lambda meta: (triton.cdiv(n_elements, meta["BLOCK_SIZE"]),)
            add_kernel_decorated[grid](x, y, output, n_elements, BLOCK_SIZE=16)

            add_kernel_decorated.run(
                x, y, output2, n_elements, BLOCK_SIZE=16, grid=grid, warmup=False
            )

            return output + output2

        x = torch.randn(3, device=GPU_TYPE)
        y = torch.randn(3, device=GPU_TYPE)
        z = add(x, y)
        self.assertEqual(status[-1], False)
        self.assertEqual(z, (x + y) * 2)

    @requires_gpu
    @common_utils.parametrize("dynamic", [False, True])
    @common_utils.parametrize("autotune", [False, True])
    def test_capture_triton_special_kwargs(self, dynamic, autotune):
        @triton.jit
        def add_kernel(
            in_ptr0,
            in_ptr1,
            out_ptr,
            n_elements,
            BLOCK_SIZE: "tl.constexpr",
        ):
            pid = tl.program_id(axis=0)
            block_start = pid * BLOCK_SIZE
            offsets = block_start + tl.arange(0, BLOCK_SIZE)
            mask = offsets < n_elements
            x = tl.load(in_ptr0 + offsets, mask=mask)
            y = tl.load(in_ptr1 + offsets, mask=mask)
            output = x + y
            tl.store(out_ptr + offsets, output, mask=mask)

        if autotune:
            add_kernel = triton.autotune(
                configs=[
                    triton.Config({"BLOCK_SIZE": 128}),
                    triton.Config({"BLOCK_SIZE": 64}),
                ],
                key=["n_elements"],
            )(add_kernel)

        def f(x, y):
            output = torch.zeros_like(x)
            n_elements = output.numel()
            grid = lambda meta: (triton.cdiv(n_elements, meta["BLOCK_SIZE"]),)
            if autotune:
                kwargs = {}
            else:
                kwargs = {"BLOCK_SIZE": 128}
            capture_triton(add_kernel)[grid](
                x,
                y,
                output,
                n_elements,
                num_warps=8,
                num_stages=3,
                **kwargs,
            )
            return output

        x = torch.randn(4, device=GPU_TYPE)
        tracing_mode = "symbolic" if dynamic else "fake"

        result = f(x, x)
        self.assertEqual(result, x + x)

        from functorch import make_fx

        gm = make_fx(f, tracing_mode=tracing_mode)(x, x)
        self.assertEqual(gm(x, x), x + x)

    @requires_gpu
    @patch.object(torch._inductor.config, "cpp_wrapper", True)
    @patch.object(torch._inductor.config, "triton.autotune_at_compile_time", True)
    def test_autotune_unbacked(self):
        import triton
        import triton.language as tl

        def get_op_configs():
            return [
                triton.Config(
                    {
                        "BLOCK_M": 32,
                        "BLOCK_N": 64,
                        "BLOCK_K": 32,
                        "GROUP_M": 8,
                    },
                    num_stages=5,
                    num_warps=2,
                ),
                triton.Config(
                    {
                        "BLOCK_M": 128,
                        "BLOCK_N": 256,
                        "BLOCK_K": 64,
                        "GROUP_M": 8,
                    },
                    num_stages=3,
                    num_warps=8,
                ),
            ]

        @triton.autotune(
            configs=get_op_configs(),
            key=["N", "K"],
        )
        @triton.jit
        def op_zeros(
            x_ptr,
            w_ptr,
            z_ptr,
            M,
            N,
            K,
            stride_xm,
            stride_xk,
            stride_wk,
            stride_wn,
            stride_zm,
            stride_zn,
            BLOCK_M: tl.constexpr,
            BLOCK_N: tl.constexpr,
            BLOCK_K: tl.constexpr,
            GROUP_M: tl.constexpr,
            ALLOW_TF32: tl.constexpr,
        ):
            pid = tl.program_id(axis=0)
            num_pid_m = tl.cdiv(M, BLOCK_M)
            num_pid_n = tl.cdiv(N, BLOCK_N)
            num_pid_in_group = GROUP_M * num_pid_n
            group_id = pid // num_pid_in_group
            first_pid_m = group_id * GROUP_M
            group_size_m = min(num_pid_m - first_pid_m, GROUP_M)
            pid_m = first_pid_m + (pid % group_size_m)
            pid_n = (pid % num_pid_in_group) // group_size_m

            offs_m = tl.arange(0, BLOCK_M)
            offs_n = tl.arange(0, BLOCK_N)
            mask_m = (pid_m * BLOCK_M + offs_m)[:, None] < M
            mask_n = (pid_n * BLOCK_N + offs_n)[None, :] < N

            z_mask = mask_m & mask_n
            z = 0.0
            z_ptr += pid_m.to(tl.int64) * BLOCK_M * stride_zm
            z_ptr += pid_n.to(tl.int64) * BLOCK_N * stride_zn
            z_ptrs = z_ptr + stride_zm * offs_m[:, None] + stride_zn * offs_n[None, :]
            tl.store(z_ptrs, z, mask=z_mask)

        @torch.compile()
        def foo(x, w):
            M, K = x.shape
            KB, N = w.shape
            assert K == KB, f"incompatible dimensions {K}, {KB}"

            z = torch.empty((M, N), device=x.device, dtype=x.dtype)

            def grid(META):
                return (
                    triton.cdiv(M, META["BLOCK_M"]) * triton.cdiv(N, META["BLOCK_N"]),
                )

            op_zeros[grid](
                x,
                w,
                z,
                M,
                N,
                K,
                x.stride(0),
                x.stride(1),
                w.stride(0),
                w.stride(1),
                z.stride(0),
                z.stride(1),
                ALLOW_TF32=torch.backends.cuda.matmul.allow_tf32,
            )
            return z

        M, K, N = 128, 64, 32
        x = torch.randn(M, K, device=GPU_TYPE)
        w = torch.randn(K, N, device=GPU_TYPE)

        torch._dynamo.decorators.mark_unbacked(x, 0)
        torch._logging.set_logs(output_code=True)
        with self.assertLogs(logger="torch._inductor", level=logging.DEBUG) as log:
            foo(x, w)

        output = "\n".join(record.getMessage() for record in log.records)
        # correct grid example values updated per block size
        FileCheck().check("Compile-time auto-tuning block:").check(
            "grid_wrapper_for_op_zeros_0"
        ).check_next("return (256").check_next("return (64").run(output)

<<<<<<< HEAD
=======
    # Triton 3.2.0 adds the required flags to the Autotuner object for this test
    # PR: https://github.com/triton-lang/triton/pull/5092
    @requires_gpu
    def test_autotune_no_pre_or_post_hook_user_defined(self):
        from triton.runtime.autotuner import Autotuner

        def init_to_zero(name):
            return lambda nargs: nargs[name].zero_()

        @triton.autotune(
            configs=[
                triton.Config(
                    {"BLOCK_SIZE": 1024},
                    num_warps=4,
                    num_stages=2,
                    pre_hook=init_to_zero("output_ptr"),
                )
            ],
            pre_hook=init_to_zero("output_ptr"),
            post_hook=init_to_zero("output_ptr"),
            key=["n_elements"],
        )
        @triton.jit
        def add_kernel(x_ptr, y_ptr, output_ptr, n_elements, BLOCK_SIZE: tl.constexpr):
            pid = tl.program_id(axis=0)

            block_start = pid * BLOCK_SIZE
            offsets = block_start + tl.arange(0, BLOCK_SIZE)
            mask = offsets < n_elements

            x = tl.load(x_ptr + offsets, mask=mask)
            y = tl.load(y_ptr + offsets, mask=mask)
            output = x + y
            tl.atomic_add(output_ptr + offsets, output, mask=mask)

        def add(x: torch.Tensor, y: torch.Tensor) -> torch.Tensor:
            output = torch.ones(x.shape, device=x.device, dtype=x.dtype)
            n_elements = output.numel()
            grid = lambda meta: (triton.cdiv(n_elements, meta["BLOCK_SIZE"]),)
            add_kernel[grid](x, y, output, n_elements)
            return output

        x = torch.ones((4096,), device=GPU_TYPE, dtype=torch.float16)
        y = torch.ones((4096,), device=GPU_TYPE, dtype=torch.float16)

        # should always pass
        assert add(x, y).mean() == 2, "Problem with add kernel"

        # assert that the user_defined_* flags are properly set on the kernel before compilation
        self.assertEqual(isinstance(add_kernel, Autotuner), True)
        if not hasattr(add_kernel, "user_defined_pre_hook") or not hasattr(
            add_kernel, "user_defined_post_hook"
        ):
            raise unittest.SkipTest(
                "test requires Triton version >= 3.2.0 for Autotuner.user_defined* hooks"
            )

        self.assertEqual(add_kernel.user_defined_pre_hook, True)
        self.assertEqual(add_kernel.user_defined_post_hook, True)

        # this should cause an exception, since pre_hook is not allowed
        msg = "pre_hook and post_hook are not supported in triton.Autotune or triton.Config"
        with self.assertRaisesRegex(torch._dynamo.exc.Unsupported, msg):
            add_compiled = torch.compile(add, mode="reduce-overhead", fullgraph=True)
            add_compiled(x, y).mean()

    @requires_gpu
    @common_utils.parametrize("backend", ["eager", "aot_eager", "inductor"])
    @common_utils.parametrize("autotune_at_compile_time", [True, False])
    def test_triton_kernel_reset_to_zero(self, backend, autotune_at_compile_time):
        if autotune_at_compile_time and backend != "inductor":
            raise unittest.SkipTest("compile-time autotuning only exists in inductor")

        @triton.autotune(
            configs=[
                triton.Config({"BLOCK_SIZE": 64}, num_stages=3, num_warps=8),
                triton.Config({"BLOCK_SIZE": 32}, num_stages=3, num_warps=8),
                triton.Config({"BLOCK_SIZE": 16}, num_stages=3, num_warps=8),
            ],
            key=[],
            reset_to_zero=["increment_ptr"],
        )
        @triton.jit
        def increment_kernel(
            in_ptr0,
            increment_ptr,  # reset this to zero every time
            n_elements,
            BLOCK_SIZE: "tl.constexpr",
        ):
            pid = tl.program_id(axis=0)
            block_start = pid * BLOCK_SIZE
            offsets = block_start + tl.arange(0, BLOCK_SIZE)
            mask = offsets < n_elements

            in_ptr_vals = tl.load(in_ptr0 + offsets, mask=mask)
            increment_val = tl.load(increment_ptr + offsets, mask=mask)
            # increment_val should always be zero
            tl.store(in_ptr0 + offsets, in_ptr_vals + increment_val, mask=mask)

        @torch.compile(fullgraph=True, backend=backend)
        def f(x, increment):
            n_elements = x.numel()
            grid = lambda meta: (triton.cdiv(n_elements, meta["BLOCK_SIZE"]),)
            increment_kernel[grid](x, increment, n_elements=n_elements)
            return x

        x = torch.rand(4, device=GPU_TYPE)
        y = torch.clone(x)
        increment = torch.rand(4, device=GPU_TYPE)

        # during autotuning, x should not change in value
        with torch._inductor.config.patch(
            {"triton.autotune_at_compile_time": autotune_at_compile_time}
        ):
            # we will add rand a single time to x
            f(x, increment)

        self.assertEqual(y + increment, x)

    @requires_gpu
    @common_utils.parametrize("backend", ["eager", "aot_eager", "inductor"])
    def test_triton_single_autotune(self, backend):
        @triton.autotune(
            configs=[
                triton.Config(
                    {"BLOCK_SIZE": 4096},
                )
            ],
            key=["n_elements"],
        )
        # Currently, this autotuning decorator will never run!
        # We only support having a single autotuning decorator on each Triton kernel
        @triton.autotune(
            configs=[
                triton.Config(
                    {"BLOCK_SIZE": 1024},
                )
            ],
            key=["n_elements"],
        )
        @triton.jit
        def add_kernel(x_ptr, y_ptr, output_ptr, n_elements, BLOCK_SIZE: tl.constexpr):
            pid = tl.program_id(axis=0)

            block_start = pid * BLOCK_SIZE
            offsets = block_start + tl.arange(0, BLOCK_SIZE)
            mask = offsets < n_elements

            x = tl.load(x_ptr + offsets, mask=mask)
            y = tl.load(y_ptr + offsets, mask=mask)
            output = x + y
            tl.store(output_ptr + offsets, output, mask=mask)

        def add(x: torch.Tensor, y: torch.Tensor) -> torch.Tensor:
            output = torch.ones(x.shape, device=x.device, dtype=x.dtype)
            n_elements = output.numel()
            grid = lambda meta: (triton.cdiv(n_elements, meta["BLOCK_SIZE"]),)
            add_kernel[grid](x, y, output, n_elements)
            return output

        x = torch.ones((4096,), device=GPU_TYPE, dtype=torch.float16)
        y = torch.ones((4096,), device=GPU_TYPE, dtype=torch.float16)

        # this should cause an exception, since pre_hook is not allowed
        msg = "Passing multiple @triton.autotune decorators is not supported. Please use a single @triton.autotune decorator instead."
        with self.assertRaisesRegex(torch._dynamo.exc.Unsupported, msg):
            add_compiled = torch.compile(
                add, mode="reduce-overhead", fullgraph=True, backend=backend
            )
            add_compiled(x, y).mean()

    @requires_gpu
    @common_utils.parametrize("backend", ["eager", "aot_eager", "inductor"])
    def test_triton_heuristics_exception(self, backend):
        @triton.autotune(
            configs=[
                triton.Config(
                    {"BLOCK_SIZE": 4096},
                )
            ],
            key=["n_elements"],
        )
        # @triton.heuristics is not yet supported
        @triton.heuristics(
            values={"TEST_HEURISTICS": lambda args: args["n_elements"] * 2}
        )
        @triton.jit
        def add_kernel(
            x_ptr,
            y_ptr,
            output_ptr,
            n_elements,
            BLOCK_SIZE: tl.constexpr,
            TEST_HEURISTICS: tl.constexpr,
        ):
            pid = tl.program_id(axis=0)

            block_start = pid * BLOCK_SIZE
            offsets = block_start + tl.arange(0, BLOCK_SIZE)
            mask = offsets < n_elements

            x = tl.load(x_ptr + offsets, mask=mask)
            y = tl.load(y_ptr + offsets, mask=mask)
            output = x + y
            tl.store(output_ptr + offsets, output, mask=mask)

        def add(x: torch.Tensor, y: torch.Tensor) -> torch.Tensor:
            output = torch.ones(x.shape, device=x.device, dtype=x.dtype)
            n_elements = output.numel()
            grid = lambda meta: (triton.cdiv(n_elements, meta["BLOCK_SIZE"]),)
            add_kernel[grid](x, y, output, n_elements)
            return output

        x = torch.ones((4096,), device=GPU_TYPE, dtype=torch.float16)
        y = torch.ones((4096,), device=GPU_TYPE, dtype=torch.float16)

        # this should cause an exception, since pre_hook is not allowed
        msg = "Passing @triton.heuristics decorator after @triton.autotune decorator is not supported. is not supported."
        with self.assertRaisesRegex(torch._dynamo.exc.Unsupported, msg):
            add_compiled = torch.compile(
                add, mode="reduce-overhead", fullgraph=True, backend=backend
            )
            add_compiled(x, y).mean()

    @requires_gpu
    @common_utils.parametrize("non_strict", [True, False])
    @common_utils.parametrize("backend", ["eager", "aot_eager", "inductor"])
    @common_utils.parametrize("with_perf_model", [True, False])
    def test_triton_kernel_prune_configs_by(self, backend, with_perf_model, non_strict):
        # for non-strict mode
        libname = "my_cool_namespace"
        opname = "my_triton_operator"

        records = {}

        def early_config_prune(configs, named_args, **kwargs):
            # we need to save the records to the returned config
            records["run_early_config_prune"] = True
            if "N" in kwargs and kwargs["N"] == 1024:
                records["capture_kwargs"] = True
            # named args are: dst, src, add_float
            if "dst" in named_args and "src" in named_args and len(named_args) == 3:
                records["capture_named_args"] = True
            return [configs[0]]

        def perf_model(*args, **kwargs):
            records["run_perf_model"] = True
            return kwargs["BLOCK_SIZE"] * -1

        if with_perf_model:
            prune_configs_by = {"perf_model": perf_model, "top_k": 1}
        else:
            prune_configs_by = {"early_config_prune": early_config_prune}

        @triton.autotune(
            configs=[
                triton.Config(kwargs={"BLOCK_SIZE": 32}),
                triton.Config(kwargs={"BLOCK_SIZE": 128}),
            ],
            key=["N"],
            prune_configs_by=prune_configs_by,
        )
        @triton.jit
        def prune_by_kernel(
            dst,
            src,
            add_float,
            N,
            BLOCK_SIZE: tl.constexpr,
        ):
            offsets = tl.program_id(0) * BLOCK_SIZE + tl.arange(0, BLOCK_SIZE)
            x = tl.load(src + offsets, mask=offsets < N)
            # we only modify dst if our perf_model is applied (and a BLOCK_SIZE of 128 is selected)
            if BLOCK_SIZE == 128:
                x = x + add_float
            tl.store(dst + offsets, x, mask=offsets < N)

        def f(
            dst: torch.Tensor,
            src: torch.Tensor,
            add_float: float,
            N: int,
        ) -> None:
            grid = lambda META: (triton.cdiv(N, META["BLOCK_SIZE"]),)
            if non_strict:
                torch.library.wrap_triton(prune_by_kernel)[grid](
                    dst, src, add_float, N=N
                )
            else:
                prune_by_kernel[grid](dst, src, add_float, N=N)

        if non_strict:
            decorator = torch.library.triton_op(
                f"{libname}::{opname}", mutates_args={"dst"}
            )(f)
        else:
            # we can just pass the function 'f' for dynamo
            decorator = f

        compiled_f = torch.compile(decorator, backend=backend)
        N = 1024
        src = torch.randn(N, device=GPU_TYPE)
        dst = torch.empty(N, device=GPU_TYPE)
        compiled_f(dst, src, 1.5, N)

        if with_perf_model:
            # when applying the perf_model: kwargs["BLOCK_SIZE"] * -1, the largest config (BLOCK_SIZE==128) is selected
            self.assertEqual(len(records), 1)
            self.assertEqual(src + 1.5, dst)
        else:
            # without the perf_model, the BLOCK_SIZE==32, and as a result dst is not modified and remains equal to src
            self.assertEqual(src, dst)
            self.assertEqual(len(records), 3)
            self.assertTrue(records["run_early_config_prune"])
            self.assertTrue(records["capture_kwargs"])
            self.assertTrue(records["capture_named_args"])

    @requires_gpu
    @common_utils.parametrize("backend", ["eager", "aot_eager", "inductor"])
    @common_utils.parametrize("with_perf_model", [True, False])
    def test_triton_kernel_prune_configs_by_recompile(self, backend, with_perf_model):
        """
        We want to recompile if anyone changes configs in the autotuner object
        In short if for example the following sequence of events happens:
        1. foo = torch.compile(bar)
        1. call foo
        2. autotuner.configs = [new configs list]
        3. call foo

        A recompile event should occur, which we check with Dynamo counters
        This tests that we are installing guards on input objects properly
        """

        # We don't modify records here because we are testing whether or not
        # recompiles occur/guards are installed
        # If we modified the non-local records dict here, this would trigger
        # recompile events.
        def early_config_prune(configs, named_args, **kwargs):
            return [configs[0]]

        def perf_model(*args, **kwargs):
            return kwargs["BLOCK_SIZE"] * -1

        if with_perf_model:
            prune_configs_by = {"perf_model": perf_model, "top_k": 1}
        else:
            prune_configs_by = {"early_config_prune": early_config_prune}

        @triton.autotune(
            configs=[
                triton.Config(kwargs={"BLOCK_SIZE": 32}),
                triton.Config(kwargs={"BLOCK_SIZE": 128}),
            ],
            key=["N"],
            prune_configs_by=prune_configs_by,
        )
        @triton.jit
        def prune_by_kernel(
            dst,
            src,
            add_float,
            N,
            BLOCK_SIZE: tl.constexpr,
        ):
            offsets = tl.program_id(0) * BLOCK_SIZE + tl.arange(0, BLOCK_SIZE)
            x = tl.load(src + offsets, mask=offsets < N)
            # Let's make sure we always select a block size of 128 based on our perf_model
            if BLOCK_SIZE == 128:
                x = x + add_float
            tl.store(dst + offsets, x, mask=offsets < N)

        torch._dynamo.reset()
        counter = torch._dynamo.testing.CompileCounterWithBackend(backend=backend)

        @torch.compile(fullgraph=True, backend=counter)
        def f(dst, src, add_float, N):
            grid = lambda META: (triton.cdiv(N, META["BLOCK_SIZE"]),)
            prune_by_kernel[grid](dst, src, add_float, N=N)

        N = 1024
        src = torch.randn(N, device=GPU_TYPE)
        dst = torch.empty(N, device=GPU_TYPE)

        # first compilation, this prunes the configs
        f(dst, src, 1.5, N)

        self.assertEqual(counter.op_count, 1)

        f(dst, src, 1.5, N)

        # this should not trigger a recompilation
        # this is because we modified the test to not touch the records dict
        # as we do in test_triton_kernel_prune_configs_by. If we kept it, it would trigger a recompile here.
        self.assertEqual(counter.op_count, 1)

        # Modify the autotuner object
        prune_by_kernel.configs = [triton.Config(kwargs={"BLOCK_SIZE": 64})]

        # Calling the kernel after modifying the autotuner should
        # trigger a recompile
        f(dst, src, 1.5, N)

        self.assertEqual(counter.op_count, 2)

        # there should be no recompile here
        f(dst, src, 1.5, N)

        self.assertEqual(counter.op_count, 2)

>>>>>>> fcf9dc3b

common_utils.instantiate_parametrized_tests(KernelTests)
common_utils.instantiate_parametrized_tests(CustomOpTests)


if __name__ == "__main__":
    from torch._inductor.test_case import run_tests

    run_tests()<|MERGE_RESOLUTION|>--- conflicted
+++ resolved
@@ -3434,8 +3434,6 @@
             "grid_wrapper_for_op_zeros_0"
         ).check_next("return (256").check_next("return (64").run(output)
 
-<<<<<<< HEAD
-=======
     # Triton 3.2.0 adds the required flags to the Autotuner object for this test
     # PR: https://github.com/triton-lang/triton/pull/5092
     @requires_gpu
@@ -3845,7 +3843,6 @@
 
         self.assertEqual(counter.op_count, 2)
 
->>>>>>> fcf9dc3b
 
 common_utils.instantiate_parametrized_tests(KernelTests)
 common_utils.instantiate_parametrized_tests(CustomOpTests)
