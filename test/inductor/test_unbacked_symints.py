--- conflicted
+++ resolved
@@ -279,8 +279,6 @@
         expected = fn(*example_inputs)
         torch.testing.assert_close(actual, expected)
 
-<<<<<<< HEAD
-=======
     @dynamo_config.patch({"capture_scalar_outputs": True})
     def test_unbacked_masked_scatter(self, device):
         def fn(value, mask):
@@ -384,7 +382,6 @@
         expected = fn(*example_inputs)
         torch.testing.assert_close(actual.t, expected.t)
 
->>>>>>> fcf9dc3b
 
 instantiate_device_type_tests(TestUnbackedSymints, globals(), allow_xpu=True)
 
