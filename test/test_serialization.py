--- conflicted
+++ resolved
@@ -4479,16 +4479,12 @@
             loaded_sd = torch.load(f, weights_only=weights_only)
             self.assertEqual(sd_save, loaded_sd)
 
-<<<<<<< HEAD
+    @unittest.skipIf(not torch.cuda.is_available(), "CUDA not available")
     @parametrize("global_use_pinned", (True, False))
     @parametrize("local_use_pinned", (True, False, None))
     def test_use_pinned_memory_for_d2h(self, global_use_pinned, local_use_pinned):
         pinned_used = local_use_pinned or (global_use_pinned and local_use_pinned in (True, None))
         save_config = None if local_use_pinned is None else SaveConfig(use_pinned_memory_for_d2h=local_use_pinned)
-=======
-    @unittest.skipIf(not torch.cuda.is_available(), "CUDA not available")
-    def test_use_pinned_memory_for_d2h(self):
->>>>>>> 1439b46a
 
         def patched_write_record(self, filename, data, nbytes):
             if isinstance(data, (torch.TypedStorage, torch.UntypedStorage)):
