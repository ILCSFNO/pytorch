--- conflicted
+++ resolved
@@ -1661,8 +1661,9 @@
 
     When max is not None, this specifies an upper bound equivalent to
     ``_check(i <= max)``.  This bound is also subject to alternate semantics:
-    in ``guard_size_oblivious`` tests, we assume that the max bound is treated
-    equivalently to all other values.
+    in ``guard_size_oblivious`` tests, we assume that a constant max bound is
+    treated equivalently to all other values.  Symbolic max bounds are not yet
+    supported.
 
     NB: Do NOT use this in contexts where a -1 size would be valid (indicating
     to infer the size from context, or if you should wrap-around or truncate).
@@ -2276,16 +2277,13 @@
     compiler_name = "inductor"
 
     def __init__(self, mode, options, dynamic):
-<<<<<<< HEAD
-        self.config: _Dict[str, _Any] = {}
-=======
         from torch._inductor.compiler_bisector import CompilerBisector
 
         self.config: dict[str, _Any] = {}
->>>>>>> 3cf7874e
         self.dynamic = dynamic
         self.apply_mode(mode)
         self.apply_options(options)
+        self.apply_options(CompilerBisector.get_config_change("inductor"))
 
         if self.config.get("triton.cudagraphs", False):
             os.environ["DISABLE_CUPTI_LAZY_REINIT"] = "1"
@@ -2303,30 +2301,12 @@
         )
 
     def apply_mode(self, mode: _Optional[str]):
-        if mode is None or mode == "default":
-            pass
-        elif mode in {"reduce-overhead", "max-autotune", "max-autotune-no-cudagraphs"}:
+        if mode and mode != "default":
             from torch._inductor import list_mode_options
 
             self.apply_options(list_mode_options(mode, self.dynamic))
-        else:
-            raise RuntimeError(
-                f"Unrecognized mode={mode}, should be one of: default, reduce-overhead, max-autotune, max-autotune-no-cudagraphs"
-            )
-
-<<<<<<< HEAD
-    def apply_options(self, options: _Optional[_Dict[str, _Any]]):
-        from torch._inductor.compiler_bisector import CompilerBisector
-
-        if bisect_changes := CompilerBisector.get_config_change("inductor"):
-            options = {} if options is None else options
-            options = (
-                {**bisect_changes} if options is None else {**options, **bisect_changes}  # type: ignore[dict-item]
-            )
-
-=======
+
     def apply_options(self, options: _Optional[dict[str, _Any]]):
->>>>>>> 3cf7874e
         if not options:
             return
 
