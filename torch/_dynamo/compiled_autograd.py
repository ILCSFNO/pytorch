--- conflicted
+++ resolved
@@ -4,13 +4,8 @@
 import itertools
 import operator
 import time
-<<<<<<< HEAD
 from collections import Counter, defaultdict
-from typing import Any, Dict, List, Optional, TYPE_CHECKING, Union
-=======
-from collections import defaultdict
 from typing import Any, Optional, TYPE_CHECKING, Union
->>>>>>> 40e27fbc
 
 import torch
 import torch.utils._pytree as pytree
@@ -509,7 +504,7 @@
             (self.fx_tracer.create_arg(self.to_proxy(outputs)),),
             {},
         )
-        runtime_inputs_to_move: List[int] = []
+        runtime_inputs_to_move: list[int] = []
         if snapshot_cudagraph_enabled():
             runtime_inputs_to_move = self.move_graph_nodes_to_cuda(self.fx_tracer.graph)
         # TODO(rzou): the guessed metadata is incorrect, we will remove it at the end of the PR stack.
@@ -531,12 +526,6 @@
         # Proper fix is Richard's Python compiled autograd effort which will avoid calling make_fx and
         # should prevent these ops from going into the CA graph.
         self.dce()
-<<<<<<< HEAD
-=======
-        runtime_inputs_to_move: list[int] = []
-        if snapshot_cudagraph_enabled():
-            runtime_inputs_to_move = self.move_graph_nodes_to_cuda(self.fx_tracer.graph)
->>>>>>> 40e27fbc
 
         graph = GraphModule(
             self.fx_tracer.root, self.fx_tracer.graph, f"CompiledAutograd{self.id}"
