# mypy: allow-untyped-defs
import os
import textwrap
from enum import auto, Enum
from traceback import extract_stack, format_exc, format_list, StackSummary
<<<<<<< HEAD
from typing import Any, cast, NoReturn, Optional, Tuple, TYPE_CHECKING
=======
from typing import Any, NoReturn, Optional, Type, TYPE_CHECKING
>>>>>>> 62ce3e6e

import torch._guards

from . import config
from .utils import counters


if TYPE_CHECKING:
    from torch._guards import CompileId


def exportdb_error_message(case_name):
    return (
        "For more information about this error, see: "
        + "https://pytorch.org/docs/main/generated/exportdb/index.html#"
        + case_name.replace("_", "-")
    )


import logging


log = logging.getLogger(__name__)
graph_breaks_log = torch._logging.getArtifactLogger(__name__, "graph_breaks")


class TorchDynamoException(RuntimeError):
    pass


class InternalTorchDynamoError(TorchDynamoException):
    pass


class RestartAnalysis(TorchDynamoException):
    restart_reason: str

    def __init__(self, *args, restart_reason=None) -> None:
        self.restart_reason = restart_reason
        super().__init__(*args)


class SpeculationRestartAnalysis(RestartAnalysis):
    pass


class UnspecializeRestartAnalysis(RestartAnalysis):
    pass


class CompileCollectiveRestartAnalysis(RestartAnalysis):
    pass


class TensorifyScalarRestartAnalysis(RestartAnalysis):
    pass


class SkipFrame(TorchDynamoException):
    pass


class TorchRuntimeError(TorchDynamoException):
    pass


class InvalidBackend(TorchDynamoException):
    def __init__(self, name) -> None:
        super().__init__(
            f"Invalid backend: {name!r}, see `torch._dynamo.list_backends()` for available backends."
        )


class ResetRequired(TorchDynamoException):
    def __init__(self) -> None:
        super().__init__(
            textwrap.dedent(
                """
                Must call `torch._dynamo.reset()` before changing backends.  Detected two calls to
                `torch.compile()` with a different backend compiler arguments.
                """
            )
        )


class BackendCompilerFailed(TorchDynamoException):
    def __init__(self, backend_fn, inner_exception) -> None:
        self.backend_name = getattr(backend_fn, "__name__", "?")
        self.inner_exception = inner_exception
        msg = f"backend={self.backend_name!r} raised:\n{type(inner_exception).__name__}: {inner_exception}"
        super().__init__(msg)


class Unsupported(TorchDynamoException):
    def __init__(self, msg, *, case_name=None) -> None:
        super().__init__(msg)
        self.real_stack = torch._guards.TracingContext.extract_stack()
        self.msg = msg
        self.category: Optional[str] = None
        self.add_to_stats()
        self.case_name: Optional[str] = case_name

    def remove_from_stats(self):
        assert self.category is not None
        counters[self.category][self.msg] -= 1
        if counters[self.category][self.msg] <= 0:
            del counters[self.category][self.msg]

    def add_to_stats(self, category="unimplemented"):
        self.category = category
        counters[category][self.msg] += 1


class RecompileError(TorchDynamoException):
    pass


class ArgsMismatchError(Unsupported):
    def __init__(self, msg) -> None:
        super().__init__(msg)


class AttributeMutationError(Unsupported):
    def __init__(self, msg) -> None:
        super().__init__(msg)


class CondOpArgsMismatchError(ArgsMismatchError):
    """
    Internal error from cond() due to arguments mismatch.
    """

    def __init__(self, msg) -> None:
        super().__init__(msg)


class UserErrorType(Enum):
    DYNAMIC_CONTROL_FLOW = auto()
    ANTI_PATTERN = auto()
    STANDARD_LIBRARY = auto()
    CONSTRAINT_VIOLATION = auto()
    DYNAMIC_DIM = auto()
    INVALID_INPUT = auto()
    INVALID_OUTPUT = auto()
    UNSUPPORTED_ALIASED_MUTATED_DYNAMIC_INPUTS = auto()


class UserError(Unsupported):
    def __init__(self, error_type: UserErrorType, msg, case_name=None) -> None:
        """
        Type of errors that would be valid in Eager, but not supported in TorchDynamo.
        The error message should tell user about next actions.

        error_type: Type of user error
        msg: Actionable error message
        case_name: (Optional) Unique name (snake case) for the usage example in exportdb.
        """
        if case_name is not None:
            assert isinstance(case_name, str)
            if msg.endswith("."):
                msg += " "
            else:
                msg += "\n"
            msg += exportdb_error_message(case_name)
        super().__init__(msg)
        self.error_type = error_type
        self.message = msg


class SkipCodeRecursiveException(TorchDynamoException):
    pass


class RecompileLimitExceeded(Unsupported):
    pass


class UnsafeScriptObjectError(TorchDynamoException):
    pass


class UncapturedHigherOrderOpError(TorchDynamoException):
    pass


class IncorrectUsage(Exception):
    pass


# TODO: I'm a little uncertain about what error classification we should have
# for this.  This is potentially a user error, but regressions in
# specialization in PyTorch proper could also trigger this problem
class FailOnRecompileLimitHit(Exception):
    pass


class ObservedException(TorchDynamoException):
    # An exception observed during the tracing. This exception is used by Dynamo to handle exceptions.
    pass


class ObservedUserStopIteration(ObservedException):
    # An UserStopIteraion exception observed during the Dynamo tracing (e.g Dynamo tracing __next__)
    value: Optional[Any]

    # Reference `StopIteration_init` in CPython
    # https://github.com/python/cpython/blob/3.11/Objects/exceptions.c#L568-L584
    def __init__(self, *args, **kwargs) -> None:
        super().__init__("unhandled `raise StopIteration`")
        if len(args) > 0:
            self.value = args[0]
        else:
            self.value = None


class ObservedKeyError(ObservedException):
    # A KeyError exception to be raised from inside Dynamo tracing. This can happen on dict __getitem__
    pass


class ObservedAttributeError(ObservedException):
    # An AttributeError exception to be raised from inside Dynamo tracing. This can happen on user defined object __getattr__
    pass


class ObservedRuntimeError(ObservedException):
    pass


observed_exception_map = {
    StopIteration: ObservedUserStopIteration,
    KeyError: ObservedKeyError,
    AttributeError: ObservedAttributeError,
    RuntimeError: ObservedRuntimeError,
}


def raise_observed_exception(e, tx):
    from .variables import BuiltinVariable

    # CPython here raises an exception. Since there is no python code, we have to manually setup the exception
    # stack and raise the exception.
    exception_vt = BuiltinVariable(e).call_function(tx, [], {})
    tx.exn_vt_stack.append(exception_vt)
    raise observed_exception_map[e]


def handle_observed_exception(tx):
    # This is essentially exception handling code, equivalent of this pseudo code
    #
    # try:
    #     ... somebody raising StopIteration
    # except StopIteration
    #     pass
    #
    # If this was going through the python code, we would have called exception_handler method, but FOR_ITER
    # handles the exception completely in CPython. For example for 3.11, the resulting bytecode is
    #
    #
    #   6          46 LOAD_GLOBAL              2 (StopIteration)
    #              58 RAISE_VARARGS            1
    #         >>   60 PUSH_EXC_INFO

    #   7          62 LOAD_GLOBAL              2 (StopIteration)
    #              74 CHECK_EXC_MATCH
    #              76 POP_JUMP_FORWARD_IF_FALSE     3 (to 84)
    #              78 POP_TOP

    #   8          80 POP_EXCEPT
    #

    # Fortunately this translates to a simple pop from the exn_vt_stack
    tx.exn_vt_stack.pop()


# These exceptions are ok to fallback to eager/graph_break.
exceptions_allowed_to_be_fallback = (
    torch._subclasses.fake_tensor.DataDependentOutputException,
    torch._subclasses.fake_tensor.DynamicOutputShapeException,
    torch._subclasses.fake_tensor.UnsupportedOperatorException,
    torch._subclasses.fake_tensor.UnsupportedFakeTensorException,
)


def unimplemented_with_warning(e: Exception, code, msg: str) -> NoReturn:
    # This function calls unimplemented internally and eventually graph breaks
    # or falls to eager. unimplemented itself does not print any user warnings,
    # i.e., its very silent. This helper function is intended when an error is
    # encountered in the torch.compile stack which is worth showing as warning
    # to the user. For example, if AOT Autograd backend fails with a fake tensor
    # exception, its ok to fallback to eager but not silently. Here, we can use
    # this function to log the message and the stack trace.
    graph_break_msg = format_error_msg_verbose(e, code)
    torch._logging.trace_structured(
        "artifact",
        metadata_fn=lambda: {
            "name": "dynamo_graph_break_reason",
            "encoding": "string",
        },
        payload_fn=lambda: graph_break_msg,
    )
    graph_breaks_log.debug("%s", graph_break_msg)
    log.warning(msg)
    unimplemented(msg, from_exc=e)


_NOTHING = object()


def unimplemented(
    msg: str, *, from_exc: Any = _NOTHING, case_name: Optional[str] = None
) -> NoReturn:
    assert msg != os.environ.get("BREAK", False)
    if from_exc is not _NOTHING:
        raise Unsupported(msg, case_name=case_name) from from_exc
    raise Unsupported(msg, case_name=case_name)


def warning(msg: str) -> None:
    counters["warnings"][msg] += 1
    assert msg != os.environ.get("BREAK", False)


# KeyError has special handling for its args
# see https://github.com/python/cpython/blob/3.11/Objects/exceptions.c#L2534 for details
class KeyErrorMsg:
    def __init__(self, value) -> None:
        self.value = value

    def __str__(self) -> str:
        return str(self.value)

    def __repr__(self) -> str:
        return self.__str__()


def augment_exc_message(exc: Exception, msg: str = "\n", export: bool = False) -> None:
    import traceback

    exc.innermost_user_frame_summary = None  # type: ignore[attr-defined]

    real_stack = get_real_stack(exc)
    if real_stack is not None and len(real_stack) > 0:
        exc.innermost_user_frame_summary = real_stack[-1]  # type: ignore[attr-defined]
        msg += f"\nfrom user code:\n {''.join(traceback.format_list(real_stack))}"

    if config.replay_record_enabled and hasattr(exc, "record_filename"):
        msg += f"\nLast frame execution written to {exc.record_filename}. To run only this frame while debugging, run\
 torch._dynamo.replay('{exc.record_filename}').\n"

    if not config.verbose and hasattr(exc, "real_stack"):
        msg += '\nSet TORCH_LOGS="+dynamo" and TORCHDYNAMO_VERBOSE=1 for more information\n'

    if hasattr(exc, "inner_exception") and hasattr(
        exc.inner_exception, "minifier_path"
    ):
        if hasattr(exc.inner_exception, "buck_command"):
            msg += (
                f"\nMinifier script written to {exc.inner_exception.minifier_path}. Run "
                f"this buck command to find the smallest traced graph "
                f"which reproduces this error: {exc.inner_exception.buck_command}\n"
            )
        else:
            msg += (
                f"\nMinifier script written to {exc.inner_exception.minifier_path}. Run "
                "this script to find the smallest traced graph which reproduces this error.\n"
            )

    if not config.suppress_errors and not export:
        msg += (
            "\n\n"
            "You can suppress this exception and fall back to eager by setting:\n"
            "    import torch._dynamo\n"
            "    torch._dynamo.config.suppress_errors = True\n"
        )

    old_msg = "" if len(exc.args) == 0 else str(exc.args[0])

    if isinstance(exc, KeyError):
        exc.args = (KeyErrorMsg(old_msg + msg),) + exc.args[1:]
    else:
        new_msg = old_msg + msg
        exc.args = (new_msg,) + exc.args[1:]


def get_exc_message(
<<<<<<< HEAD
    e: Exception, compile_id: "CompileId"
) -> Tuple[Optional[str], Optional[int]]:
=======
    e: Exception, compile_id: CompileId
) -> tuple[Optional[str], Optional[int]]:
>>>>>>> 62ce3e6e
    filename = None
    lineno = None
    if e.innermost_user_frame_summary is not None:  # type: ignore[attr-defined]
        filename = e.innermost_user_frame_summary.filename  # type: ignore[attr-defined]
        lineno = e.innermost_user_frame_summary.lineno  # type: ignore[attr-defined]
    e.compile_id = compile_id  # type: ignore[attr-defined]
    return filename, lineno


def get_real_stack(exc: Exception, frame=None) -> Optional[StackSummary]:
    real_stack = getattr(exc, "real_stack", None)
    if real_stack is None:
        return None

    # NB: it's possible for real_stack to be []; we still attempt to
    # report a stack anyway because the stack_above_dynamo may still
    # be useful for debugging

    stack_above_dynamo = []
    if frame is not None:
        # NB: frame is PyInterpreterFrame on Python 3.11 and later,
        # not a TRUE frame object.  You can't actually feed it
        # to traceback because it doesn't have enough information.
        # To solve this problem, we technically should just materialize
        # the frame, the same way _PyFrame_GetFrameObject would do
        # (but we cannot actually do this, because this populates
        # frame_obj field, which default eval frame doesn't like).
        #
        # Fortunately, in this case, we can hack it: there's no need
        # to actually use the truly top frame, we can just extract
        # from where we are right now and rely on filter_stack to
        # get rid of all the dynamo frames.  For ease of testing
        # we apply this behavior to ALL Python versions
        stack_above_dynamo = filter_stack(extract_stack())

    return cast(StackSummary, stack_above_dynamo + real_stack)


# filter out all frames after entering dynamo
def filter_stack(stack):
    user_stack = []
    for frame in stack:
        if "convert_frame" in frame.filename:
            break
        if "eval_frame" in frame.filename or "torch._dynamo.optimize(" in frame.line:
            continue
        user_stack.append(frame)

    return user_stack


def format_error_msg_verbose(
    exc: Exception, code, record_filename=None, frame=None
) -> str:
    msg = (
        f"WON'T CONVERT {code.co_name} {code.co_filename} line {code.co_firstlineno}\n"
    )
    msg += "=" * 10 + " TorchDynamo Stack Trace " + "=" * 10 + "\n"
    msg += format_exc()
    real_stack = get_real_stack(exc, frame)
    if real_stack is not None:
        msg += (
            "\n"
            + "=" * 10
            + " The above exception occurred while processing the following code "
            + "=" * 10
            + "\n\n"
        )
        msg += "".join(format_list(real_stack))
        msg += "\n"
        msg += "=" * 10

    return msg


def format_error_msg(exc: Exception, code, record_filename=None, frame=None) -> str:
    msg = os.linesep * 2

    if config.verbose:
        msg = format_error_msg_verbose(exc, code, record_filename, frame)
    else:
        msg = f"WON'T CONVERT {code.co_name} {code.co_filename}\
 line {code.co_firstlineno} \ndue to: \n{format_exc()}"

    return msg<|MERGE_RESOLUTION|>--- conflicted
+++ resolved
@@ -1,13 +1,12 @@
-# mypy: allow-untyped-defs
+from __future__ import annotations
+
+import logging
 import os
 import textwrap
+import typing
 from enum import auto, Enum
 from traceback import extract_stack, format_exc, format_list, StackSummary
-<<<<<<< HEAD
-from typing import Any, cast, NoReturn, Optional, Tuple, TYPE_CHECKING
-=======
 from typing import Any, NoReturn, Optional, Type, TYPE_CHECKING
->>>>>>> 62ce3e6e
 
 import torch._guards
 
@@ -16,10 +15,14 @@
 
 
 if TYPE_CHECKING:
+    import types
+
     from torch._guards import CompileId
 
-
-def exportdb_error_message(case_name):
+    from .types import DynamoFrameType
+
+
+def exportdb_error_message(case_name: str) -> str:
     return (
         "For more information about this error, see: "
         + "https://pytorch.org/docs/main/generated/exportdb/index.html#"
@@ -27,9 +30,6 @@
     )
 
 
-import logging
-
-
 log = logging.getLogger(__name__)
 graph_breaks_log = torch._logging.getArtifactLogger(__name__, "graph_breaks")
 
@@ -43,9 +43,9 @@
 
 
 class RestartAnalysis(TorchDynamoException):
-    restart_reason: str
-
-    def __init__(self, *args, restart_reason=None) -> None:
+    restart_reason: Optional[str]
+
+    def __init__(self, *args: Any, restart_reason: Optional[str] = None) -> None:
         self.restart_reason = restart_reason
         super().__init__(*args)
 
@@ -75,7 +75,7 @@
 
 
 class InvalidBackend(TorchDynamoException):
-    def __init__(self, name) -> None:
+    def __init__(self, name: str) -> None:
         super().__init__(
             f"Invalid backend: {name!r}, see `torch._dynamo.list_backends()` for available backends."
         )
@@ -93,16 +93,42 @@
         )
 
 
-class BackendCompilerFailed(TorchDynamoException):
-    def __init__(self, backend_fn, inner_exception) -> None:
+class ShortenTraceback(TorchDynamoException):
+    def __init__(
+        self, *args: Any, first_useful_frame: Optional[types.FrameType], **kwargs: Any
+    ) -> None:
+        super().__init__(*args, **kwargs)
+        self.first_useful_frame = first_useful_frame
+
+    def remove_dynamo_frames(self) -> typing.Self:
+        tb = self.__traceback__
+        if (
+            self.first_useful_frame is None
+            or tb is None
+            or os.environ.get("TORCHDYNAMO_VERBOSE") == "1"
+        ):
+            return self
+        while tb.tb_frame is not self.first_useful_frame:
+            tb = tb.tb_next
+            assert tb is not None, "internal error, please report a bug"
+        return self.with_traceback(tb)
+
+
+class BackendCompilerFailed(ShortenTraceback):
+    def __init__(
+        self,
+        backend_fn: Any,
+        inner_exception: Exception,
+        first_useful_frame: Optional[types.FrameType],
+    ) -> None:
         self.backend_name = getattr(backend_fn, "__name__", "?")
         self.inner_exception = inner_exception
         msg = f"backend={self.backend_name!r} raised:\n{type(inner_exception).__name__}: {inner_exception}"
-        super().__init__(msg)
+        super().__init__(msg, first_useful_frame=first_useful_frame)
 
 
 class Unsupported(TorchDynamoException):
-    def __init__(self, msg, *, case_name=None) -> None:
+    def __init__(self, msg: str, *, case_name: Optional[str] = None) -> None:
         super().__init__(msg)
         self.real_stack = torch._guards.TracingContext.extract_stack()
         self.msg = msg
@@ -110,13 +136,13 @@
         self.add_to_stats()
         self.case_name: Optional[str] = case_name
 
-    def remove_from_stats(self):
+    def remove_from_stats(self) -> None:
         assert self.category is not None
         counters[self.category][self.msg] -= 1
         if counters[self.category][self.msg] <= 0:
             del counters[self.category][self.msg]
 
-    def add_to_stats(self, category="unimplemented"):
+    def add_to_stats(self, category: str = "unimplemented") -> None:
         self.category = category
         counters[category][self.msg] += 1
 
@@ -126,12 +152,12 @@
 
 
 class ArgsMismatchError(Unsupported):
-    def __init__(self, msg) -> None:
+    def __init__(self, msg: str) -> None:
         super().__init__(msg)
 
 
 class AttributeMutationError(Unsupported):
-    def __init__(self, msg) -> None:
+    def __init__(self, msg: str) -> None:
         super().__init__(msg)
 
 
@@ -140,7 +166,7 @@
     Internal error from cond() due to arguments mismatch.
     """
 
-    def __init__(self, msg) -> None:
+    def __init__(self, msg: str) -> None:
         super().__init__(msg)
 
 
@@ -156,7 +182,9 @@
 
 
 class UserError(Unsupported):
-    def __init__(self, error_type: UserErrorType, msg, case_name=None) -> None:
+    def __init__(
+        self, error_type: UserErrorType, msg: str, case_name: Optional[str] = None
+    ) -> None:
         """
         Type of errors that would be valid in Eager, but not supported in TorchDynamo.
         The error message should tell user about next actions.
@@ -215,7 +243,7 @@
 
     # Reference `StopIteration_init` in CPython
     # https://github.com/python/cpython/blob/3.11/Objects/exceptions.c#L568-L584
-    def __init__(self, *args, **kwargs) -> None:
+    def __init__(self, *args: Any, **kwargs: Any) -> None:
         super().__init__("unhandled `raise StopIteration`")
         if len(args) > 0:
             self.value = args[0]
@@ -245,7 +273,7 @@
 }
 
 
-def raise_observed_exception(e, tx):
+def raise_observed_exception(e: Type[Exception], tx: Any) -> None:
     from .variables import BuiltinVariable
 
     # CPython here raises an exception. Since there is no python code, we have to manually setup the exception
@@ -255,7 +283,7 @@
     raise observed_exception_map[e]
 
 
-def handle_observed_exception(tx):
+def handle_observed_exception(tx: Any) -> None:
     # This is essentially exception handling code, equivalent of this pseudo code
     #
     # try:
@@ -292,7 +320,9 @@
 )
 
 
-def unimplemented_with_warning(e: Exception, code, msg: str) -> NoReturn:
+def unimplemented_with_warning(
+    e: Exception, code: types.CodeType, msg: str
+) -> NoReturn:
     # This function calls unimplemented internally and eventually graph breaks
     # or falls to eager. unimplemented itself does not print any user warnings,
     # i.e., its very silent. This helper function is intended when an error is
@@ -334,7 +364,7 @@
 # KeyError has special handling for its args
 # see https://github.com/python/cpython/blob/3.11/Objects/exceptions.c#L2534 for details
 class KeyErrorMsg:
-    def __init__(self, value) -> None:
+    def __init__(self, value: Any) -> None:
         self.value = value
 
     def __str__(self) -> str:
@@ -394,13 +424,8 @@
 
 
 def get_exc_message(
-<<<<<<< HEAD
-    e: Exception, compile_id: "CompileId"
-) -> Tuple[Optional[str], Optional[int]]:
-=======
     e: Exception, compile_id: CompileId
 ) -> tuple[Optional[str], Optional[int]]:
->>>>>>> 62ce3e6e
     filename = None
     lineno = None
     if e.innermost_user_frame_summary is not None:  # type: ignore[attr-defined]
@@ -410,7 +435,9 @@
     return filename, lineno
 
 
-def get_real_stack(exc: Exception, frame=None) -> Optional[StackSummary]:
+def get_real_stack(
+    exc: Exception, frame: Optional[DynamoFrameType] = None
+) -> Optional[StackSummary]:
     real_stack = getattr(exc, "real_stack", None)
     if real_stack is None:
         return None
@@ -419,7 +446,6 @@
     # report a stack anyway because the stack_above_dynamo may still
     # be useful for debugging
 
-    stack_above_dynamo = []
     if frame is not None:
         # NB: frame is PyInterpreterFrame on Python 3.11 and later,
         # not a TRUE frame object.  You can't actually feed it
@@ -435,17 +461,23 @@
         # get rid of all the dynamo frames.  For ease of testing
         # we apply this behavior to ALL Python versions
         stack_above_dynamo = filter_stack(extract_stack())
-
-    return cast(StackSummary, stack_above_dynamo + real_stack)
+    else:
+        stack_above_dynamo = StackSummary()
+
+    return StackSummary.from_list(stack_above_dynamo + real_stack)
 
 
 # filter out all frames after entering dynamo
-def filter_stack(stack):
-    user_stack = []
+def filter_stack(stack: StackSummary) -> StackSummary:
+    user_stack = StackSummary()
     for frame in stack:
+        if frame.filename is None:
+            continue
         if "convert_frame" in frame.filename:
             break
-        if "eval_frame" in frame.filename or "torch._dynamo.optimize(" in frame.line:
+        if "eval_frame" in frame.filename or (
+            frame.line and "torch._dynamo.optimize(" in frame.line
+        ):
             continue
         user_stack.append(frame)
 
@@ -453,7 +485,10 @@
 
 
 def format_error_msg_verbose(
-    exc: Exception, code, record_filename=None, frame=None
+    exc: Exception,
+    code: types.CodeType,
+    record_filename: Optional[str] = None,
+    frame: Optional[DynamoFrameType] = None,
 ) -> str:
     msg = (
         f"WON'T CONVERT {code.co_name} {code.co_filename} line {code.co_firstlineno}\n"
@@ -476,13 +511,13 @@
     return msg
 
 
-def format_error_msg(exc: Exception, code, record_filename=None, frame=None) -> str:
-    msg = os.linesep * 2
-
+def format_error_msg(
+    exc: Exception,
+    code: types.CodeType,
+    record_filename: Optional[str] = None,
+    frame: Optional[DynamoFrameType] = None,
+) -> str:
     if config.verbose:
-        msg = format_error_msg_verbose(exc, code, record_filename, frame)
-    else:
-        msg = f"WON'T CONVERT {code.co_name} {code.co_filename}\
- line {code.co_firstlineno} \ndue to: \n{format_exc()}"
-
-    return msg+        return format_error_msg_verbose(exc, code, record_filename, frame)
+    return f"WON'T CONVERT {code.co_name} {code.co_filename}\
+ line {code.co_firstlineno} \ndue to: \n{format_exc()}"