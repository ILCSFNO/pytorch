from __future__ import annotations

import logging
import os
import textwrap
import typing
from enum import auto, Enum
from traceback import extract_stack, format_exc, format_list, StackSummary
from typing import Any, NoReturn, Optional, TYPE_CHECKING

import torch._guards

from . import config
from .utils import counters


if TYPE_CHECKING:
    import types

    from torch._guards import CompileId

    from .symbolic_convert import InstructionTranslatorBase
    from .types import DynamoFrameType


def exportdb_error_message(case_name: str) -> str:
    return (
        "For more information about this error, see: "
        + "https://pytorch.org/docs/main/generated/exportdb/index.html#"
        + case_name.replace("_", "-")
    )


log = logging.getLogger(__name__)
graph_breaks_log = torch._logging.getArtifactLogger(__name__, "graph_breaks")


class TorchDynamoException(RuntimeError):
    pass


class InternalTorchDynamoError(TorchDynamoException):
    pass


class RestartAnalysis(TorchDynamoException):
    restart_reason: Optional[str]

    def __init__(self, *args: Any, restart_reason: Optional[str] = None) -> None:
        self.restart_reason = restart_reason
        super().__init__(*args)


class SpeculationRestartAnalysis(RestartAnalysis):
    pass


class UnspecializeRestartAnalysis(RestartAnalysis):
    pass


class CompileCollectiveRestartAnalysis(RestartAnalysis):
    pass


class TensorifyScalarRestartAnalysis(RestartAnalysis):
    pass


class SkipFrame(TorchDynamoException):
    pass


class TorchRuntimeError(TorchDynamoException):
    pass


class InvalidBackend(TorchDynamoException):
    def __init__(self, name: str) -> None:
        super().__init__(
            f"Invalid backend: {name!r}, see `torch._dynamo.list_backends()` for available backends."
        )


class ResetRequired(TorchDynamoException):
    def __init__(self) -> None:
        super().__init__(
            textwrap.dedent(
                """
                Must call `torch._dynamo.reset()` before changing backends.  Detected two calls to
                `torch.compile()` with a different backend compiler arguments.
                """
            )
        )


class ShortenTraceback(TorchDynamoException):
    def __init__(
        self, *args: Any, first_useful_frame: Optional[types.FrameType], **kwargs: Any
    ) -> None:
        super().__init__(*args, **kwargs)
        self.first_useful_frame = first_useful_frame

    def remove_dynamo_frames(self) -> typing.Self:
        tb = self.__traceback__
        if (
            self.first_useful_frame is None
            or tb is None
            or os.environ.get("TORCHDYNAMO_VERBOSE") == "1"
        ):
            return self
        while tb.tb_frame is not self.first_useful_frame:
            tb = tb.tb_next
            assert tb is not None, "internal error, please report a bug"
        return self.with_traceback(tb)


class BackendCompilerFailed(ShortenTraceback):
    def __init__(
        self,
        backend_fn: Any,
        inner_exception: Exception,
        first_useful_frame: Optional[types.FrameType],
    ) -> None:
        self.backend_name = getattr(backend_fn, "__name__", "?")
        self.inner_exception = inner_exception
        msg = f"backend={self.backend_name!r} raised:\n{type(inner_exception).__name__}: {inner_exception}"
        super().__init__(msg, first_useful_frame=first_useful_frame)


class Unsupported(TorchDynamoException):
    def __init__(self, msg: str, *, case_name: Optional[str] = None) -> None:
        super().__init__(msg)
        self.real_stack = torch._guards.TracingContext.extract_stack()
        self.msg = msg
        self.category: Optional[str] = None
        self.add_to_stats()
        self.case_name: Optional[str] = case_name

    def remove_from_stats(self) -> None:
        assert self.category is not None
        counters[self.category][self.msg] -= 1
        if counters[self.category][self.msg] <= 0:
            del counters[self.category][self.msg]

    def add_to_stats(self, category: str = "unimplemented") -> None:
        self.category = category
        counters[category][self.msg] += 1


class RecompileError(TorchDynamoException):
    pass


class ArgsMismatchError(Unsupported):
    def __init__(self, msg: str) -> None:
        super().__init__(msg)


class AttributeMutationError(Unsupported):
    def __init__(self, msg: str) -> None:
        super().__init__(msg)


class InfiniteGeneratorError(Unsupported):
    # Raised when the number of yielded values is greater than MAX_ITERATOR_LIMIT
    def __init__(self, msg: str) -> None:
        super().__init__(msg)


class CondOpArgsMismatchError(ArgsMismatchError):
    """
    Internal error from cond() due to arguments mismatch.
    """

    def __init__(self, msg: str) -> None:
        super().__init__(msg)


class UserErrorType(Enum):
    DYNAMIC_CONTROL_FLOW = auto()
    ANTI_PATTERN = auto()
    STANDARD_LIBRARY = auto()
    CONSTRAINT_VIOLATION = auto()
    DYNAMIC_DIM = auto()
    INVALID_INPUT = auto()
    INVALID_OUTPUT = auto()
    UNSUPPORTED_ALIASED_MUTATED_DYNAMIC_INPUTS = auto()


class UserError(Unsupported):
    def __init__(
        self, error_type: UserErrorType, msg: str, case_name: Optional[str] = None
    ) -> None:
        """
        Type of errors that would be valid in Eager, but not supported in TorchDynamo.
        The error message should tell user about next actions.

        error_type: Type of user error
        msg: Actionable error message
        case_name: (Optional) Unique name (snake case) for the usage example in exportdb.
        """
        if case_name is not None:
            assert isinstance(case_name, str)
            if msg.endswith("."):
                msg += " "
            else:
                msg += "\n"
            msg += exportdb_error_message(case_name)
        super().__init__(msg)
        self.error_type = error_type
        self.message = msg


class SkipCodeRecursiveException(TorchDynamoException):
    pass


class RecompileLimitExceeded(Unsupported):
    pass


class UnsafeScriptObjectError(TorchDynamoException):
    pass


class UncapturedHigherOrderOpError(TorchDynamoException):
    pass


class IncorrectUsage(Exception):
    pass


# TODO: I'm a little uncertain about what error classification we should have
# for this.  This is potentially a user error, but regressions in
# specialization in PyTorch proper could also trigger this problem
class FailOnRecompileLimitHit(Exception):
    pass


class ObservedException(TorchDynamoException):
    # An exception observed during the tracing. This exception is used by Dynamo to handle exceptions.
    pass


class ObservedUserStopIteration(ObservedException):
    # An UserStopIteraion exception observed during the Dynamo tracing (e.g Dynamo tracing __next__)
    value: Optional[Any]

    # Reference `StopIteration_init` in CPython
    # https://github.com/python/cpython/blob/3.11/Objects/exceptions.c#L568-L584
    def __init__(self, *args: Any, **kwargs: Any) -> None:
        super().__init__("unhandled `raise StopIteration`")
        if len(args) > 0:
            self.value = args[0]
        else:
            self.value = None


<<<<<<< HEAD
class ObservedGeneratorExit(ObservedException):
    pass


class ObservedKeyError(ObservedException):
=======
class ObservedLookupError(ObservedException):
    # A LookupError exception to be raised from inside Dynamo tracing. This can happen on __getitem__
    pass


class ObservedIndexError(ObservedLookupError):
    # An IndexError exception to be raised from inside Dynamo tracing. This can happen on list __getitem__
    pass


class ObservedKeyError(ObservedLookupError):
>>>>>>> c32bafeb
    # A KeyError exception to be raised from inside Dynamo tracing. This can happen on dict __getitem__
    pass


class ObservedAttributeError(ObservedException):
    # An AttributeError exception to be raised from inside Dynamo tracing. This can happen on user defined object __getattr__
    pass


class ObservedRuntimeError(ObservedException):
    pass


class ObservedNotImplementedError(ObservedException):
    pass


class ObservedTypeError(ObservedException):
    # A TypeError exception to be raised from inside Dynamo tracing. This can happen on generator.send(..) method
    pass


observed_exception_map = {
    StopIteration: ObservedUserStopIteration,
<<<<<<< HEAD
    GeneratorExit: ObservedGeneratorExit,
=======
    LookupError: ObservedLookupError,
    IndexError: ObservedIndexError,
>>>>>>> c32bafeb
    KeyError: ObservedKeyError,
    AttributeError: ObservedAttributeError,
    RuntimeError: ObservedRuntimeError,
    NotImplementedError: ObservedNotImplementedError,
    TypeError: ObservedTypeError,
}


def raise_observed_exception(
    exc_type: type[Exception],
    tx: InstructionTranslatorBase,
    *,
    args: Optional[list[Any]] = None,
    kwargs: Optional[dict[str, Any]] = None,
) -> NoReturn:
    from .variables import BuiltinVariable

    # CPython here raises an exception. Since there is no python code, we have to manually setup the exception
    # stack and raise the exception.
    exception_vt = BuiltinVariable(exc_type).call_function(tx, args or [], kwargs or {})  # type: ignore[arg-type]
    tx.exn_vt_stack.append(exception_vt)
    raise observed_exception_map[exc_type]


def handle_observed_exception(tx: Any) -> None:
    # This is essentially exception handling code, equivalent of this pseudo code
    #
    # try:
    #     ... somebody raising StopIteration
    # except StopIteration
    #     pass
    #
    # If this was going through the python code, we would have called exception_handler method, but FOR_ITER
    # handles the exception completely in CPython. For example for 3.11, the resulting bytecode is
    #
    #
    #   6          46 LOAD_GLOBAL              2 (StopIteration)
    #              58 RAISE_VARARGS            1
    #         >>   60 PUSH_EXC_INFO

    #   7          62 LOAD_GLOBAL              2 (StopIteration)
    #              74 CHECK_EXC_MATCH
    #              76 POP_JUMP_FORWARD_IF_FALSE     3 (to 84)
    #              78 POP_TOP

    #   8          80 POP_EXCEPT
    #

    # Fortunately this translates to a simple pop from the exn_vt_stack
    tx.exn_vt_stack.pop()


# These exceptions are ok to fallback to eager/graph_break.
exceptions_allowed_to_be_fallback = (
    torch._subclasses.fake_tensor.DataDependentOutputException,
    torch._subclasses.fake_tensor.DynamicOutputShapeException,
    torch._subclasses.fake_tensor.UnsupportedOperatorException,
    torch._subclasses.fake_tensor.UnsupportedFakeTensorException,
)


def unimplemented_with_warning(
    e: Exception, code: types.CodeType, msg: str
) -> NoReturn:
    # This function calls unimplemented internally and eventually graph breaks
    # or falls to eager. unimplemented itself does not print any user warnings,
    # i.e., its very silent. This helper function is intended when an error is
    # encountered in the torch.compile stack which is worth showing as warning
    # to the user. For example, if AOT Autograd backend fails with a fake tensor
    # exception, its ok to fallback to eager but not silently. Here, we can use
    # this function to log the message and the stack trace.
    graph_break_msg = format_error_msg_verbose(e, code)
    torch._logging.trace_structured(
        "artifact",
        metadata_fn=lambda: {
            "name": "dynamo_graph_break_reason",
            "encoding": "string",
        },
        payload_fn=lambda: graph_break_msg,
    )
    graph_breaks_log.debug("%s", graph_break_msg)
    log.warning(msg)
    unimplemented(msg, from_exc=e)


_NOTHING = object()


def unimplemented(
    msg: str, *, from_exc: Any = _NOTHING, case_name: Optional[str] = None
) -> NoReturn:
    assert msg != os.environ.get("BREAK", False)
    if from_exc is not _NOTHING:
        raise Unsupported(msg, case_name=case_name) from from_exc
    raise Unsupported(msg, case_name=case_name)


def warning(msg: str) -> None:
    counters["warnings"][msg] += 1
    assert msg != os.environ.get("BREAK", False)


# KeyError has special handling for its args
# see https://github.com/python/cpython/blob/3.11/Objects/exceptions.c#L2534 for details
class KeyErrorMsg:
    def __init__(self, value: Any) -> None:
        self.value = value

    def __str__(self) -> str:
        return str(self.value)

    def __repr__(self) -> str:
        return self.__str__()


def augment_exc_message(exc: Exception, msg: str = "\n", export: bool = False) -> None:
    import traceback

    exc.innermost_user_frame_summary = None  # type: ignore[attr-defined]

    real_stack = get_real_stack(exc)
    if real_stack is not None and len(real_stack) > 0:
        exc.innermost_user_frame_summary = real_stack[-1]  # type: ignore[attr-defined]
        msg += f"\nfrom user code:\n {''.join(traceback.format_list(real_stack))}"

    if config.replay_record_enabled and hasattr(exc, "record_filename"):
        msg += f"\nLast frame execution written to {exc.record_filename}. To run only this frame while debugging, run\
 torch._dynamo.replay('{exc.record_filename}').\n"

    if not config.verbose and hasattr(exc, "real_stack"):
        msg += '\nSet TORCH_LOGS="+dynamo" and TORCHDYNAMO_VERBOSE=1 for more information\n'

    if hasattr(exc, "inner_exception") and hasattr(
        exc.inner_exception, "minifier_path"
    ):
        if hasattr(exc.inner_exception, "buck_command"):
            msg += (
                f"\nMinifier script written to {exc.inner_exception.minifier_path}. Run "
                f"this buck command to find the smallest traced graph "
                f"which reproduces this error: {exc.inner_exception.buck_command}\n"
            )
        else:
            msg += (
                f"\nMinifier script written to {exc.inner_exception.minifier_path}. Run "
                "this script to find the smallest traced graph which reproduces this error.\n"
            )

    if not config.suppress_errors and not export:
        msg += (
            "\n\n"
            "You can suppress this exception and fall back to eager by setting:\n"
            "    import torch._dynamo\n"
            "    torch._dynamo.config.suppress_errors = True\n"
        )

    old_msg = "" if len(exc.args) == 0 else str(exc.args[0])

    if isinstance(exc, KeyError):
        exc.args = (KeyErrorMsg(old_msg + msg),) + exc.args[1:]
    else:
        new_msg = old_msg + msg
        exc.args = (new_msg,) + exc.args[1:]


def get_exc_message(
    e: Exception, compile_id: CompileId
) -> tuple[Optional[str], Optional[int]]:
    filename = None
    lineno = None
    if e.innermost_user_frame_summary is not None:  # type: ignore[attr-defined]
        filename = e.innermost_user_frame_summary.filename  # type: ignore[attr-defined]
        lineno = e.innermost_user_frame_summary.lineno  # type: ignore[attr-defined]
    e.compile_id = compile_id  # type: ignore[attr-defined]
    return filename, lineno


def get_real_stack(
    exc: Exception, frame: Optional[DynamoFrameType] = None
) -> Optional[StackSummary]:
    real_stack = getattr(exc, "real_stack", None)
    if real_stack is None:
        return None

    # NB: it's possible for real_stack to be []; we still attempt to
    # report a stack anyway because the stack_above_dynamo may still
    # be useful for debugging

    if frame is not None:
        # NB: frame is PyInterpreterFrame on Python 3.11 and later,
        # not a TRUE frame object.  You can't actually feed it
        # to traceback because it doesn't have enough information.
        # To solve this problem, we technically should just materialize
        # the frame, the same way _PyFrame_GetFrameObject would do
        # (but we cannot actually do this, because this populates
        # frame_obj field, which default eval frame doesn't like).
        #
        # Fortunately, in this case, we can hack it: there's no need
        # to actually use the truly top frame, we can just extract
        # from where we are right now and rely on filter_stack to
        # get rid of all the dynamo frames.  For ease of testing
        # we apply this behavior to ALL Python versions
        stack_above_dynamo = filter_stack(extract_stack())
    else:
        stack_above_dynamo = StackSummary()

    return StackSummary.from_list(stack_above_dynamo + real_stack)


# filter out all frames after entering dynamo
def filter_stack(stack: StackSummary) -> StackSummary:
    user_stack = StackSummary()
    for frame in stack:
        if frame.filename is None:
            continue
        if "convert_frame" in frame.filename:
            break
        if "eval_frame" in frame.filename or (
            frame.line and "torch._dynamo.optimize(" in frame.line
        ):
            continue
        user_stack.append(frame)

    return user_stack


def format_error_msg_verbose(
    exc: Exception,
    code: types.CodeType,
    record_filename: Optional[str] = None,
    frame: Optional[DynamoFrameType] = None,
) -> str:
    msg = (
        f"WON'T CONVERT {code.co_name} {code.co_filename} line {code.co_firstlineno}\n"
    )
    msg += "=" * 10 + " TorchDynamo Stack Trace " + "=" * 10 + "\n"
    msg += format_exc()
    real_stack = get_real_stack(exc, frame)
    if real_stack is not None:
        msg += (
            "\n"
            + "=" * 10
            + " The above exception occurred while processing the following code "
            + "=" * 10
            + "\n\n"
        )
        msg += "".join(format_list(real_stack))
        msg += "\n"
        msg += "=" * 10

    return msg


def format_error_msg(
    exc: Exception,
    code: types.CodeType,
    record_filename: Optional[str] = None,
    frame: Optional[DynamoFrameType] = None,
) -> str:
    if config.verbose:
        return format_error_msg_verbose(exc, code, record_filename, frame)
    return f"WON'T CONVERT {code.co_name} {code.co_filename}\
 line {code.co_firstlineno} \ndue to: \n{format_exc()}"<|MERGE_RESOLUTION|>--- conflicted
+++ resolved
@@ -258,13 +258,6 @@
             self.value = None
 
 
-<<<<<<< HEAD
-class ObservedGeneratorExit(ObservedException):
-    pass
-
-
-class ObservedKeyError(ObservedException):
-=======
 class ObservedLookupError(ObservedException):
     # A LookupError exception to be raised from inside Dynamo tracing. This can happen on __getitem__
     pass
@@ -276,8 +269,11 @@
 
 
 class ObservedKeyError(ObservedLookupError):
->>>>>>> c32bafeb
     # A KeyError exception to be raised from inside Dynamo tracing. This can happen on dict __getitem__
+    pass
+
+
+class ObservedGeneratorExit(ObservedException):
     pass
 
 
@@ -301,12 +297,9 @@
 
 observed_exception_map = {
     StopIteration: ObservedUserStopIteration,
-<<<<<<< HEAD
-    GeneratorExit: ObservedGeneratorExit,
-=======
     LookupError: ObservedLookupError,
     IndexError: ObservedIndexError,
->>>>>>> c32bafeb
+    GeneratorExit: ObservedGeneratorExit,
     KeyError: ObservedKeyError,
     AttributeError: ObservedAttributeError,
     RuntimeError: ObservedRuntimeError,
