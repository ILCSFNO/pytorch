# mypy: allow-untyped-defs
import _collections_abc
import _weakrefset
import abc
import builtins
import collections
import copy
import copyreg
import dataclasses
import enum
import functools
import importlib
import inspect
import linecache
import logging
import multiprocessing
import operator
import os
import posixpath
import re
import selectors
import signal
import sys
import tempfile
import threading
import tokenize
import traceback
import types
import typing
import unittest
from collections import defaultdict
from pathlib import Path
from typing import Any, Callable, cast, Optional, Union

import torch
import torch._inductor.test_operators
import torch.distributed
import torch.utils._content_store
from torch.utils import _config_module

from .resume_execution import TORCH_DYNAMO_RESUME_IN_PREFIX
from .utils import getfile, hashable, NP_SUPPORTED_MODULES, unwrap_if_wrapper
from .variables import (
    BuiltinVariable,
    FunctionalCallVariable,
    FunctionDecoratedByContextlibContextManagerVariable,
    FunctorchHigherOrderVariable,
    NestedUserFunctionVariable,
    PolyfilledFunctionVariable,
    SkipFunctionVariable,
    TorchInGraphFunctionVariable,
    UserFunctionVariable,
    UserMethodVariable,
)


np: Optional[types.ModuleType] = None
try:
    import numpy as np
except ModuleNotFoundError:
    pass


if typing.TYPE_CHECKING:
    from .variables.base import VariableTracker


"""
A note on skip/inline rules:

Dynamo consults this file to determine whether function should be inlined or skipped.

A skip applies at the frame boundary, meaning dynamo either triggers a graph break
at the beginning of the frame or attempts to trace/inline the whole frame. When skipping
a frame, recursively called frames are still traced by dynamo unless also skipped.

Skipfiles (skipped at the file level instead of function level) still apply on a
frame-by-frame boundary as dynamo traces, but apply to all functions in that file.

@skip is a helper decorator that can be applied to your function to cause it to be
included here.

Dynamo skip/inline rules & priorities are defined as follows:
* Inline is the default behavior and will be used unless explicitly skipped.
* Dynamo has two SKIPLIST: BUILTIN_SKIPLIST and THIRDPARTY_SKIPLIST.
    * BUILTIN_SKIPLIST contains builtin python modules, such as abc, collections, etc.
    * THIRDPARTY_SKIPLIST contains common third party libraries, such as numpy, pandas, etc.
* Functions in these two SKIPLISTs are always skipped, except:
    * They have explicitly defined rule in `manual_torch_name_rule_map`;
    * The corresponding python module has been put into MOD_INLINELIST.
* PyTorch(torch) is in the BUILTIN_SKIPLIST by default, but there are many cases
    where we want inline the functions under torch namespace.
    We should specify inline for the functions in `manual_torch_name_rule_map` or
    put the corresponding python module into MOD_INLINELIST to make dynamo inline them.
* If you call functions under skipped modules/files, Dynamo will wrap these functions
    as SkipFunctionVariable. There are a few functions(e.g, collections.OrderedDict) that
    we have special handling at SkipFunctionVariable.call_function.

Overall: *_INLINELIST has precedence over *_SKIPLIST has precedence over DEFAULT (inline)

To figure out what the behavior is, check the following list in order:
* `manual_torch_name_rule_map` (Inline if YES)
* MOD_INLINELIST (Inline if YES)
* BUILTIN_SKIPLIST & THIRDPARTY_SKIPLIST (Skip if YES)
* MOD_SKIPLIST (Skip if YES)
* Inline by default

In general, if you want to force inline a function or module, please consider adding
the function's python module to MOD_INLINELIST first.
Use the `manual_torch_name_rule_map` only when there are other functions under the same module that
you don't want to inline them.
"""

"""
Map of function objects to their tracing rules (Dynamo variables).
* TorchInGraphFunctionVariable: The functions should be put into the FX graph or can be constant folded. E.g.,
  - torch.add: should be put into the FX graph.
  - torch.is_floating_point: constant folded.
* SkipFunctionVariable: The objects should be skipped from tracing.
* UserFunctionVariable: The functions should be inlined.

For developers: If you add/remove a torch level API, it may trigger failures from
test/dynamo/test_trace_rules.py:test_torch_name_rule_map_updated. To fix the failures:
If you are adding a new torch level API or Dynamo implementation:
* Add the name with the corresponding tracing rule to this map
  if you are adding a new in graph function or Dynamo implementation for an existing function.
* Remove the object name from test/dynamo/test_trace_rules.ignored_c_binding_in_graph_function_names if it's there.

If you are removing an existing torch level API:
* Remove the entry represented the API from this map or test/dynamo/test_trace_rules.ignored_c_binding_in_graph_function_names
  depends on where it is.


"""
manual_torch_name_rule_map = {
    "torch.onnx.is_in_onnx_export": TorchInGraphFunctionVariable,
    "torch.onnx.operators.shape_as_tensor": TorchInGraphFunctionVariable,
    "torch.overrides.is_tensor_like": TorchInGraphFunctionVariable,
    "torch.jit.is_scripting": TorchInGraphFunctionVariable,
    "torch.jit.is_tracing": TorchInGraphFunctionVariable,
    "torch.jit.annotate": TorchInGraphFunctionVariable,
    "torch.distributed.is_available": TorchInGraphFunctionVariable,
    "torch.distributed.is_initialized": TorchInGraphFunctionVariable,
    "torch.distributed.get_rank": TorchInGraphFunctionVariable,
    "torch.distributed.get_world_size": TorchInGraphFunctionVariable,
    "torch.distributed.tensor._api.DTensor#from_local": TorchInGraphFunctionVariable,
    "torch.distributed.distributed_c10d._get_group_size_by_name": TorchInGraphFunctionVariable,
    "torch.distributed.distributed_c10d._resolve_group_name_by_ranks_and_tag": TorchInGraphFunctionVariable,
    "torch.distributed.distributed_c10d._get_group_tag": TorchInGraphFunctionVariable,
    "torch.distributed.distributed_c10d.get_process_group_ranks": TorchInGraphFunctionVariable,
    "torch._utils.is_compiling": TorchInGraphFunctionVariable,
    "torch.fx._symbolic_trace.is_fx_tracing": TorchInGraphFunctionVariable,
    "torch._dynamo.external_utils.is_compiling": TorchInGraphFunctionVariable,
    "torch.compiler.is_compiling": TorchInGraphFunctionVariable,
    "torch.compiler.is_dynamo_compiling": TorchInGraphFunctionVariable,
    "torch.compiler.is_exporting": TorchInGraphFunctionVariable,
    "torch.autograd._profiler_enabled": SkipFunctionVariable,
    "torch._C._to_dlpack": SkipFunctionVariable,
    "torch.to_dlpack": SkipFunctionVariable,
    # We graph break on RNG state setters or getters like
    # `torch.get_rng_state` or `torch.set_rng_state`. These functions
    # are not aten operations and therefore they are completely ignored
    # by the AOT dispatcher. As a result, the AOT graph does not have
    # these setter or getter functions, producing an incorrect graph
    # when it comes to rng states.
    "torch.default_generator#get_state": SkipFunctionVariable,
    "torch._C.Generator#get_state": SkipFunctionVariable,
    "torch.get_rng_state": SkipFunctionVariable,
    "torch.cuda.get_rng_state": SkipFunctionVariable,
    "torch.default_generator#set_state": SkipFunctionVariable,
    "torch._C.Generator#set_state": SkipFunctionVariable,
    "torch.set_rng_state": SkipFunctionVariable,
    "torch.cuda.set_rng_state": SkipFunctionVariable,
    # https://github.com/pytorch/pytorch/issues/107187
    "torch.manual_seed": SkipFunctionVariable,
    # https://github.com/pytorch/pytorch/issues/93501
    "torch.nn.utils.rnn.pack_padded_sequence": SkipFunctionVariable,
    "torch.nn.Parameter": TorchInGraphFunctionVariable,
    "torch.nn.Buffer": TorchInGraphFunctionVariable,
    "torch._nested_tensor_from_mask": SkipFunctionVariable,
    "torch.nested._internal.nested_tensor.nested_from_padded": TorchInGraphFunctionVariable,
    "torch.nested.nested_tensor_from_jagged": UserFunctionVariable,
    "torch.nested.nested_tensor_from_padded": UserFunctionVariable,
    # torch.fx map utils
    "torch.fx.node.map_aggregate": UserFunctionVariable,
    "torch.fx.node.map_arg": UserFunctionVariable,
    # symbol operators implemented in Python
    "torch.sym_not": TorchInGraphFunctionVariable,
    "torch.sym_float": TorchInGraphFunctionVariable,
    "torch.sym_int": TorchInGraphFunctionVariable,
    "torch.sym_max": TorchInGraphFunctionVariable,
    "torch.sym_min": TorchInGraphFunctionVariable,
    "torch.sym_sqrt": TorchInGraphFunctionVariable,
    "torch.sym_ite": TorchInGraphFunctionVariable,
    "torch.sym_sum": TorchInGraphFunctionVariable,
    "torch.sym_fresh_size": UserFunctionVariable,
    "torch.Tensor#_make_wrapper_subclass": SkipFunctionVariable,
    "torch.Tensor#__init__": SkipFunctionVariable,
    "torch.Tensor#split": TorchInGraphFunctionVariable,
    "torch.cuda.set_device": SkipFunctionVariable,
    "torch.cuda.current_device": TorchInGraphFunctionVariable,
    "torch._C.autocast_decrement_nesting": SkipFunctionVariable,
    "torch._C.autocast_increment_nesting": SkipFunctionVariable,
    "torch.autograd.grad": SkipFunctionVariable,
    "torch.autograd.backward": SkipFunctionVariable,
    "torch._C.clear_autocast_cache": SkipFunctionVariable,
    "torch.distributions.constraints.is_dependent": SkipFunctionVariable,
    "torch.jit.isinstance": SkipFunctionVariable,
    "torch._C.set_anomaly_enabled": SkipFunctionVariable,
    "torch._C.set_autocast_cache_enabled": SkipFunctionVariable,
    "torch._C.set_autocast_cpu_dtype": SkipFunctionVariable,
    "torch._C.set_autocast_cpu_enabled": SkipFunctionVariable,
    "torch._C.set_autocast_enabled": SkipFunctionVariable,
    "torch._C.set_autocast_gpu_dtype": SkipFunctionVariable,
    "torch._C.set_autocast_ipu_dtype": SkipFunctionVariable,
    "torch._C.set_autocast_ipu_enabled": SkipFunctionVariable,
    "torch._C.set_autocast_xla_dtype": SkipFunctionVariable,
    "torch._C.set_autocast_xla_enabled": SkipFunctionVariable,
    "torch.resize_as_": SkipFunctionVariable,
    "torch.resize_as_sparse_": SkipFunctionVariable,
    "torch.get_default_device": TorchInGraphFunctionVariable,
    # functorch/vmap
    "torch._functorch.vmap._check_int_or_none": UserFunctionVariable,
    "torch._functorch.vmap._check_out_dims_is_int_or_int_pytree": UserFunctionVariable,
    "torch._functorch.vmap._check_randomness_arg": UserFunctionVariable,
    "torch._functorch.vmap._chunked_vmap": UserFunctionVariable,
    "torch._functorch.vmap._concat_chunked_outputs": UserFunctionVariable,
    "torch._functorch.vmap._create_batched_inputs": UserFunctionVariable,
    "torch._functorch.vmap._flat_vmap": UserFunctionVariable,
    "torch._functorch.vmap._flatten_chunks_output": UserFunctionVariable,
    "torch._functorch.vmap._get_chunked_inputs": UserFunctionVariable,
    "torch._functorch.vmap._get_name": UserFunctionVariable,
    "torch._functorch.vmap._maybe_remove_batch_dim": UserFunctionVariable,
    "torch._functorch.vmap._num_outputs": UserFunctionVariable,
    "torch._functorch.vmap._process_batched_inputs": UserFunctionVariable,
    "torch._functorch.vmap._unwrap_batched": UserFunctionVariable,
    "torch._functorch.vmap._validate_and_get_batch_size": UserFunctionVariable,
    "torch._functorch.vmap.doesnt_support_saved_tensors_hooks": UserFunctionVariable,
    "torch._functorch.vmap.get_chunk_sizes": UserFunctionVariable,
    # lazy_load_decompositions uses a lock that is not supported yet in dynamo
    # "torch._functorch.vmap.lazy_load_decompositions": UserFunctionVariable,
    "torch._functorch.vmap.restore_vmap": UserFunctionVariable,
    "torch._functorch.apis.vmap": UserFunctionVariable,
    "torch._functorch.vmap.unwrap_batched": UserFunctionVariable,
    "torch._functorch.vmap.vmap_impl": FunctorchHigherOrderVariable,
    "torch._functorch.vmap.wrap_batched": UserFunctionVariable,
    # functorch/grad
    "torch._functorch.eager_transforms.grad_impl": FunctorchHigherOrderVariable,
    "torch._functorch.apis.grad_and_value": UserFunctionVariable,
    "torch._functorch.eager_transforms._as_tuple": UserFunctionVariable,
    "torch._functorch.eager_transforms._check_unique_non_empty": UserFunctionVariable,
    "torch._functorch.eager_transforms._create_differentiable": UserFunctionVariable,
    "torch._functorch.eager_transforms._slice_argnums": UserFunctionVariable,
    "torch._functorch.eager_transforms._undo_create_differentiable": UserFunctionVariable,
    "torch._functorch.eager_transforms._validate_and_wrap_argnum": UserFunctionVariable,
    "torch._functorch.eager_transforms._validate_and_wrap_argnums": UserFunctionVariable,
    "torch._functorch.eager_transforms._wrap_all_tensors": UserFunctionVariable,
    "torch._functorch.eager_transforms._wrap_tensor_for_grad": UserFunctionVariable,
    # functorch/jacrev
    "torch._functorch.eager_transforms.jacrev": FunctorchHigherOrderVariable,
    "torch._functorch.eager_transforms.error_if_complex": UserFunctionVariable,
    "torch._functorch.eager_transforms._chunked_standard_basis_for_": UserFunctionVariable,
    "torch._functorch.eager_transforms._safe_zero_index": UserFunctionVariable,
    # functorch/vjp
    "torch._functorch.eager_transforms.vjp": FunctorchHigherOrderVariable,
    "torch._functorch.eager_transforms._vjp_with_argnums": UserFunctionVariable,
    "torch._functorch.eager_transforms.assert_non_empty_tensor_output": UserFunctionVariable,
    # functorch/jvp
    "torch._functorch.eager_transforms._jvp_with_argnums": UserFunctionVariable,
    "torch._functorch.eager_transforms.jvp": FunctorchHigherOrderVariable,
    "torch._functorch.eager_transforms._replace_args": UserFunctionVariable,
    "torch._functorch.eager_transforms.safe_unpack_dual": UserFunctionVariable,
    "torch._functorch.eager_transforms.assert_non_empty_list_of_tensors": UserFunctionVariable,
    "torch._functorch.eager_transforms.assert_output_is_tensor_or_tensors": UserFunctionVariable,
    "torch.autograd.forward_ad.enter_dual_level": UserFunctionVariable,
    "torch.autograd.forward_ad.exit_dual_level": UserFunctionVariable,
    "torch.autograd.forward_ad.make_dual": UserFunctionVariable,
    "torch.autograd.forward_ad.unpack_dual": UserFunctionVariable,
    # functorch/linearize
    "torch._functorch.eager_transforms.linearize": FunctorchHigherOrderVariable,
    # functorch/jacfwd
    "torch._functorch.eager_transforms.jacfwd": FunctorchHigherOrderVariable,
    "torch._functorch.eager_transforms._construct_standard_basis_for": UserFunctionVariable,
    "torch._functorch.eager_transforms.safe_unflatten": UserFunctionVariable,
    # functorch/hessian
    "torch._functorch.eager_transforms.hessian": FunctorchHigherOrderVariable,
    # functional_call
    "torch._functorch.functional_call.functional_call": FunctionalCallVariable,
    "torch.nn.utils.stateless._groupby_tensor": TorchInGraphFunctionVariable,
    # functorch/deprecated
    "torch._functorch.deprecated.jvp": UserFunctionVariable,
    "torch._functorch.deprecated.hessian": UserFunctionVariable,
    "torch._functorch.deprecated.jacfwd": UserFunctionVariable,
    "torch._functorch.deprecated.jacrev": UserFunctionVariable,
    "torch._functorch.deprecated.grad": UserFunctionVariable,
    "torch._functorch.deprecated.grad_and_value": UserFunctionVariable,
    "torch._functorch.deprecated.vjp": UserFunctionVariable,
    # functorch/C++ bindings
    "torch._C._functorch._add_batch_dim": TorchInGraphFunctionVariable,
    "torch._C._functorch._remove_batch_dim": TorchInGraphFunctionVariable,
    "torch._C._functorch._wrap_for_grad": TorchInGraphFunctionVariable,
    "torch._C._functorch._unwrap_for_grad": TorchInGraphFunctionVariable,
    "torch._C._functorch._unwrap_batched": TorchInGraphFunctionVariable,
    "torch._C._functorch.current_level": TorchInGraphFunctionVariable,
    "torch._C._functorch.maybe_current_level": TorchInGraphFunctionVariable,
    "torch._C._functorch.is_batchedtensor": TorchInGraphFunctionVariable,
    "torch._C._functorch.peek_interpreter_stack": TorchInGraphFunctionVariable,
    "torch._C._functorch.unwrap_if_dead": TorchInGraphFunctionVariable,
    # everything else
    "torch._functorch.pyfunctorch.coerce_cinterpreter": TorchInGraphFunctionVariable,
    "torch._higher_order_ops.triton_kernel_wrap.do_prune_configs": UserFunctionVariable,
    "torch._higher_order_ops.foreach_map.foreach_map": UserFunctionVariable,
    "torch._constrain_as_size": UserFunctionVariable,
    "torch._tensor._convert": UserFunctionVariable,
    "torch.jit._unwrap_optional": UserFunctionVariable,
    "torch.backends.mha.get_fastpath_enabled": UserFunctionVariable,
    "torch._dynamo.mark_static": UserFunctionVariable,
    "torch.fx.experimental.symbolic_shapes.guard_size_oblivious": TorchInGraphFunctionVariable,
    "torch.cuda._get_device_properties": TorchInGraphFunctionVariable,
    "torch.utils.hooks.BackwardHook": TorchInGraphFunctionVariable,
    "torch.set_default_device": UserFunctionVariable,
    "torch.sparse_bsc_tensor": SkipFunctionVariable,
    "torch.sparse_bsr_tensor": SkipFunctionVariable,
    "torch.sparse_csc_tensor": SkipFunctionVariable,
    "torch.sparse_csr_tensor": SkipFunctionVariable,
    "torch.sparse_compressed_tensor": SkipFunctionVariable,
    "torch._C._autograd._unsafe_set_version_counter": TorchInGraphFunctionVariable,
    # avoid skipping user defined modules in distributed unit tests
    "torch/testing/_internal/common_fsdp.py#forward": UserFunctionVariable,
    f"torch/testing/_internal/common_fsdp.py#{TORCH_DYNAMO_RESUME_IN_PREFIX}": UserFunctionVariable,
    "torch/testing/_internal/distributed/_tensor/common_dtensor.py#forward": UserFunctionVariable,
    f"torch/testing/_internal/distributed/_tensor/common_dtensor.py#{TORCH_DYNAMO_RESUME_IN_PREFIX}": UserFunctionVariable,
    "torch/testing/_internal/common_distributed.py#forward": UserFunctionVariable,
    f"torch/testing/_internal/common_distributed.py#{TORCH_DYNAMO_RESUME_IN_PREFIX}": UserFunctionVariable,
}


# In graph functions (including constant folding) that are C bindings
torch_c_binding_in_graph_functions = dict.fromkeys(
    [
        "math.acos",
        "math.acosh",
        "math.asin",
        "math.asinh",
        "math.atan",
        "math.atan2",
        "math.atanh",
        "math.ceil",
        "math.comb",
        "math.copysign",
        "math.cos",
        "math.cosh",
        "math.degrees",
        "math.dist",
        "math.erf",
        "math.erfc",
        "math.exp",
        "math.expm1",
        "math.fabs",
        "math.factorial",
        "math.floor",
        "math.fmod",
        "math.frexp",
        "math.fsum",
        "math.gamma",
        "math.gcd",
        "math.hypot",
        "math.isclose",
        "math.isfinite",
        "math.isinf",
        "math.isnan",
        "math.isqrt",
        "math.ldexp",
        "math.lgamma",
        "math.log",
        "math.log10",
        "math.log1p",
        "math.log2",
        "math.modf",
        "math.nextafter",
        "math.perm",
        "math.pow",
        "math.prod",
        "math.radians",
        "math.remainder",
        "math.sin",
        "math.sinh",
        "math.tan",
        "math.tanh",
        "math.trunc",
        "math.ulp",
        "torch._adaptive_avg_pool2d",
        "torch._adaptive_avg_pool3d",
        "torch._add_batch_dim",
        "torch._add_relu_",
        "torch._add_relu",
        "torch._addmm_activation",
        "torch._aminmax",
        "torch._amp_foreach_non_finite_check_and_unscale_",
        "torch._amp_update_scale_",
        "torch._assert_async",
        "torch._assert_tensor_metadata",
        "torch._batch_norm_impl_index",
        "torch._C._activate_gpu_trace",
        "torch._C._add_cached_tensor",
        "torch._C._add_docstr",
        "torch._C._are_functorch_transforms_active",
        "torch._C._autograd_init",
        "torch._C._awaitable_nowait",
        "torch._C._awaitable_wait",
        "torch._C._awaitable",
        "torch._C._backport_for_mobile_from_buffer_to_buffer",
        "torch._C._backport_for_mobile_from_buffer",
        "torch._C._backport_for_mobile_to_buffer",
        "torch._C._backport_for_mobile",
        "torch._C._broadcast_coalesced",
        "torch._C._broadcast_out",
        "torch._C._broadcast",
        "torch._C._c10d_init",
        "torch._C._calculate_package_version_based_on_upgraders",
        "torch._C._can_use_flash_attention",
        "torch._C._can_use_mem_efficient_attention",
        "torch._C._can_use_cudnn_attention",
        "torch._C._check_onnx_proto",
        "torch._C._check_sparse_tensor_invariants",
        "torch._C._collect_all",
        "torch._C._commit_update",
        "torch._C._compile_graph_to_code_table",
        "torch._C._construct_CUDA_Tensor_From_Storage_And_Metadata",
        "torch._C._construct_storage_from_data_pointer",
        "torch._C._conv_determine_backend_memory_format",
        "torch._C._cpu._is_avx2_supported",
        "torch._C._cpu._is_avx512_supported",
        "torch._C._cpu._is_avx512_vnni_supported",
        "torch._C._cpu._is_avx512_bf16_supported",
        "torch._C._cpu._is_amx_tile_supported",
        "torch._C._cpu._is_amx_fp16_supported",
        "torch._C._cpu._init_amx",
        "torch._C._cpu._is_arm_sve_supported",
        "torch._C._crash_if_aten_asan",
        "torch._C._crash_if_csrc_asan",
        "torch._C._crash_if_csrc_ubsan",
        "torch._C._crash_if_debug_asserts_fail",
        "torch._C._crash_if_vptr_ubsan",
        "torch._C._create_function_from_graph",
        "torch._C._create_function_from_trace_with_dict",
        "torch._C._create_function_from_trace",
        "torch._C._create_graph_by_tracing",
        "torch._C._create_module_with_type",
        "torch._C._create_object_with_type",
        "torch._C._cuda_attach_out_of_memory_observer",
        "torch._C._cuda_beginAllocateCurrentStreamToPool",
        "torch._C._cuda_canDeviceAccessPeer",
        "torch._C._cuda_changeCurrentAllocator",
        "torch._C._cuda_checkPoolLiveAllocations",
        "torch._C._cuda_clearCublasWorkspaces",
        "torch._C._cuda_cudaCachingAllocator_raw_alloc",
        "torch._C._cuda_cudaCachingAllocator_raw_delete",
        "torch._C._cuda_cudaCachingAllocator_set_allocator_settings",
        "torch._C._cuda_cudaHostAllocator",
        "torch._C._cuda_customAllocator",
        "torch._C._cuda_emptyCache",
        "torch._C._cuda_endAllocateCurrentStreamToPool",
        "torch._C._cuda_exchangeDevice",
        "torch._C._cuda_get_conv_benchmark_empty_cache",
        "torch._C._cuda_get_cudnn_benchmark_limit",
        "torch._C._cuda_get_sync_debug_mode",
        "torch._C._cuda_getAllocator",
        "torch._C._cuda_getAllocatorBackend",
        "torch._C._cuda_getArchFlags",
        "torch._C._cuda_getCheckpointState",
        "torch._C._cuda_getCompiledVersion",
        "torch._C._cuda_getCurrentBlasHandle",
        "torch._C._cuda_getCurrentRawStream",
        "torch._C._cuda_getCurrentStream",
        "torch._C._cuda_getDefaultStream",
        "torch._C._cuda_getDevice",
        "torch._C._cuda_getDeviceCount",
        "torch._C._cuda_hasPrimaryContext",
        "torch._C._cuda_init",
        "torch._C._cuda_ipc_collect",
        "torch._C._cuda_isCurrentStreamCapturing",
        "torch._C._cuda_isHistoryEnabled",
        "torch._C._cuda_isInBadFork",
        "torch._C._cuda_jiterator_compile_and_launch_kernel",
        "torch._C._cuda_lock_mutex",
        "torch._C._cuda_maybeExchangeDevice",
        "torch._C._cuda_memorySnapshot",
        "torch._C._cuda_memoryStats",
        "torch._C._cuda_record_memory_history_legacy",
        "torch._C._cuda_record_memory_history",
        "torch._C._cuda_releasePool",
        "torch._C._cuda_resetAccumulatedMemoryStats",
        "torch._C._cuda_resetPeakMemoryStats",
        "torch._C._cuda_set_cudnn_benchmark_limit",
        "torch._C._cuda_set_sync_debug_mode",
        "torch._C._cuda_setCheckpointPoolState",
        "torch._C._cuda_setDevice",
        "torch._C._cuda_setMemoryFraction",
        "torch._C._cuda_setStream",
        "torch._C._cuda_sleep",
        "torch._C._cuda_synchronize",
        "torch._C._cuda_unlock_mutex",
        "torch._C._cudnn_set_conv_benchmark_empty_cache",
        "torch._C._cudnn.getCompileVersion",
        "torch._C._cudnn.getRuntimeVersion",
        "torch._C._cudnn.getVersionInt",
        "torch._C._current_autograd_node",
        "torch._C._current_graph_task_execution_order",
        "torch._C._current_graph_task_id",
        "torch._C._cxx_flags",
        "torch._C._debug_get_fusion_group_inlining",
        "torch._C._debug_only_are_vmap_fallback_warnings_enabled",
        "torch._C._debug_only_display_vmap_fallback_warnings",
        "torch._C._debug_set_autodiff_subgraph_inlining",
        "torch._C._debug_set_fusion_group_inlining",
        "torch._C._demangle",
        "torch._C._disabled_torch_dispatch_impl",
        "torch._C._disabled_torch_function_impl",
        "torch._C._dispatch_call_boxed",
        "torch._C._dispatch_check_all_invariants",
        "torch._C._dispatch_check_invariants",
        "torch._C._dispatch_dump_table",
        "torch._C._dispatch_dump",
        "torch._C._dispatch_find_dangling_impls",
        "torch._C._dispatch_find_schema_or_throw",
        "torch._C._dispatch_get_all_op_names",
        "torch._C._dispatch_get_backend_keyset_from_autograd",
        "torch._C._dispatch_get_registrations_for_dispatch_key",
        "torch._C._dispatch_has_backend_fallback",
        "torch._C._dispatch_has_computed_kernel_for_dispatch_key",
        "torch._C._dispatch_has_kernel_for_any_dispatch_key",
        "torch._C._dispatch_has_kernel_for_dispatch_key",
        "torch._C._dispatch_has_kernel",
        "torch._C._dispatch_is_alias_key",
        "torch._C._dispatch_is_included_in_alias",
        "torch._C._dispatch_is_main_interpreter",
        "torch._C._dispatch_isTensorSubclassLike",
        "torch._C._dispatch_key_for_device",
        "torch._C._dispatch_key_name",
        "torch._C._dispatch_key_parse",
        "torch._C._dispatch_key_set",
        "torch._C._dispatch_keys",
        "torch._C._dispatch_keyset_full_after",
        "torch._C._dispatch_keyset_full",
        "torch._C._dispatch_keyset_to_string",
        "torch._C._dispatch_library",
        "torch._C._dispatch_num_backends",
        "torch._C._dispatch_print_registrations_for_dispatch_key",
        "torch._C._dispatch_pystub",
        "torch._C._dispatch_set_report_error_callback",
        "torch._C._dispatch_tls_is_dispatch_key_excluded",
        "torch._C._dispatch_tls_is_dispatch_key_included",
        "torch._C._dispatch_tls_local_exclude_set",
        "torch._C._dispatch_tls_local_include_set",
        "torch._C._dispatch_tls_set_dispatch_key_excluded",
        "torch._C._dispatch_tls_set_dispatch_key_included",
        "torch._C._dist_autograd_init",
        "torch._C._dump_local_tls_set",
        "torch._C._dump_upgraders_map",
        "torch._C._enable_mobile_interface_call_export",
        "torch._C._enter_dual_level",
        "torch._C._error_if_any_worker_fails",
        "torch._C._exit_dual_level",
        "torch._C._export_operator_list",
        "torch._C._export_opnames",
        "torch._C._faulty_agent_init",
        "torch._C._fft.fft_fft",
        "torch._C._fft.fft_fft2",
        "torch._C._fft.fft_fftfreq",
        "torch._C._fft.fft_fftn",
        "torch._C._fft.fft_fftshift",
        "torch._C._fft.fft_hfft",
        "torch._C._fft.fft_hfft2",
        "torch._C._fft.fft_hfftn",
        "torch._C._fft.fft_ifft",
        "torch._C._fft.fft_ifft2",
        "torch._C._fft.fft_ifftn",
        "torch._C._fft.fft_ifftshift",
        "torch._C._fft.fft_ihfft",
        "torch._C._fft.fft_ihfft2",
        "torch._C._fft.fft_ihfftn",
        "torch._C._fft.fft_irfft",
        "torch._C._fft.fft_irfft2",
        "torch._C._fft.fft_irfftn",
        "torch._C._fft.fft_rfft",
        "torch._C._fft.fft_rfft2",
        "torch._C._fft.fft_rfftfreq",
        "torch._C._fft.fft_rfftn",
        "torch._C._free_And_Remove_DeleterFn",
        "torch._C._freeze_module",
        "torch._C._from_dlpack",
        "torch._C._functionality_to_backend_keys",
        "torch._C._functionalization_reapply_views_tls",
        "torch._C._fuse_to_static_module",
        "torch._C._gather_out",
        "torch._C._gather",
        "torch._C._generate_upgraders_graph",
        "torch._C._get_autograd_fallback_mode",
        "torch._C._get_backcompat_broadcast_warn",
        "torch._C._get_backcompat_keepdim_warn",
        "torch._C._get_blas_preferred_backend",
        "torch._C._get_caught_jit_exception_class_name",
        "torch._C._get_caught_jit_exception_original_msg",
        "torch._C._get_constant_bool_symnode",
        "torch._C._get_cpp_backtrace",
        "torch._C._get_cpu_capability",
        "torch._C._get_cublas_allow_bf16_reduced_precision_reduction",
        "torch._C._get_cublas_allow_fp16_reduced_precision_reduction",
        "torch._C._get_cublas_allow_tf32",
        "torch._C._get_cudnn_allow_tf32",
        "torch._C._get_cudnn_benchmark",
        "torch._C._get_cudnn_deterministic",
        "torch._C._get_cudnn_enabled",
        "torch._C._get_custom_class_python_wrapper",
        "torch._C._get_default_device",
        "torch._C._get_deterministic_algorithms_warn_only",
        "torch._C._get_deterministic_algorithms",
        "torch._C._get_deterministic_fill_uninitialized_memory",
        "torch._C._get_dispatch_mode",
        "torch._C._get_dispatch_stack_at",
        "torch._C._get_file_format",
        "torch._C._get_flash_sdp_enabled",
        "torch._C._get_float32_matmul_precision",
        "torch._C._get_function_stack_at",
        "torch._C._get_graph_executor_optimize",
        "torch._C._get_linalg_preferred_backend",
        "torch._C._get_rocm_fa_preferred_backend",
        "torch._C._get_math_sdp_enabled",
        "torch._C._get_math_sdp_allow_fp16_bf16_reduction",
        "torch._C._get_max_operator_version",
        "torch._C._get_mem_efficient_sdp_enabled",
        "torch._C._get_mkldnn_enabled",
        "torch._C._get_cudnn_sdp_enabled",
        "torch._C._set_sdp_use_cudnn",
        "torch._C._get_mobile_model_contained_types_from_buffer",
        "torch._C._get_mobile_model_contained_types",
        "torch._C._get_model_bytecode_version_from_buffer",
        "torch._C._get_model_bytecode_version",
        "torch._C._get_model_extra_files_from_buffer",
        "torch._C._get_model_extra_files",
        "torch._C._get_model_ops_and_info_from_buffer",
        "torch._C._get_model_ops_and_info",
        "torch._C._get_module_info_from_flatbuffer",
        "torch._C._get_nnpack_enabled",
        "torch._C._get_obj_in_tls",
        "torch._C._get_operation_overload",
        "torch._C._get_operator_version_map",
        "torch._C._get_privateuse1_backend_name",
        "torch._C._get_qengine",
        "torch._C._get_schema",
        "torch._C._get_nested_int",
        "torch._C._get_tensor_metadata",
        "torch._C._get_tracing_state",
        "torch._C._get_upgrader_ranges",
        "torch._C._get_upgraders_entry_map",
        "torch._C._get_upgraders_map_size",
        "torch._C._get_value_trace",
        "torch._C._get_version_calculator_flag",
        "torch._C._get_warnAlways",
        "torch._C._graph_pool_handle",
        "torch._C._group_tensors_by_device_and_dtype",
        "torch._C._hack_do_not_use_clone_module_with_class",
        "torch._C._has_distributed",
        "torch._C._has_Standard_Deleter",
        "torch._C._has_storage",
        "torch._C._has_tensorexpr_cpp_tests",
        "torch._C._run_tensorexpr_cpp_tests",
        "torch._C._has_torch_function_unary",
        "torch._C._has_torch_function_variadic",
        "torch._C._has_torch_function",
        "torch._C._import_ir_module_from_package",
        "torch._C._increment_version",
        "torch._C._infer_size",
        "torch._C._init_names",
        "torch._C._initExtension",
        "torch._C._is_alias_of",
        "torch._C._is_any_autocast_enabled",
        "torch._C._is_cached_tensor",
        "torch._C._is_flash_attention_available",
        "torch._C._is_fwd_grad_enabled",
        "torch._C._is_key_in_tls",
        "torch._C._is_multithreading_enabled",
        "torch._C._is_torch_function_enabled",
        "torch._C._is_torch_function_mode_enabled",
        "torch._C._is_tracing",
        "torch._C._is_view_replay_enabled",
        "torch._C._is_xnnpack_enabled",
        "torch._C._itt.is_available",
        "torch._C._itt.mark",
        "torch._C._itt.rangePop",
        "torch._C._itt.rangePush",
        "torch._C._ivalue_debug_python_object",
        "torch._C._ivalue_tags_match",
        "torch._C._jit_assert_is_instance",
        "torch._C._jit_can_fuse_on_cpu_legacy",
        "torch._C._jit_can_fuse_on_cpu",
        "torch._C._jit_can_fuse_on_gpu",
        "torch._C._jit_cat_wo_conditionals",
        "torch._C._jit_check_alias_annotation",
        "torch._C._jit_clear_class_registry",
        "torch._C._jit_debug_fuser_num_cached_kernel_specs",
        "torch._C._jit_debug_module_iterators",
        "torch._C._jit_decay_packed_param_input_types",
        "torch._C._jit_decomposition_graph_for_node",
        "torch._C._jit_differentiate",
        "torch._C._jit_erase_non_input_shape_information",
        "torch._C._jit_flatten",
        "torch._C._jit_fuser_get_fused_kernel_code",
        "torch._C._jit_get_all_schemas",
        "torch._C._jit_get_custom_class_schemas",
        "torch._C._jit_get_emit_hooks",
        "torch._C._jit_get_inline_everything_mode",
        "torch._C._jit_get_logging_option",
        "torch._C._jit_get_num_profiled_runs",
        "torch._C._jit_get_operation",
        "torch._C._jit_get_schemas_for_operator",
        "torch._C._jit_get_te_cuda_pointwise_block_count",
        "torch._C._jit_get_te_cuda_pointwise_block_size",
        "torch._C._jit_get_te_cuda_pointwise_loop_levels",
        "torch._C._jit_get_te_generate_block_code",
        "torch._C._jit_get_te_must_use_llvm_cpu",
        "torch._C._jit_get_tracer_state_warn",
        "torch._C._jit_has_cpp_tests",
        "torch._C._jit_init",
        "torch._C._jit_interpret_graph",
        "torch._C._jit_is_onnx_log_enabled",
        "torch._C._jit_is_script_object",
        "torch._C._jit_llga_enabled",
        "torch._C._jit_nvfuser_can_be_enabled",
        "torch._C._jit_nvfuser_clear_comparison_callback",
        "torch._C._jit_nvfuser_enabled",
        "torch._C._jit_nvfuser_horizontal_mode",
        "torch._C._jit_nvfuser_set_comparison_callback",
        "torch._C._jit_nvfuser_single_node_mode",
        "torch._C._jit_object_is_non_holding",
        "torch._C._jit_onnx_convert_pattern_from_subblock",
        "torch._C._jit_onnx_create_full_scope_name",
        "torch._C._jit_onnx_list_model_parameters",
        "torch._C._jit_onnx_log",
        "torch._C._jit_opt_conditionals",
        "torch._C._jit_override_can_fuse_on_cpu_legacy",
        "torch._C._jit_override_can_fuse_on_cpu",
        "torch._C._jit_override_can_fuse_on_gpu",
        "torch._C._jit_pass_autocast",
        "torch._C._jit_pass_batch_mm",
        "torch._C._jit_pass_canonicalize_graph_fuser_ops",
        "torch._C._jit_pass_canonicalize",
        "torch._C._jit_pass_complete_shape_analysis",
        "torch._C._jit_pass_concat_frozen_linear",
        "torch._C._jit_pass_constant_loop_unrolling",
        "torch._C._jit_pass_constant_pooling",
        "torch._C._jit_pass_constant_propagation_immutable_types",
        "torch._C._jit_pass_constant_propagation",
        "torch._C._jit_pass_convert_frozen_ops_to_mkldnn",
        "torch._C._jit_pass_create_autodiff_subgraphs",
        "torch._C._jit_pass_create_functional_graphs",
        "torch._C._jit_pass_cse",
        "torch._C._jit_pass_custom_pattern_based_rewrite_graph",
        "torch._C._jit_pass_custom_pattern_based_rewrite",
        "torch._C._jit_pass_dbr_quant_remove_redundant_aliases",
        "torch._C._jit_pass_dce_allow_deleting_nodes_with_side_effects",
        "torch._C._jit_pass_dce",
        "torch._C._jit_pass_decompose_ops",
        "torch._C._jit_pass_dedup_module_uses",
        "torch._C._jit_pass_erase_number_types",
        "torch._C._jit_pass_erase_shape_information",
        "torch._C._jit_pass_filter_non_tensor_arguments",
        "torch._C._jit_pass_fixup_onnx_controlflow_node",
        "torch._C._jit_pass_fold_convbn",
        "torch._C._jit_pass_fold_frozen_conv_add_or_sub",
        "torch._C._jit_pass_fold_frozen_conv_bn",
        "torch._C._jit_pass_fold_frozen_conv_mul_or_div",
        "torch._C._jit_pass_fold_frozen_linear_bn",
        "torch._C._jit_pass_fold_prepacking_ops",
        "torch._C._jit_pass_functional_to_inplace_activation",
        "torch._C._jit_pass_fuse_add_relu",
        "torch._C._jit_pass_fuse_addmm",
        "torch._C._jit_pass_fuse_clamp_w_prepacked_linear_conv",
        "torch._C._jit_pass_fuse_frozen_conv_add_relu",
        "torch._C._jit_pass_fuse_linear",
        "torch._C._jit_pass_fuse_quantized_add_relu",
        "torch._C._jit_pass_fuse_tensorexprs",
        "torch._C._jit_pass_fuse",
        "torch._C._jit_pass_inline_fork_wait",
        "torch._C._jit_pass_inline_functional_graphs",
        "torch._C._jit_pass_inline",
        "torch._C._jit_pass_inplace_to_functional_activation",
        "torch._C._jit_pass_insert_observer_method_for_ondevice_ptq",
        "torch._C._jit_pass_insert_observers",
        "torch._C._jit_pass_insert_prepack_unpack",
        "torch._C._jit_pass_insert_prepacked_ops",
        "torch._C._jit_pass_insert_quant_dequant_for_ondevice_ptq",
        "torch._C._jit_pass_insert_quant_dequant",
        "torch._C._jit_pass_integer_value_refinement",
        "torch._C._jit_pass_lint",
        "torch._C._jit_pass_loop_unrolling",
        "torch._C._jit_pass_lower_all_tuples",
        "torch._C._jit_pass_lower_graph",
        "torch._C._jit_pass_metal_fold_prepacking_ops",
        "torch._C._jit_pass_metal_fuse_clamp_w_prepacked_conv",
        "torch._C._jit_pass_metal_insert_prepacked_ops",
        "torch._C._jit_pass_metal_optimize_for_mobile",
        "torch._C._jit_pass_onnx_assign_output_shape",
        "torch._C._jit_pass_onnx_assign_scoped_names_for_node_and_value",
        "torch._C._jit_pass_onnx_autograd_function_process",
        "torch._C._jit_pass_onnx_block",
        "torch._C._jit_pass_onnx_cast_all_constant_to_floating",
        "torch._C._jit_pass_onnx_clear_scope_records",
        "torch._C._jit_pass_onnx_constant_fold",
        "torch._C._jit_pass_onnx_deduplicate_initializers",
        "torch._C._jit_pass_onnx_eliminate_unused_items",
        "torch._C._jit_pass_onnx_eval_peephole",
        "torch._C._jit_pass_onnx_function_extraction",
        "torch._C._jit_pass_onnx_function_substitution",
        "torch._C._jit_pass_onnx_graph_shape_type_inference",
        "torch._C._jit_pass_onnx_lint",
        "torch._C._jit_pass_onnx_node_shape_type_inference",
        "torch._C._jit_pass_onnx_peephole",
        "torch._C._jit_pass_onnx_preprocess_caffe2",
        "torch._C._jit_pass_onnx_preprocess",
        "torch._C._jit_pass_onnx_quantization_insert_permutes",
        "torch._C._jit_pass_onnx_remove_inplace_ops_for_onnx",
        "torch._C._jit_pass_onnx_remove_print",
        "torch._C._jit_pass_onnx_scalar_type_analysis",
        "torch._C._jit_pass_onnx_set_dynamic_input_shape",
        "torch._C._jit_pass_onnx_track_scope_attributes",
        "torch._C._jit_pass_onnx_unpack_quantized_weights",
        "torch._C._jit_pass_onnx",
        "torch._C._jit_pass_optimize_for_inference",
        "torch._C._jit_pass_optimize_for_mobile",
        "torch._C._jit_pass_optimize_frozen_graph",
        "torch._C._jit_pass_pattern_based_rewrite",
        "torch._C._jit_pass_peephole_list_idioms",
        "torch._C._jit_pass_peephole",
        "torch._C._jit_pass_prepare_division_for_onnx",
        "torch._C._jit_pass_propagate_device",
        "torch._C._jit_pass_propagate_dtype",
        "torch._C._jit_pass_propagate_shapes_on_graph_and_build_compute",
        "torch._C._jit_pass_propagate_shapes_on_graph",
        "torch._C._jit_pass_quant_finalize_for_ondevice_ptq",
        "torch._C._jit_pass_quant_finalize",
        "torch._C._jit_pass_quant_fusion",
        "torch._C._jit_pass_refine_integer_values",
        "torch._C._jit_pass_refine_tuple_types",
        "torch._C._jit_pass_remove_dropout",
        "torch._C._jit_pass_remove_expands",
        "torch._C._jit_pass_remove_inplace_ops",
        "torch._C._jit_pass_remove_mutation",
        "torch._C._jit_pass_replace_old_ops_with_upgraders",
        "torch._C._jit_pass_replicate_dequantize",
        "torch._C._jit_pass_run_decompositions",
        "torch._C._jit_pass_specialize_autogradzero",
        "torch._C._jit_pass_swap_functional_linear",
        "torch._C._jit_pass_transform_conv1d_to_conv2d",
        "torch._C._jit_pass_transpose_frozen_linear",
        "torch._C._jit_pass_vulkan_fold_prepacking_ops",
        "torch._C._jit_pass_vulkan_fuse_clamp_w_prepacked_conv",
        "torch._C._jit_pass_vulkan_insert_prepacked_ops",
        "torch._C._jit_pass_vulkan_optimize_for_mobile",
        "torch._C._jit_register_decomposition_for_schema",
        "torch._C._jit_register_shape_compute_graph_for_node",
        "torch._C._jit_resolve_packet",
        "torch._C._jit_run_cpp_tests",
        "torch._C._jit_script_class_compile",
        "torch._C._jit_script_compile_overload",
        "torch._C._jit_script_compile",
        "torch._C._jit_script_interface_compile",
        "torch._C._jit_set_autocast_mode",
        "torch._C._jit_set_bailout_depth",
        "torch._C._jit_set_emit_hooks",
        "torch._C._jit_set_fusion_strategy",
        "torch._C._jit_set_inline_everything_mode",
        "torch._C._jit_set_llga_enabled",
        "torch._C._jit_set_logging_option",
        "torch._C._jit_set_logging_stream",
        "torch._C._jit_set_num_profiled_runs",
        "torch._C._jit_set_nvfuser_enabled",
        "torch._C._jit_set_nvfuser_guard_mode",
        "torch._C._jit_set_nvfuser_horizontal_mode",
        "torch._C._jit_set_nvfuser_single_node_mode",
        "torch._C._jit_set_nvfuser_skip_node_kind",
        "torch._C._jit_set_onnx_log_enabled",
        "torch._C._jit_set_onnx_log_output_stream",
        "torch._C._jit_set_profiling_executor",
        "torch._C._jit_set_profiling_mode",
        "torch._C._jit_set_symbolic_shapes_test_mode",
        "torch._C._jit_set_te_cuda_pointwise_block_count",
        "torch._C._jit_set_te_cuda_pointwise_block_size",
        "torch._C._jit_set_te_cuda_pointwise_loop_levels",
        "torch._C._jit_set_te_generate_block_code",
        "torch._C._jit_set_te_must_use_llvm_cpu",
        "torch._C._jit_set_texpr_dynamic_shape_enabled",
        "torch._C._jit_set_texpr_fuser_enabled",
        "torch._C._jit_set_texpr_reductions_enabled",
        "torch._C._jit_set_tracer_state_warn",
        "torch._C._jit_set_utf8_decoding_ignore",
        "torch._C._jit_shape_compute_graph_for_node",
        "torch._C._jit_symbolic_shapes_test_mode_enabled",
        "torch._C._jit_texpr_dynamic_shape_enabled",
        "torch._C._jit_texpr_fallback_allowed",
        "torch._C._jit_texpr_fuser_enabled",
        "torch._C._jit_texpr_reductions_enabled",
        "torch._C._jit_texpr_set_fallback_allowed",
        "torch._C._jit_to_backend_selective",
        "torch._C._jit_to_backend",
        "torch._C._jit_to_static_module",
        "torch._C._jit_trace_graph",
        "torch._C._jit_trace_module",
        "torch._C._jit_tree_views.FalseLiteral",
        "torch._C._jit_tree_views.NoneLiteral",
        "torch._C._jit_tree_views.TrueLiteral",
        "torch._C._jit_try_infer_type",
        "torch._C._jit_unflatten",
        "torch._C._last_executed_optimized_graph",
        "torch._C._len_torch_dispatch_stack",
        "torch._C._len_torch_function_stack",
        "torch._C._linalg._linalg_eigvals",
        "torch._C._linalg.linalg_cholesky_ex",
        "torch._C._linalg.linalg_cholesky",
        "torch._C._linalg.linalg_cond",
        "torch._C._linalg.linalg_cross",
        "torch._C._linalg.linalg_det",
        "torch._C._linalg.linalg_diagonal",
        "torch._C._linalg.linalg_eig",
        "torch._C._linalg.linalg_eigh",
        "torch._C._linalg.linalg_eigvals",
        "torch._C._linalg.linalg_eigvalsh",
        "torch._C._linalg.linalg_householder_product",
        "torch._C._linalg.linalg_inv_ex",
        "torch._C._linalg.linalg_inv",
        "torch._C._linalg.linalg_ldl_factor_ex",
        "torch._C._linalg.linalg_ldl_factor",
        "torch._C._linalg.linalg_ldl_solve",
        "torch._C._linalg.linalg_lstsq",
        "torch._C._linalg.linalg_lu_factor_ex",
        "torch._C._linalg.linalg_lu_factor",
        "torch._C._linalg.linalg_lu_solve",
        "torch._C._linalg.linalg_lu",
        "torch._C._linalg.linalg_matmul",
        "torch._C._linalg.linalg_matrix_exp",
        "torch._C._linalg.linalg_matrix_norm",
        "torch._C._linalg.linalg_matrix_power",
        "torch._C._linalg.linalg_matrix_rank",
        "torch._C._linalg.linalg_multi_dot",
        "torch._C._linalg.linalg_norm",
        "torch._C._linalg.linalg_pinv",
        "torch._C._linalg.linalg_qr",
        "torch._C._linalg.linalg_slogdet",
        "torch._C._linalg.linalg_solve_ex",
        "torch._C._linalg.linalg_solve_triangular",
        "torch._C._linalg.linalg_solve",
        "torch._C._linalg.linalg_svd",
        "torch._C._linalg.linalg_svdvals",
        "torch._C._linalg.linalg_tensorinv",
        "torch._C._linalg.linalg_tensorsolve",
        "torch._C._linalg.linalg_vander",
        "torch._C._linalg.linalg_vecdot",
        "torch._C._linalg.linalg_vector_norm",
        "torch._C._llvm_enabled",
        "torch._C._load_for_lite_interpreter_from_buffer",
        "torch._C._load_for_lite_interpreter",
        "torch._C._load_jit_module_from_bytes",
        "torch._C._load_jit_module_from_file",
        "torch._C._load_mobile_module_from_bytes",
        "torch._C._load_mobile_module_from_file",
        "torch._C._log_api_usage_metadata",
        "torch._C._log_api_usage_once",
        "torch._C._logging_set_logger",
        "torch._C._meta_in_tls_dispatch_include",
        "torch._C._mps_acquireEvent",
        "torch._C._mps_currentAllocatedMemory",
        "torch._C._mps_deviceSynchronize",
        "torch._C._mps_driverAllocatedMemory",
        "torch._C._mps_recommendedMaxMemory",
        "torch._C._mps_elapsedTimeOfEvents",
        "torch._C._mps_emptyCache",
        "torch._C._mps_get_default_generator",
        "torch._C._mps_is_available",
        "torch._C._mps_is_in_bad_fork",
        "torch._C._mps_is_on_macos_13_or_newer",
        "torch._C._mps_profilerStartTrace",
        "torch._C._mps_profilerStopTrace",
        "torch._C._mps_queryEvent",
        "torch._C._mps_recordEvent",
        "torch._C._mps_releaseEvent",
        "torch._C._mps_setMemoryFraction",
        "torch._C._mps_synchronizeEvent",
        "torch._C._mps_waitForEvent",
        "torch._C._multiprocessing_init",
        "torch._C._nccl_all_gather",
        "torch._C._nccl_all_reduce",
        "torch._C._nccl_broadcast",
        "torch._C._nccl_init_rank",
        "torch._C._nccl_reduce_scatter",
        "torch._C._nccl_reduce",
        "torch._C._nccl_unique_id",
        "torch._C._nccl_version_suffix",
        "torch._C._nccl_version",
        "torch._C._nested.nested_tensor",
        "torch._C._nested.nested_to_padded_tensor",
        "torch._C._new_symbolic_shape_symbol",
        "torch._C._nn_module_to_mobile",
        "torch._C._nn._conv_depthwise2d",
        "torch._C._nn._pad_circular",
        "torch._C._nn._pad_enum",
        "torch._C._nn._parse_to",
        "torch._C._nn._test_ambiguous_defaults",
        "torch._C._nn._test_optional_filled_intlist",
        "torch._C._nn._test_optional_floatlist",
        "torch._C._nn._test_optional_intlist",
        "torch._C._nn._test_string_default",
        "torch._C._nn._test_warn_in_autograd",
        "torch._C._nn._upsample_bicubic2d_aa",
        "torch._C._nn._upsample_bilinear2d_aa",
        "torch._C._nn._upsample_nearest_exact1d",
        "torch._C._nn._upsample_nearest_exact2d",
        "torch._C._nn._upsample_nearest_exact3d",
        "torch._C._nn.adaptive_avg_pool2d",
        "torch._C._nn.adaptive_avg_pool3d",
        "torch._C._nn.adaptive_max_pool2d",
        "torch._C._nn.adaptive_max_pool3d",
        "torch._C._nn.avg_pool2d",
        "torch._C._nn.avg_pool3d",
        "torch._C._nn.binary_cross_entropy",
        "torch._C._nn.col2im",
        "torch._C._nn.conv_depthwise3d",
        "torch._C._nn.cross_entropy_loss",
        "torch._C._nn.elu_",
        "torch._C._nn.elu",
        "torch._C._nn.flatten_dense_tensors",
        "torch._C._nn.fractional_max_pool2d",
        "torch._C._nn.fractional_max_pool3d",
        "torch._C._nn.gelu_",
        "torch._C._nn.gelu",
        "torch._C._nn.glu",
        "torch._C._nn.hardsigmoid_",
        "torch._C._nn.hardsigmoid",
        "torch._C._nn.hardswish_",
        "torch._C._nn.hardswish",
        "torch._C._nn.hardtanh_",
        "torch._C._nn.hardtanh",
        "torch._C._nn.huber_loss",
        "torch._C._nn.im2col",
        "torch._C._nn.l1_loss",
        "torch._C._nn.leaky_relu_",
        "torch._C._nn.leaky_relu",
        "torch._C._nn.linear",
        "torch._C._nn.log_sigmoid",
        "torch._C._nn.max_pool2d_with_indices",
        "torch._C._nn.max_pool3d_with_indices",
        "torch._C._nn.max_unpool2d",
        "torch._C._nn.max_unpool3d",
        "torch._C._nn.mish_",
        "torch._C._nn.mish",
        "torch._C._nn.mkldnn_linear",
        "torch._C._nn.mkldnn_reorder_conv2d_weight",
        "torch._C._nn.mkldnn_reorder_conv3d_weight",
        "torch._C._nn.mse_loss",
        "torch._C._nn.multi_margin_loss",
        "torch._C._nn.multilabel_margin_loss",
        "torch._C._nn.nll_loss_nd",
        "torch._C._nn.nll_loss",
        "torch._C._nn.nll_loss2d",
        "torch._C._nn.one_hot",
        "torch._C._nn.pad_sequence",
        "torch._C._nn.pad",
        "torch._C._nn.reflection_pad1d",
        "torch._C._nn.reflection_pad2d",
        "torch._C._nn.reflection_pad3d",
        "torch._C._nn.relu6_",
        "torch._C._nn.relu6",
        "torch._C._nn.replication_pad1d",
        "torch._C._nn.replication_pad2d",
        "torch._C._nn.replication_pad3d",
        "torch._C._nn.rrelu_with_noise_",
        "torch._C._nn.rrelu_with_noise",
        "torch._C._nn.scaled_dot_product_attention",
        "torch._C._nn.silu_",
        "torch._C._nn.silu",
        "torch._C._nn.slow_conv_dilated2d",
        "torch._C._nn.slow_conv_dilated3d",
        "torch._C._nn.slow_conv_transpose2d",
        "torch._C._nn.slow_conv_transpose3d",
        "torch._C._nn.slow_conv3d",
        "torch._C._nn.smooth_l1_loss",
        "torch._C._nn.soft_margin_loss",
        "torch._C._nn.softplus",
        "torch._C._nn.softshrink",
        "torch._C._nn.thnn_conv2d",
        "torch._C._nn.unflatten_dense_tensors",
        "torch._C._nn.upsample_bicubic2d",
        "torch._C._nn.upsample_bilinear2d",
        "torch._C._nn.upsample_linear1d",
        "torch._C._nn.upsample_nearest1d",
        "torch._C._nn.upsample_nearest2d",
        "torch._C._nn.upsample_nearest3d",
        "torch._C._nn.upsample_trilinear3d",
        "torch._C._non_sym_sizes",
        "torch._C._overlaps",
        "torch._C._parallel_info",
        "torch._C._parse_dispatch_key",
        "torch._C._parse_source_def",
        "torch._C._pop_torch_dispatch_stack",
        "torch._C._pop_torch_function_stack",
        "torch._C._propagate_and_assign_input_shapes",
        "torch._C._propagate_shapes",
        "torch._C._propagate_xla_data",
        "torch._C._push_on_torch_dispatch_stack",
        "torch._C._push_on_torch_function_stack",
        "torch._C._quantize_ondevice_ptq_dynamic",
        "torch._C._register_py_class_for_device",
        "torch._C._remove_cached_tensor",
        "torch._C._remove_worker_pids",
        "torch._C._rename_privateuse1_backend",
        "torch._C._replace_",
        "torch._C._replace_overloaded_method_decl",
        "torch._C._resolve_type_from_object",
        "torch._C._resolve_type",
        "torch._C._rocm_is_backward_pass",
        "torch._C._rpc_init",
        "torch._C._run_emit_module_hook",
        "torch._C._save_jit_module_to_bytes",
        "torch._C._save_jit_module",
        "torch._C._save_mobile_module_to_bytes",
        "torch._C._save_mobile_module",
        "torch._C._save_parameters",
        "torch._C._scatter_out",
        "torch._C._scatter",
        "torch._C._select_conv_backend",
        "torch._C._select_batch_norm_backend",
        "torch._C._set_autograd_fallback_mode",
        "torch._C._set_backcompat_broadcast_warn",
        "torch._C._set_backcompat_keepdim_warn",
        "torch._C._set_blas_preferred_backend",
        "torch._C._set_cached_tensors_enabled",
        "torch._C._set_check_sparse_tensor_invariants",
        "torch._C._set_conj",
        "torch._C._set_cublas_allow_bf16_reduced_precision_reduction",
        "torch._C._set_cublas_allow_fp16_reduced_precision_reduction",
        "torch._C._set_cublas_allow_tf32",
        "torch._C._set_cudnn_allow_tf32",
        "torch._C._set_cudnn_benchmark",
        "torch._C._set_cudnn_deterministic",
        "torch._C._set_cudnn_enabled",
        "torch._C._set_default_dtype",
        "torch._C._set_default_mobile_cpu_allocator",
        "torch._C._set_default_tensor_type",
        "torch._C._set_deterministic_algorithms",
        "torch._C._set_deterministic_fill_uninitialized_memory",
        "torch._C._set_dispatch_mode",
        "torch._C._set_float32_matmul_precision",
        "torch._C._set_fwd_grad_enabled",
        "torch._C._set_grad_enabled",
        "torch._C._set_graph_executor_optimize",
        "torch._C._set_linalg_preferred_backend",
        "torch._C._set_rocm_fa_preferred_backend",
        "torch._C._set_meta_in_tls_dispatch_include",
        "torch._C._set_mkldnn_enabled",
        "torch._C._set_multithreading_enabled",
        "torch._C._set_neg",
        "torch._C._set_nnpack_enabled",
        "torch._C._set_print_stack_traces_on_fatal_signal",
        "torch._C._set_qengine",
        "torch._C._set_sdp_use_flash",
        "torch._C._set_sdp_use_math",
        "torch._C._set_math_sdp_allow_fp16_bf16_reduction",
        "torch._C._set_sdp_use_mem_efficient",
        "torch._C._set_should_use_format_with_string_table",
        "torch._C._set_storage_access_error_msg",
        "torch._C._set_tensor_metadata",
        "torch._C._set_tracing_state",
        "torch._C._set_value_trace",
        "torch._C._set_view_replay_enabled",
        "torch._C._set_warnAlways",
        "torch._C._set_worker_pids",
        "torch._C._set_worker_signal_handlers",
        "torch._C._should_allow_numbers_as_tensors",
        "torch._C._show_config",
        "torch._C._sparse._sparse_addmm",
        "torch._C._sparse._sparse_log_softmax",
        "torch._C._sparse._sparse_mm_reduce_impl",
        "torch._C._sparse._sparse_mm",
        "torch._C._sparse._sparse_softmax",
        "torch._C._sparse._spdiags",
        "torch._C._sparse.sparse_sampled_addmm",
        "torch._C._special.special_airy_ai",
        "torch._C._special.special_bessel_j0",
        "torch._C._special.special_bessel_j1",
        "torch._C._special.special_bessel_y0",
        "torch._C._special.special_bessel_y1",
        "torch._C._special.special_chebyshev_polynomial_t",
        "torch._C._special.special_chebyshev_polynomial_u",
        "torch._C._special.special_chebyshev_polynomial_v",
        "torch._C._special.special_chebyshev_polynomial_w",
        "torch._C._special.special_digamma",
        "torch._C._special.special_entr",
        "torch._C._special.special_erf",
        "torch._C._special.special_erfc",
        "torch._C._special.special_erfcx",
        "torch._C._special.special_erfinv",
        "torch._C._special.special_exp2",
        "torch._C._special.special_expit",
        "torch._C._special.special_expm1",
        "torch._C._special.special_gammainc",
        "torch._C._special.special_gammaincc",
        "torch._C._special.special_gammaln",
        "torch._C._special.special_hermite_polynomial_h",
        "torch._C._special.special_hermite_polynomial_he",
        "torch._C._special.special_i0",
        "torch._C._special.special_i0e",
        "torch._C._special.special_i1",
        "torch._C._special.special_i1e",
        "torch._C._special.special_laguerre_polynomial_l",
        "torch._C._special.special_legendre_polynomial_p",
        "torch._C._special.special_log_ndtr",
        "torch._C._special.special_log_softmax",
        "torch._C._special.special_log1p",
        "torch._C._special.special_logit",
        "torch._C._special.special_logsumexp",
        "torch._C._special.special_modified_bessel_i0",
        "torch._C._special.special_modified_bessel_i1",
        "torch._C._special.special_modified_bessel_k0",
        "torch._C._special.special_modified_bessel_k1",
        "torch._C._special.special_multigammaln",
        "torch._C._special.special_ndtr",
        "torch._C._special.special_ndtri",
        "torch._C._special.special_polygamma",
        "torch._C._special.special_psi",
        "torch._C._special.special_round",
        "torch._C._special.special_scaled_modified_bessel_k0",
        "torch._C._special.special_scaled_modified_bessel_k1",
        "torch._C._special.special_shifted_chebyshev_polynomial_t",
        "torch._C._special.special_shifted_chebyshev_polynomial_u",
        "torch._C._special.special_shifted_chebyshev_polynomial_v",
        "torch._C._special.special_shifted_chebyshev_polynomial_w",
        "torch._C._special.special_sinc",
        "torch._C._special.special_softmax",
        "torch._C._special.special_spherical_bessel_j0",
        "torch._C._special.special_xlog1py",
        "torch._C._special.special_xlogy",
        "torch._C._special.special_zeta",
        "torch._C._stash_obj_in_tls",
        "torch._C._storage_id",
        "torch._C._storage_Use_Count",
        "torch._C._supported_qengines",
        "torch._C._te.abs",
        "torch._C._te.acos",
        "torch._C._te.annotate_input_shapes",
        "torch._C._te.asin",
        "torch._C._te.atan",
        "torch._C._te.atan2",
        "torch._C._te.ceil",
        "torch._C._te.Compute",
        "torch._C._te.Compute2",
        "torch._C._te.construct_codegen",
        "torch._C._te.cos",
        "torch._C._te.cosh",
        "torch._C._te.erf",
        "torch._C._te.erfc",
        "torch._C._te.exp",
        "torch._C._te.expm1",
        "torch._C._te.fixup_missing_shape_info",
        "torch._C._te.floor",
        "torch._C._te.fmod",
        "torch._C._te.frac",
        "torch._C._te.ifThenElse",
        "torch._C._te.is_graph_compilable",
        "torch._C._te.isnan",
        "torch._C._te.lgamma",
        "torch._C._te.log",
        "torch._C._te.log10",
        "torch._C._te.log1p",
        "torch._C._te.log2",
        "torch._C._te.lower",
        "torch._C._te.make_shapes_symbolic",
        "torch._C._te.pow",
        "torch._C._te.Reduce",
        "torch._C._te.remainder",
        "torch._C._te.remove_graph_output",
        "torch._C._te.remove_unused_self_argument",
        "torch._C._te.replace_list_output_with_tuple",
        "torch._C._te.round",
        "torch._C._te.rsqrt",
        "torch._C._te.sigmoid",
        "torch._C._te.simplify",
        "torch._C._te.sin",
        "torch._C._te.sinh",
        "torch._C._te.sqrt",
        "torch._C._te.tan",
        "torch._C._te.tanh",
        "torch._C._te.trim_graph",
        "torch._C._te.trunc",
        "torch._C._tensor_impl_raw_handle",
        "torch._C._test_only_add_entry_to_op_version_map",
        "torch._C._test_only_populate_upgraders",
        "torch._C._test_only_remove_entry_to_op_version_map",
        "torch._C._test_only_remove_upgraders",
        "torch._C._to_functionality_key",
        "torch._C._tracer_set_force_outplace",
        "torch._C._tracer_set_get_unique_name_fn",
        "torch._C._tracer_warn_use_python",
        "torch._C._unset_default_mobile_cpu_allocator",
        "torch._C._unset_dispatch_mode",
        "torch._C._valgrind_supported_platform",
        "torch._C._valgrind_toggle_and_dump_stats",
        "torch._C._valgrind_toggle",
        "torch._C._verbose.mkl_set_verbose",
        "torch._C._verbose.mkldnn_set_verbose",
        "torch._C._vmapmode_decrement_nesting",
        "torch._C._vmapmode_increment_nesting",
        "torch._C._warn_deprecation",
        "torch._C._warn",
        "torch._C._will_engine_execute_node",
        "torch._C._wrap_tensor_impl",
        "torch._C.fork",
        "torch._C.get_autocast_cpu_dtype",
        "torch._C.get_autocast_dtype",
        "torch._C.get_autocast_gpu_dtype",
        "torch._C.get_autocast_ipu_dtype",
        "torch._C.get_autocast_xla_dtype",
        "torch._C.get_default_dtype",
        "torch._C.get_num_interop_threads",
        "torch._C.get_num_threads",
        "torch._C.import_ir_module_from_buffer",
        "torch._C.import_ir_module",
        "torch._C.init_num_threads",
        "torch._C.is_anomaly_check_nan_enabled",
        "torch._C.is_anomaly_enabled",
        "torch._C.is_autocast_cache_enabled",
        "torch._C.is_autocast_cpu_enabled",
        "torch._C.is_autocast_enabled",
        "torch._C.is_autocast_ipu_enabled",
        "torch._C.is_autocast_xla_enabled",
        "torch._C.is_grad_enabled",
        "torch._C.is_inference_mode_enabled",
        "torch._C.merge_type_from_type_comment",
        "torch._C.parse_ir",
        "torch._C.parse_schema",
        "torch._C.parse_type_comment",
        "torch._C.read_vitals",
        "torch._C.set_vital",
        "torch._C.unify_type_list",
        "torch._C.vitals_enabled",
        "torch._C.wait",
        "torch._cast_Byte",
        "torch._cast_Char",
        "torch._cast_Double",
        "torch._cast_Float",
        "torch._cast_Half",
        "torch._cast_Int",
        "torch._cast_Long",
        "torch._cast_Short",
        "torch._choose_qparams_per_tensor",
        "torch._chunk_cat",
        "torch._coalesce",
        "torch._compute_linear_combination",
        "torch._conj_copy",
        "torch._conj_physical",
        "torch._conj",
        "torch._convert_indices_from_coo_to_csr",
        "torch._convert_indices_from_csr_to_coo",
        "torch._convert_weight_to_int4pack",
        "torch._convert_weight_to_int4pack_for_cpu",
        "torch._convolution_mode",
        "torch._convolution",
        "torch._copy_from_and_resize",
        "torch._copy_from",
        "torch._cslt_compress",
        "torch._cslt_sparse_mm",
        "torch._ctc_loss",
        "torch._cudnn_ctc_loss",
        "torch._cudnn_init_dropout_state",
        "torch._cudnn_rnn_flatten_weight",
        "torch._cudnn_rnn",
        "torch._cufft_clear_plan_cache",
        "torch._cufft_get_plan_cache_max_size",
        "torch._cufft_get_plan_cache_size",
        "torch._cufft_set_plan_cache_max_size",
        "torch._cummax_helper",
        "torch._cummin_helper",
        "torch._debug_has_internal_overlap",
        "torch._dim_arange",
        "torch._dirichlet_grad",
        "torch._disable_functionalization",
        "torch._dyn_quant_matmul_4bit",
        "torch._dyn_quant_pack_4bit_weight",
        "torch._efficientzerotensor",
        "torch._embedding_bag_forward_only",
        "torch._embedding_bag",
        "torch._empty_affine_quantized",
        "torch._empty_per_channel_affine_quantized",
        "torch._enable_functionalization",
        "torch._euclidean_dist",
        "torch._fake_quantize_learnable_per_channel_affine",
        "torch._fake_quantize_learnable_per_tensor_affine",
        "torch._fake_quantize_per_tensor_affine_cachemask_tensor_qparams",
        "torch._fft_c2c",
        "torch._fft_c2r",
        "torch._fft_r2c",
        "torch._fill_mem_eff_dropout_mask_",
        "torch._foobar",
        "torch._foreach_abs_",
        "torch._foreach_abs",
        "torch._foreach_acos_",
        "torch._foreach_acos",
        "torch._foreach_add_",
        "torch._foreach_add",
        "torch._foreach_addcdiv_",
        "torch._foreach_addcdiv",
        "torch._foreach_addcmul_",
        "torch._foreach_addcmul",
        "torch._foreach_asin_",
        "torch._foreach_asin",
        "torch._foreach_atan_",
        "torch._foreach_atan",
        "torch._foreach_ceil_",
        "torch._foreach_ceil",
        "torch._foreach_clamp_max_",
        "torch._foreach_clamp_max",
        "torch._foreach_clamp_min_",
        "torch._foreach_clamp_min",
        "torch._foreach_copy_",
        "torch._foreach_cos_",
        "torch._foreach_cos",
        "torch._foreach_cosh_",
        "torch._foreach_cosh",
        "torch._foreach_div_",
        "torch._foreach_div",
        "torch._foreach_erf_",
        "torch._foreach_erf",
        "torch._foreach_erfc_",
        "torch._foreach_erfc",
        "torch._foreach_exp_",
        "torch._foreach_exp",
        "torch._foreach_expm1_",
        "torch._foreach_expm1",
        "torch._foreach_floor_",
        "torch._foreach_floor",
        "torch._foreach_frac_",
        "torch._foreach_frac",
        "torch._foreach_lerp_",
        "torch._foreach_lerp",
        "torch._foreach_lgamma_",
        "torch._foreach_lgamma",
        "torch._foreach_log_",
        "torch._foreach_log",
        "torch._foreach_log10_",
        "torch._foreach_log10",
        "torch._foreach_log1p_",
        "torch._foreach_log1p",
        "torch._foreach_log2_",
        "torch._foreach_log2",
        "torch._foreach_maximum_",
        "torch._foreach_maximum",
        "torch._foreach_minimum_",
        "torch._foreach_minimum",
        "torch._foreach_mul_",
        "torch._foreach_mul",
        "torch._foreach_neg_",
        "torch._foreach_neg",
        "torch._foreach_norm",
        "torch._foreach_pow_",
        "torch._foreach_pow",
        "torch._foreach_reciprocal_",
        "torch._foreach_reciprocal",
        "torch._foreach_round_",
        "torch._foreach_round",
        "torch._foreach_sigmoid_",
        "torch._foreach_sigmoid",
        "torch._foreach_rsqrt_",
        "torch._foreach_rsqrt",
        "torch._foreach_sign_",
        "torch._foreach_sign",
        "torch._foreach_sin_",
        "torch._foreach_sin",
        "torch._foreach_sinh_",
        "torch._foreach_sinh",
        "torch._foreach_sqrt_",
        "torch._foreach_sqrt",
        "torch._foreach_sub_",
        "torch._foreach_sub",
        "torch._foreach_tan_",
        "torch._foreach_tan",
        "torch._foreach_tanh_",
        "torch._foreach_tanh",
        "torch._foreach_trunc_",
        "torch._foreach_trunc",
        "torch._foreach_zero_",
        "torch._freeze_functional_tensor",
        "torch._from_functional_tensor",
        "torch._functional_assert_async",
        "torch._functional_sym_constrain_range_for_size",
        "torch._functional_sym_constrain_range",
        "torch._functionalize_are_all_mutations_hidden_from_autograd",
        "torch._functionalize_commit_update",
        "torch._functionalize_enable_reapply_views",
        "torch._functionalize_has_data_mutation",
        "torch._functionalize_has_metadata_mutation",
        "torch._functionalize_is_multi_output_view",
        "torch._functionalize_mark_mutation_hidden_from_autograd",
        "torch._functionalize_replace",
        "torch._functionalize_sync",
        "torch._functionalize_was_storage_changed",
        "torch._fused_adam_",
        "torch._fused_adamw_",
        "torch._fused_dropout",
        "torch._fused_moving_avg_obs_fq_helper",
        "torch._fused_sdp_choice",
        "torch._fw_primal_copy",
        "torch._grid_sampler_2d_cpu_fallback",
        "torch._has_compatible_shallow_copy_type",
        "torch._histogramdd_bin_edges",
        "torch._histogramdd_from_bin_cts",
        "torch._histogramdd_from_bin_tensors",
        "torch._index_put_impl_",
        "torch._indices_copy",
        "torch._int_mm",
        "torch._is_all_true",
        "torch._is_any_true",
        "torch._is_functional_tensor",
        "torch._is_zerotensor",
        "torch._linalg_check_errors",
        "torch._linalg_det",
        "torch._linalg_eigh",
        "torch._linalg_eigvals",
        "torch._linalg_slogdet",
        "torch._linalg_solve_ex",
        "torch._linalg_svd",
        "torch._log_softmax_backward_data",
        "torch._log_softmax",
        "torch._logcumsumexp",
        "torch._lstm_mps",
        "torch._lu_with_info",
        "torch._make_dep_token",
        "torch._make_dual_copy",
        "torch._make_dual",
        "torch._make_per_channel_quantized_tensor",
        "torch._make_per_tensor_quantized_tensor",
        "torch._masked_scale",
        "torch._masked_softmax",
        "torch._mirror_autograd_meta_to",
        "torch._mixed_dtypes_linear",
        "torch._mkldnn_reshape",
        "torch._mkldnn_transpose_",
        "torch._mkldnn_transpose",
        "torch._mps_convolution_transpose",
        "torch._mps_convolution",
        "torch._native_batch_norm_legit_no_training",
        "torch._native_batch_norm_legit",
        "torch._native_multi_head_attention",
        "torch._neg_view_copy",
        "torch._neg_view",
        "torch._nested_from_padded_and_nested_example",
        "torch._nested_from_padded_tensor",
        "torch._nested_tensor_from_mask_left_aligned",
        "torch._nested_tensor_from_tensor_list",
        "torch._nested_tensor_softmax_with_shape",
        "torch._nested_view_from_buffer_copy",
        "torch._nested_view_from_buffer",
        "torch._nnpack_available",
        "torch._nnpack_spatial_convolution",
        "torch._pack_padded_sequence",
        "torch._pad_packed_sequence",
        "torch._pin_memory",
        "torch._prelu_kernel",
        "torch._propagate_xla_data",
        "torch._remove_batch_dim",
        "torch._reshape_alias_copy",
        "torch._reshape_from_tensor",
        "torch._resize_output_",
        "torch._rowwise_prune",
        "torch._sample_dirichlet",
        "torch._saturate_weight_to_fp16",
        "torch._scaled_dot_product_attention_math",
        "torch._scaled_dot_product_efficient_attention",
        "torch._scaled_dot_product_flash_attention",
        "torch._scaled_dot_product_flash_attention_for_cpu",
        "torch._scaled_dot_product_cudnn_attention",
        "torch._scaled_mm",
        "torch._shape_as_tensor",
        "torch._sobol_engine_draw",
        "torch._sobol_engine_ff_",
        "torch._sobol_engine_initialize_state_",
        "torch._sobol_engine_scramble_",
        "torch._softmax_backward_data",
        "torch._softmax",
        "torch._sparse_broadcast_to_copy",
        "torch._sparse_broadcast_to",
        "torch._sparse_csr_prod",
        "torch._sparse_csr_sum",
        "torch._sparse_log_softmax_backward_data",
        "torch._sparse_semi_structured_addmm",
        "torch._sparse_semi_structured_linear",
        "torch._sparse_semi_structured_mm",
        "torch._sparse_softmax_backward_data",
        "torch._sparse_sparse_matmul",
        "torch._sparse_sum",
        "torch._stack",
        "torch._standard_gamma_grad",
        "torch._standard_gamma",
        "torch._test_autograd_multiple_dispatch_view_copy",
        "torch._test_autograd_multiple_dispatch_view",
        "torch._test_autograd_multiple_dispatch",
        "torch._test_check_tensor",
        "torch._test_functorch_fallback",
        "torch._test_serialization_subcmul",
        "torch._to_cpu",
        "torch._to_functional_tensor",
        "torch._to_sparse_semi_structured",
        "torch._transform_bias_rescale_qkv",
        "torch._transformer_encoder_layer_fwd",
        "torch._trilinear",
        "torch._triton_multi_head_attention",
        "torch._triton_scaled_dot_attention",
        "torch._unique",
        "torch._unique2",
        "torch._unpack_dual",
        "torch._unsafe_index_put",
        "torch._unsafe_index",
        "torch._unsafe_masked_index_put_accumulate",
        "torch._unsafe_masked_index",
        "torch._use_cudnn_ctc_loss",
        "torch._use_cudnn_rnn_flatten_weight",
        "torch._values_copy",
        "torch._weight_int4pack_mm",
        "torch._weight_int4pack_mm_for_cpu",
        "torch._weight_int8pack_mm",
        "torch._weight_norm_interface",
        "torch._weight_norm",
        "torch.abs_",
        "torch.abs",
        "torch.absolute",
        "torch.acos_",
        "torch.acos",
        "torch.acosh_",
        "torch.acosh",
        "torch.adaptive_avg_pool1d",
        "torch.adaptive_max_pool1d",
        "torch.add",
        "torch.addbmm",
        "torch.addcdiv",
        "torch.addcmul",
        "torch.addmm",
        "torch.addmv_",
        "torch.addmv",
        "torch.addr",
        "torch.adjoint",
        "torch.affine_grid_generator",
        "torch.alias_copy",
        "torch.all",
        "torch.allclose",
        "torch.alpha_dropout_",
        "torch.alpha_dropout",
        "torch.amax",
        "torch.amin",
        "torch.aminmax",
        "torch.angle",
        "torch.any",
        "torch.arange",
        "torch.arccos_",
        "torch.arccos",
        "torch.arccosh_",
        "torch.arccosh",
        "torch.arcsin_",
        "torch.arcsin",
        "torch.arcsinh_",
        "torch.arcsinh",
        "torch.arctan_",
        "torch.arctan",
        "torch.arctan2",
        "torch.arctanh_",
        "torch.arctanh",
        "torch.argmax",
        "torch.argmin",
        "torch.argsort",
        "torch.argwhere",
        "torch.as_strided_",
        "torch.as_strided_copy",
        "torch.as_strided_scatter",
        "torch.as_strided",
        "torch.as_tensor",
        "torch.asarray",
        "torch.asin_",
        "torch.asin",
        "torch.asinh_",
        "torch.asinh",
        "torch.atan_",
        "torch.atan",
        "torch.atan2",
        "torch.atanh_",
        "torch.atanh",
        "torch.avg_pool1d",
        "torch.baddbmm",
        "torch.bartlett_window",
        "torch.batch_norm_backward_elemt",
        "torch.batch_norm_backward_reduce",
        "torch.batch_norm_elemt",
        "torch.batch_norm_gather_stats_with_counts",
        "torch.batch_norm_gather_stats",
        "torch.batch_norm_stats",
        "torch.batch_norm_update_stats",
        "torch.batch_norm",
        "torch.bernoulli",
        "torch.bilinear",
        "torch.binary_cross_entropy_with_logits",
        "torch.bincount",
        "torch.binomial",
        "torch.bitwise_and",
        "torch.bitwise_left_shift",
        "torch.bitwise_not",
        "torch.bitwise_or",
        "torch.bitwise_right_shift",
        "torch.bitwise_xor",
        "torch.blackman_window",
        "torch.bmm",
        "torch.broadcast_to",
        "torch.bucketize",
        "torch.can_cast",
        "torch.cat",
        "torch.ccol_indices_copy",
        "torch.ceil_",
        "torch.ceil",
        "torch.celu_",
        "torch.celu",
        "torch.channel_shuffle",
        "torch.cholesky_inverse",
        "torch.cholesky_solve",
        "torch.cholesky",
        "torch.choose_qparams_optimized",
        "torch.chunk",
        "torch.clamp_",
        "torch.clamp_max_",
        "torch.clamp_max",
        "torch.clamp_min_",
        "torch.clamp_min",
        "torch.clamp",
        "torch.clip_",
        "torch.clip",
        "torch.clone",
        "torch.col_indices_copy",
        "torch.column_stack",
        "torch.combinations",
        "torch.complex",
        "torch.concat",
        "torch.concatenate",
        "torch.conj_physical_",
        "torch.conj_physical",
        "torch.conj",
        "torch.constant_pad_nd",
        "torch.conv_tbc",
        "torch.conv_transpose1d",
        "torch.conv_transpose2d",
        "torch.conv_transpose3d",
        "torch.conv1d",
        "torch.conv2d",
        "torch.conv3d",
        "torch.convolution",
        "torch.copysign",
        "torch.corrcoef",
        "torch.cos_",
        "torch.cos",
        "torch.cosh_",
        "torch.cosh",
        "torch.cosine_embedding_loss",
        "torch.cosine_similarity",
        "torch.count_nonzero",
        "torch.cov",
        "torch.cross",
        "torch.crow_indices_copy",
        "torch.ctc_loss",
        "torch.cudnn_affine_grid_generator",
        "torch.cudnn_batch_norm",
        "torch.cudnn_convolution_add_relu",
        "torch.cudnn_convolution_relu",
        "torch.cudnn_convolution_transpose",
        "torch.cudnn_convolution",
        "torch.cudnn_grid_sampler",
        "torch.cudnn_is_acceptable",
        "torch.cummax",
        "torch.cummin",
        "torch.cumprod",
        "torch.cumsum",
        "torch.cumulative_trapezoid",
        "torch.deg2rad_",
        "torch.deg2rad",
        "torch.dequantize",
        "torch.det",
        "torch.detach_",
        "torch.detach_copy",
        "torch.detach",
        "torch.diag_embed",
        "torch.diag",
        "torch.diagflat",
        "torch.diagonal_copy",
        "torch.diagonal_scatter",
        "torch.diagonal",
        "torch.diff",
        "torch.digamma",
        "torch.dist",
        "torch.div",
        "torch.divide",
        "torch.dot",
        "torch.dropout_",
        "torch.dropout",
        "torch.dsmm",
        "torch.dsplit",
        "torch.dstack",
        "torch.embedding_bag",
        "torch.embedding_renorm_",
        "torch.embedding",
        "torch.empty_like",
        "torch.empty_permuted",
        "torch.empty_quantized",
        "torch.empty_strided",
        "torch.empty",
        "torch.eq",
        "torch.equal",
        "torch.erf_",
        "torch.erf",
        "torch.erfc_",
        "torch.erfc",
        "torch.erfinv",
        "torch.exp_",
        "torch.exp",
        "torch.exp2_",
        "torch.exp2",
        "torch.expand_copy",
        "torch.expm1_",
        "torch.expm1",
        "torch.eye",
        "torch.fake_quantize_per_channel_affine",
        "torch.fake_quantize_per_tensor_affine",
        "torch.fbgemm_linear_fp16_weight_fp32_activation",
        "torch.fbgemm_linear_fp16_weight",
        "torch.fbgemm_linear_int8_weight_fp32_activation",
        "torch.fbgemm_linear_int8_weight",
        "torch.fbgemm_linear_quantize_weight",
        "torch.fbgemm_pack_gemm_matrix_fp16",
        "torch.fbgemm_pack_quantized_matrix",
        "torch.feature_alpha_dropout_",
        "torch.feature_alpha_dropout",
        "torch.feature_dropout_",
        "torch.feature_dropout",
        "torch.fill_",
        "torch.fill",
        "torch.fix_",
        "torch.fix",
        "torch.flatten",
        "torch.flip",
        "torch.fliplr",
        "torch.flipud",
        "torch.float_power",
        "torch.floor_",
        "torch.floor_divide",
        "torch.floor",
        "torch.fmax",
        "torch.fmin",
        "torch.fmod",
        "torch.frac_",
        "torch.frac",
        "torch.frexp",
        "torch.frobenius_norm",
        "torch.from_file",
        "torch.from_numpy",
        "torch.frombuffer",
        "torch.full_like",
        "torch.full",
        "torch.fused_moving_avg_obs_fake_quant",
        "torch.gather",
        "torch.gcd_",
        "torch.gcd",
        "torch.ge",
        "torch.geqrf",
        "torch.ger",
        "torch.get_device",
        "torch.gradient",
        "torch.greater_equal",
        "torch.greater",
        "torch.grid_sampler_2d",
        "torch.grid_sampler_3d",
        "torch.grid_sampler",
        "torch.group_norm",
        "torch.gru_cell",
        "torch.gru",
        "torch.gt",
        "torch.hamming_window",
        "torch.hann_window",
        "torch.hardshrink",
        "torch.heaviside",
        "torch.hinge_embedding_loss",
        "torch.histc",
        "torch.histogram",
        "torch.histogramdd",
        "torch.hsmm",
        "torch.hsplit",
        "torch.hspmm",
        "torch.hstack",
        "torch.hypot",
        "torch.i0_",
        "torch.i0",
        "torch.igamma",
        "torch.igammac",
        "torch.imag",
        "torch.index_add",
        "torch.index_copy",
        "torch.index_fill",
        "torch.index_put_",
        "torch.index_put",
        "torch.index_reduce",
        "torch.index_select",
        "torch.indices_copy",
        "torch.inner",
        "torch.instance_norm",
        "torch.int_repr",
        "torch.inverse",
        "torch.is_complex",
        "torch.is_conj",
        "torch.is_distributed",
        "torch.is_floating_point",
        "torch.is_inference",
        "torch.is_neg",
        "torch.is_nonzero",
        "torch.is_same_size",
        "torch.is_signed",
        "torch.is_vulkan_available",
        "torch.isclose",
        "torch.isfinite",
        "torch.isin",
        "torch.isinf",
        "torch.isnan",
        "torch.isneginf",
        "torch.isposinf",
        "torch.isreal",
        "torch.istft",
        "torch.kaiser_window",
        "torch.kl_div",
        "torch.kron",
        "torch.kthvalue",
        "torch.layer_norm",
        "torch.lcm_",
        "torch.lcm",
        "torch.ldexp_",
        "torch.ldexp",
        "torch.le",
        "torch.lerp",
        "torch.less_equal",
        "torch.less",
        "torch.lgamma",
        "torch.linspace",
        "torch.log_",
        "torch.log_softmax",
        "torch.log",
        "torch.log10_",
        "torch.log10",
        "torch.log1p_",
        "torch.log1p",
        "torch.log2_",
        "torch.log2",
        "torch.logaddexp",
        "torch.logaddexp2",
        "torch.logcumsumexp",
        "torch.logdet",
        "torch.logical_and",
        "torch.logical_not",
        "torch.logical_or",
        "torch.logical_xor",
        "torch.logit_",
        "torch.logit",
        "torch.logspace",
        "torch.logsumexp",
        "torch.lstm_cell",
        "torch.lstm",
        "torch.lt",
        "torch.lu_solve",
        "torch.lu_unpack",
        "torch.margin_ranking_loss",
        "torch.masked_fill",
        "torch.masked_scatter",
        "torch.masked_select",
        "torch.matmul",
        "torch.matrix_exp",
        "torch.matrix_power",
        "torch.max_pool1d_with_indices",
        "torch.max_pool1d",
        "torch.max_pool2d",
        "torch.max_pool3d",
        "torch.max",
        "torch.maximum",
        "torch.mean",
        "torch.median",
        "torch.min",
        "torch.minimum",
        "torch.miopen_batch_norm",
        "torch.miopen_convolution_add_relu",
        "torch.miopen_convolution_relu",
        "torch.miopen_convolution_transpose",
        "torch.miopen_convolution",
        "torch.miopen_depthwise_convolution",
        "torch.miopen_rnn",
        "torch.mkldnn_adaptive_avg_pool2d",
        "torch.mkldnn_convolution",
        "torch.mkldnn_linear_backward_weights",
        "torch.mkldnn_max_pool2d",
        "torch.mkldnn_max_pool3d",
        "torch.mkldnn_rnn_layer",
        "torch.mm",
        "torch.mode",
        "torch.moveaxis",
        "torch.movedim",
        "torch.msort",
        "torch.mul",
        "torch.multinomial",
        "torch.multiply",
        "torch.mv",
        "torch.mvlgamma",
        "torch.nan_to_num_",
        "torch.nan_to_num",
        "torch.nanmean",
        "torch.nanmedian",
        "torch.nanquantile",
        "torch.nansum",
        "torch.narrow_copy",
        "torch.narrow",
        "torch.native_batch_norm",
        "torch.native_channel_shuffle",
        "torch.native_dropout",
        "torch.native_group_norm",
        "torch.native_layer_norm",
        "torch.native_norm",
        "torch.ne",
        "torch.neg_",
        "torch.neg",
        "torch.negative_",
        "torch.negative",
        "torch.nextafter",
        "torch.nonzero_static",
        "torch.nonzero",
        "torch.norm_except_dim",
        "torch.normal",
        "torch.not_equal",
        "torch.nuclear_norm",
        "torch.numel",
        "torch.ones_like",
        "torch.ones",
        "torch.orgqr",
        "torch.ormqr",
        "torch.outer",
        "torch.pairwise_distance",
        "torch.pdist",
        "torch.permute_copy",
        "torch.permute",
        "torch.pinverse",
        "torch.pixel_shuffle",
        "torch.pixel_unshuffle",
        "torch.poisson_nll_loss",
        "torch.poisson",
        "torch.polar",
        "torch.polygamma",
        "torch.positive",
        "torch.pow",
        "torch.prelu",
        "torch._print",
        "torch.prod",
        "torch.promote_types",
        "torch.put",
        "torch.q_per_channel_axis",
        "torch.q_per_channel_scales",
        "torch.q_per_channel_zero_points",
        "torch.q_scale",
        "torch.q_zero_point",
        "torch.qr",
        "torch.quantile",
        "torch.quantize_per_channel",
        "torch.quantize_per_tensor_dynamic",
        "torch.quantize_per_tensor",
        "torch.quantized_batch_norm",
        "torch.quantized_gru_cell",
        "torch.quantized_lstm_cell",
        "torch.quantized_max_pool1d",
        "torch.quantized_max_pool2d",
        "torch.quantized_max_pool3d",
        "torch.quantized_rnn_relu_cell",
        "torch.quantized_rnn_tanh_cell",
        "torch.rad2deg_",
        "torch.rad2deg",
        "torch.rand_like",
        "torch.rand",
        "torch.randint_like",
        "torch.randint",
        "torch.randn_like",
        "torch.randn",
        "torch.randperm",
        "torch.range",
        "torch.ravel",
        "torch.real",
        "torch.reciprocal_",
        "torch.reciprocal",
        "torch.relu_",
        "torch.relu",
        "torch.remainder",
        "torch.renorm",
        "torch.repeat_interleave",
        "torch.reshape",
        "torch.resolve_conj",
        "torch.resolve_neg",
        "torch.result_type",
        "torch.rms_norm",
        "torch.rnn_relu_cell",
        "torch.rnn_relu",
        "torch.rnn_tanh_cell",
        "torch.rnn_tanh",
        "torch.roll",
        "torch.rot90",
        "torch.round_",
        "torch.round",
        "torch.row_indices_copy",
        "torch.row_stack",
        "torch.rrelu_",
        "torch.rrelu",
        "torch.rsqrt_",
        "torch.rsqrt",
        "torch.rsub",
        "torch.saddmm",
        "torch.scalar_tensor",
        "torch.scatter_add",
        "torch.scatter_reduce",
        "torch.scatter",
        "torch.searchsorted",
        "torch.segment_reduce",
        "torch.select_copy",
        "torch.select_scatter",
        "torch.select",
        "torch.selu_",
        "torch.selu",
        "torch.sgn",
        "torch.sigmoid_",
        "torch.sigmoid",
        "torch.sign",
        "torch.signal.windows.windows.sqrt",
        "torch.signbit",
        "torch.sin_",
        "torch.sin",
        "torch.sinc_",
        "torch.sinc",
        "torch.sinh_",
        "torch.sinh",
        "torch.slice_copy",
        "torch.slice_scatter",
        "torch.slogdet",
        "torch.smm",
        "torch.softmax",
        "torch.sort",
        "torch.split_copy",
        "torch.split_with_sizes_copy",
        "torch.split_with_sizes",
        "torch.spmm",
        "torch.sqrt_",
        "torch.sqrt",
        "torch.square_",
        "torch.square",
        "torch.squeeze_copy",
        "torch.squeeze",
        "torch.sspaddmm",
        "torch.stack",
        "torch.std_mean",
        "torch.std",
        "torch.sub",
        "torch.subtract",
        "torch.sum",
        "torch.svd",
        "torch.swapaxes",
        "torch.swapdims",
        "torch.sym_constrain_range_for_size",
        "torch.sym_constrain_range",
        "torch.t_copy",
        "torch.t",
        "torch.take_along_dim",
        "torch.take",
        "torch.tan_",
        "torch.tan",
        "torch.tanh_",
        "torch.tanh",
        "torch.tensor_split",
        "torch.tensor",
        "torch.threshold_",
        "torch.threshold",
        "torch.tile",
        "torch.topk",
        "torch.trace",
        "torch.transpose_copy",
        "torch.transpose",
        "torch.trapezoid",
        "torch.trapz",
        "torch.triangular_solve",
        "torch.tril_indices",
        "torch.tril",
        "torch.triplet_margin_loss",
        "torch.triu_indices",
        "torch.triu",
        "torch.true_divide",
        "torch.trunc_",
        "torch.trunc",
        "torch.unbind_copy",
        "torch.unbind",
        "torch.unflatten",
        "torch.unfold_copy",
        "torch.unsafe_chunk",
        "torch.unsafe_split_with_sizes",
        "torch.unsafe_split",
        "torch.unsqueeze_copy",
        "torch.unsqueeze",
        "torch.values_copy",
        "torch.vander",
        "torch.var_mean",
        "torch.var",
        "torch.vdot",
        "torch.view_as_complex_copy",
        "torch.view_as_complex",
        "torch.view_as_real_copy",
        "torch.view_as_real",
        "torch.view_copy",
        "torch.vsplit",
        "torch.vstack",
        "torch.where",
        "torch.xlogy_",
        "torch.xlogy",
        "torch.zero_",
        "torch.zeros",
        "torch.zeros_like",
        "torch._fused_sgd_",
        "torch.slice_inverse",
        "torch._assert_scalar",
        "torch._functional_assert_scalar",
    ],
    TorchInGraphFunctionVariable,
)


torch_c_binding_in_graph_functions["math.lcm"] = TorchInGraphFunctionVariable
if sys.version_info >= (3, 11):
    torch_c_binding_in_graph_functions["math.exp2"] = TorchInGraphFunctionVariable
    torch_c_binding_in_graph_functions["math.cbrt"] = TorchInGraphFunctionVariable


# In graph functions (including constant folding) that are not C bindings
# NOTE: [Cacheability of in-graph torch functions]
# Functions in this list have the property that graphs containing them are safe to cache/serialize.
# serialize given only the information in the graph. I.e, either:
# - Your function does not access or close over global state, or
# - Your function closes over global state, but this state is guarded by dynamo, either
#   through constant folding or other mechanisms
# If your function needs a custom special handler (via @register on TorchInGraphFunctionVariable),
# or captures global state, please add it to manual_torch_name_rule_map instead
torch_non_c_binding_in_graph_functions = dict.fromkeys(
    [
        "torch.__future__.get_overwrite_module_params_on_conversion",
        "torch.__future__.set_overwrite_module_params_on_conversion",
        "torch.__getattr__",
        "torch._assert",
        "torch._check_index",
        "torch._check_is_size",
        "torch._check_not_implemented",
        "torch._check_tensor_all_with",
        "torch._check_tensor_all",
        "torch._check_type",
        "torch._check_value",
        "torch._check_with",
        "torch._check",
        "torch._compile._disable_dynamo",
        "torch._functorch.apis.chunk_vmap",
        "torch._functorch.batch_norm_replacement.batch_norm_without_running_stats",
        "torch._functorch.batch_norm_replacement.replace_all_batch_norm_modules_",
        "torch._functorch.deprecated.combine_state_for_ensemble",
        "torch._functorch.deprecated.functionalize",
        "torch._functorch.deprecated.get_warning",
        "torch._functorch.deprecated.make_functional_with_buffers",
        "torch._functorch.deprecated.make_functional",
        "torch._functorch.deprecated.setup_docs",
        "torch._functorch.deprecated.warn_deprecated",
        "torch._functorch.eager_transforms._any_differentiable",
        "torch._functorch.eager_transforms._autograd_grad",
        "torch._functorch.eager_transforms._set_tensor_requires_grad",
        "torch._functorch.eager_transforms._is_differentiable",
        "torch._functorch.eager_transforms._maybe_unwrap_functional_tensor",
        "torch._functorch.eager_transforms._maybe_wrap_functional_tensor",
        "torch._functorch.eager_transforms._unwrap_all_tensors_from_functional",
        "torch._functorch.eager_transforms._wrap_all_tensors_to_functional",
        "torch._functorch.eager_transforms.assert_flat_tuple_of_tensors",
        "torch._functorch.eager_transforms.functionalize",
        "torch._functorch.eager_transforms.lazy_dynamo_disable",
        "torch._functorch.eager_transforms.noop",
        "torch._functorch.utils.enable_single_level_autograd_function",
        "torch._functorch.utils.exposed_in",
        "torch._functorch.utils.unwrap_dead_wrappers",
        "torch._functorch.vmap.lazy_load_decompositions",
        "torch._guards.compile_context",
        "torch._guards.detect_fake_mode",
        "torch._guards.tracing",
        "torch._higher_order_ops.map._has_potential_branch_input_alias",
        "torch._higher_order_ops.map._has_potential_branch_input_mutation",
        "torch._higher_order_ops.map._stack_pytree",
        "torch._higher_order_ops.map._unstack_pytree",
        "torch._higher_order_ops.map.create_fw_bw_graph",
        "torch._higher_order_ops.map.map_autograd",
        "torch._higher_order_ops.map.map_dense",
        "torch._higher_order_ops.map.map_fake_tensor_mode",
        "torch._higher_order_ops.map.map_functionalize",
        "torch._higher_order_ops.map.map_proxy_torch_dispatch_mode",
        "torch._higher_order_ops.map.map_wrapper",
        "torch._higher_order_ops.map.trace_map",
        "torch._higher_order_ops.out_dtype.elementwise_dtypes",
        "torch._higher_order_ops.out_dtype.is_int_mm",
        "torch._higher_order_ops.out_dtype.out_dtype_dense",
        "torch._higher_order_ops.out_dtype.out_dtype_fake_tensor_mode",
        "torch._higher_order_ops.out_dtype.out_dtype_fallback",
        "torch._higher_order_ops.out_dtype.out_dtype_func",
        "torch._higher_order_ops.out_dtype.out_dtype_proxy",
        "torch._higher_order_ops.out_dtype.trace_out_dtype",
        "torch._higher_order_ops.utils.autograd_not_implemented_inner",
        "torch._higher_order_ops.utils.autograd_not_implemented",
        "torch._linalg_utils._symeig",
        "torch._linalg_utils.basis",
        "torch._linalg_utils.bform",
        "torch._linalg_utils.eig",
        "torch._linalg_utils.get_floating_dtype",
        "torch._linalg_utils.is_sparse",
        "torch._linalg_utils.lstsq",
        "torch._linalg_utils.matmul",
        "torch._linalg_utils.matrix_rank",
        "torch._linalg_utils.qform",
        "torch._linalg_utils.solve",
        "torch._linalg_utils.symeig",
        "torch._load_global_deps",
        "torch._lowrank._svd_lowrank",
        "torch._lowrank.get_approximate_basis",
        "torch._lowrank.pca_lowrank",
        "torch._lowrank.svd_lowrank",
        "torch._preload_cuda_deps",
        "torch._register_device_module",
        "torch._running_with_deploy",
        "torch._utils._dummy_type",
        "torch._utils._flatten_dense_tensors",
        "torch._utils._unflatten_dense_tensors",
        "torch._weights_only_unpickler._get_allowed_globals",
        "torch._weights_only_unpickler.load",
        "torch.align_tensors",
        "torch.amp.autocast_mode._enter_autocast",
        "torch.amp.autocast_mode._exit_autocast",
        "torch.amp.autocast_mode.autocast_decorator",
        "torch.amp.autocast_mode.custom_bwd",
        "torch.amp.autocast_mode.custom_fwd",
        "torch.are_deterministic_algorithms_enabled",
        "torch.atleast_1d",
        "torch.atleast_2d",
        "torch.atleast_3d",
        "torch.autograd._calculate_shape",
        "torch.autograd._is_checkpoint_valid",
        "torch.autograd._make_grads",
        "torch.autograd._register_py_tensor_class_for_device",
        "torch.autograd._tensor_or_tensors_to_tuple",
        "torch.autograd.forward_ad._maybe_load_decompositions",
        "torch.autograd.function._iter_filter",
        "torch.autograd.function._iter_jit_values",
        "torch.autograd.function._iter_None_tensors",
        "torch.autograd.function._iter_tensors_permissive",
        "torch.autograd.function._iter_tensors",
        "torch.autograd.function._jit_unwrap_structured",
        "torch.autograd.function._map_tensor_data",
        "torch.autograd.function._nested_map",
        "torch.autograd.function._unflatten",
        "torch.autograd.function.once_differentiable",
        "torch.autograd.function.traceable",
        "torch.autograd.functional._as_tuple_nocheck",
        "torch.autograd.functional._as_tuple",
        "torch.autograd.functional._autograd_grad",
        "torch.autograd.functional._check_requires_grad",
        "torch.autograd.functional._construct_standard_basis_for",
        "torch.autograd.functional._fill_in_zeros",
        "torch.autograd.functional._grad_postprocess",
        "torch.autograd.functional._grad_preprocess",
        "torch.autograd.functional._jacfwd",
        "torch.autograd.functional._tuple_postprocess",
        "torch.autograd.functional._validate_v",
        "torch.autograd.functional.hessian",
        "torch.autograd.functional.hvp",
        "torch.autograd.functional.jacobian",
        "torch.autograd.functional.jvp",
        "torch.autograd.functional.vhp",
        "torch.autograd.functional.vjp",
        "torch.autograd.grad_mode._enter_inference_mode",
        "torch.autograd.grad_mode._exit_inference_mode",
        "torch.autograd.graph._get_sid",
        "torch.autograd.graph._get_tid",
        "torch.autograd.graph.allow_mutation_on_saved_tensors",
        "torch.autograd.graph.get_gradient_edge",
        "torch.autograd.graph.increment_version",
        "torch.autograd.graph.register_multi_grad_hook",
        "torch.autograd.variable",
        "torch.backends.__allow_nonbracketed_mutation",
        "torch.backends.cpu.get_cpu_capability",
        "torch.backends.cuda.can_use_efficient_attention",
        "torch.backends.cuda.can_use_flash_attention",
        "torch.backends.cuda.can_use_cudnn_attention",
        "torch.backends.cuda.enable_flash_sdp",
        "torch.backends.cuda.enable_math_sdp",
        "torch.backends.cuda.allow_fp16_bf16_reduction_math_sdp",
        "torch.backends.cuda.enable_mem_efficient_sdp",
        "torch.backends.cuda.flash_sdp_enabled",
        "torch.backends.cuda.is_built",
        "torch.backends.cuda.is_flash_attention_available",
        "torch.backends.cuda.math_sdp_enabled",
        "torch.backends.cuda.fp16_bf16_reduction_math_sdp_allowed",
        "torch.backends.cuda.mem_efficient_sdp_enabled",
        "torch.backends.cuda.cudnn_sdp_enabled",
        "torch.backends.cuda.enable_cudnn_sdp",
        "torch.backends.cuda.preferred_blas_library",
        "torch.backends.cuda.preferred_linalg_library",
        "torch.backends.cuda.preferred_rocm_fa_library",
        "torch.backends.cuda.sdp_kernel",
        "torch.backends.cudnn._init",
        "torch.backends.cudnn.flags",
        "torch.backends.cudnn.is_acceptable",
        "torch.backends.cudnn.is_available",
        "torch.backends.cudnn.set_flags",
        "torch.backends.cudnn.version",
        "torch.backends.disable_global_flags",
        "torch.backends.flags_frozen",
        "torch.backends.mkl.is_available",
        "torch.backends.mkldnn.flags",
        "torch.backends.mkldnn.is_available",
        "torch.backends.mkldnn.set_flags",
        "torch.backends.mps._init",
        "torch.backends.mps.is_available",
        "torch.backends.mps.is_built",
        "torch.backends.mps.is_macos13_or_newer",
        "torch.backends.openmp.is_available",
        "torch.backends.quantized._get_qengine_id",
        "torch.backends.quantized._get_qengine_str",
        "torch.block_diag",
        "torch.broadcast_tensors",
        "torch.cartesian_prod",
        "torch.cdist",
        "torch.chain_matmul",
        "torch.compile",
        "torch.compiled_with_cxx11_abi",
        "torch._C._cpu._is_avx2_supported",
        "torch._C._cpu._is_avx512_supported",
        "torch._C._cpu._is_avx512_vnni_supported",
        "torch._C._cpu._is_avx512_bf16_supported",
        "torch._C._cpu._is_amx_tile_supported",
        "torch._C._cpu._is_amx_fp16_supported",
        "torch.cpu._init_amx",
        "torch._C._cpu._is_arm_sve_supported",
        "torch.cpu.current_device",
        "torch.cpu.current_stream",
        "torch.cpu.device_count",
        "torch.cpu.is_available",
        "torch.cpu.set_device",
        "torch.cpu.stream",
        "torch.cpu.synchronize",
        "torch.cuda._check_capability",
        "torch.cuda._check_cubins",
        "torch.cuda._device_count_amdsmi",
        "torch.cuda._device_count_nvml",
        "torch.cuda._get_amdsmi_handler",
        "torch.cuda._get_amdsmi_device_index",
        "torch.cuda._get_device",
        "torch.cuda._get_generator",
        "torch.cuda._get_nvml_device_index",
        "torch.cuda._get_pynvml_handler",
        "torch.cuda._get_rng_state_offset",
        "torch.cuda._is_compiled",
        "torch.cuda._lazy_call",
        "torch.cuda._lazy_init",
        "torch.cuda._memory_viz._block_extra_legacy",
        "torch.cuda._memory_viz._block_extra",
        "torch.cuda._memory_viz._format_size",
        "torch.cuda._memory_viz._format_viz",
        "torch.cuda._memory_viz._frame_filter",
        "torch.cuda._memory_viz._frame_fmt",
        "torch.cuda._memory_viz._frames_fmt",
        "torch.cuda._memory_viz._profile_to_snapshot",
        "torch.cuda._memory_viz._report_free",
        "torch.cuda._memory_viz._write_blocks",
        "torch.cuda._memory_viz.calc_active",
        "torch.cuda._memory_viz.compare",
        "torch.cuda._memory_viz.format_flamegraph",
        "torch.cuda._memory_viz.memory",
        "torch.cuda._memory_viz.profile_plot",
        "torch.cuda._memory_viz.segment_plot",
        "torch.cuda._memory_viz.segments",
        "torch.cuda._memory_viz.segsum",
        "torch.cuda._memory_viz.trace_plot",
        "torch.cuda._memory_viz.trace",
        "torch.cuda._nvml_based_avail",
        "torch.cuda._parse_visible_devices",
        "torch.cuda._raw_device_count_amdsmi",
        "torch.cuda._raw_device_count_nvml",
        "torch.cuda._raw_device_uuid_amdsmi",
        "torch.cuda._raw_device_uuid_nvml",
        "torch.cuda._register_triton_kernels",
        "torch.cuda._set_rng_state_offset",
        "torch.cuda._set_stream_by_id",
        "torch.cuda._sleep",
        "torch.cuda._transform_uuid_to_ordinals",
        "torch.cuda._utils._get_device_index",
        "torch.cuda.amp.autocast_mode._cast",
        "torch.cuda.amp.autocast_mode.custom_bwd",
        "torch.cuda.amp.autocast_mode.custom_fwd",
        "torch.cuda.amp.common.amp_definitely_not_available",
        "torch.amp.grad_scaler._refresh_per_optimizer_state",
        "torch.cuda.can_device_access_peer",
        "torch.cuda.check_error",
        "torch.cuda.clock_rate",
        "torch.cuda.cudart",
        "torch.cuda.current_blas_handle",
        "torch.cuda.current_stream",
        "torch.cuda.default_stream",
        "torch.cuda.device_count",
        "torch.cuda.device_memory_used",
        "torch.cuda.get_arch_list",
        "torch.cuda.get_device_capability",
        "torch.cuda.get_device_name",
        "torch.cuda.get_device_properties",
        "torch.cuda.get_gencode_flags",
        "torch.cuda.get_sync_debug_mode",
        "torch.cuda.graphs.graph_pool_handle",
        "torch.cuda.graphs.is_current_stream_capturing",
        "torch.cuda.graphs.make_graphed_callables",
        "torch.cuda.init",
        "torch.cuda.ipc_collect",
        "torch.cuda.is_available",
        "torch.cuda.is_bf16_supported",
        "torch.cuda.is_initialized",
        "torch.cuda.jiterator._create_jit_fn",
        "torch.cuda.jiterator._create_multi_output_jit_fn",
        "torch.cuda.memory_usage",
        "torch.cuda.memory._dump_snapshot",
        "torch.cuda.memory._free_mutex",
        "torch.cuda.memory._get_current_allocator",
        "torch.cuda.memory._host_allocator",
        "torch.cuda.memory._record_memory_history_impl",
        "torch.cuda.memory._record_memory_history_legacy",
        "torch.cuda.memory._record_memory_history",
        "torch.cuda.memory._save_memory_usage",
        "torch.cuda.memory._save_segment_usage",
        "torch.cuda.memory._set_allocator_settings",
        "torch.cuda.memory._snapshot",
        "torch.cuda.memory.caching_allocator_alloc",
        "torch.cuda.memory.caching_allocator_delete",
        "torch.cuda.memory.caching_allocator_enable",
        "torch.cuda.memory.change_current_allocator",
        "torch.cuda.memory.empty_cache",
        "torch.cuda.memory.get_allocator_backend",
        "torch.cuda.memory.get_per_process_memory_fraction",
        "torch.cuda.memory.list_gpu_processes",
        "torch.cuda.memory.max_memory_allocated",
        "torch.cuda.memory.max_memory_cached",
        "torch.cuda.memory.max_memory_reserved",
        "torch.cuda.memory.mem_get_info",
        "torch.cuda.memory.memory_allocated",
        "torch.cuda.memory.memory_cached",
        "torch.cuda.memory.memory_reserved",
        "torch.cuda.memory.memory_snapshot",
        "torch.cuda.memory.memory_stats_as_nested_dict",
        "torch.cuda.memory.memory_stats",
        "torch.cuda.memory.memory_summary",
        "torch.cuda.memory.reset_accumulated_memory_stats",
        "torch.cuda.memory.reset_max_memory_allocated",
        "torch.cuda.memory.reset_max_memory_cached",
        "torch.cuda.memory.reset_peak_memory_stats",
        "torch.cuda.memory.set_per_process_memory_fraction",
        "torch.cuda.nccl._check_sequence_type",
        "torch.cuda.nccl.all_gather",
        "torch.cuda.nccl.all_reduce",
        "torch.cuda.nccl.broadcast",
        "torch.cuda.nccl.init_rank",
        "torch.cuda.nccl.is_available",
        "torch.cuda.nccl.reduce_scatter",
        "torch.cuda.nccl.reduce",
        "torch.cuda.nccl.unique_id",
        "torch.cuda.nccl.version",
        "torch.cuda.nvtx.mark",
        "torch.cuda.nvtx.range_end",
        "torch.cuda.nvtx.range_pop",
        "torch.cuda.nvtx.range_push",
        "torch.cuda.nvtx.range_start",
        "torch.cuda.nvtx.range",
        "torch.cuda.power_draw",
        "torch.cuda.profiler.init",
        "torch.cuda.profiler.profile",
        "torch.cuda.profiler.start",
        "torch.cuda.profiler.stop",
        "torch.cuda.random.get_rng_state_all",
        "torch.cuda.random.initial_seed",
        "torch.cuda.random.manual_seed_all",
        "torch.cuda.random.manual_seed",
        "torch.cuda.random.seed_all",
        "torch.cuda.random.seed",
        "torch.cuda.random.set_rng_state_all",
        "torch.cuda.set_stream",
        "torch.cuda.set_sync_debug_mode",
        "torch.cuda.stream",
        "torch.cuda.synchronize",
        "torch.cuda.temperature",
        "torch.cuda.utilization",
        "torch.einsum",
        "torch.functional._check_list_size",
        "torch.functional._consecutive_return_counts",
        "torch.functional._consecutive_return_inverse_false",
        "torch.functional._consecutive_return_inverse_true",
        "torch.functional._consecutive_return_inverse",
        "torch.functional._consecutive_return_output",
        "torch.functional._lu_impl",
        "torch.functional._lu_no_infos",
        "torch.functional._lu_with_infos",
        "torch.functional._meshgrid",
        "torch.functional._return_counts",
        "torch.functional._return_inverse_false",
        "torch.functional._return_inverse_true",
        "torch.functional._return_inverse",
        "torch.functional._return_output",
        "torch.functional._unique_consecutive_impl",
        "torch.functional._unique_impl",
        "torch.functional._unravel_index",
        "torch.functional.broadcast_shapes",
        "torch.functional.lu",
        "torch.functional.unique",
        "torch.functional.unravel_index",
        "torch.futures.collect_all",
        "torch.futures.wait_all",
        "torch.fx.experimental.const_fold.split_const_subgraphs",
        "torch.fx.experimental.proxy_tensor.make_fx",
        "torch.get_deterministic_debug_mode",
        "torch.get_float32_matmul_precision",
        "torch.is_deterministic_algorithms_warn_only_enabled",
        "torch.is_storage",
        "torch.is_tensor",
        "torch.is_warn_always_enabled",
        "torch.masked._ops._any",
        "torch.masked._ops._apply_docstring_templates",
        "torch.masked._ops._canonical_dim",
        "torch.masked._ops._combine_input_and_mask",
        "torch.masked._ops._generate_docstring",
        "torch.masked._ops._input_mask",
        "torch.masked._ops._output_mask",
        "torch.masked._ops._reduction_identity",
        "torch.masked._ops._sparse_coo_flatten_indices",
        "torch.masked._ops._sparse_coo_scatter_reduction_helper",
        "torch.masked._ops._sparse_coo_where",
        "torch.masked._ops._sparse_csr_segment_reduction_helper",
        "torch.masked._ops._sparse_csr_where",
        "torch.masked._ops._std_var",
        "torch.masked._ops._where",
        "torch.masked._ops.amax",
        "torch.masked._ops.amin",
        "torch.masked._ops.argmax",
        "torch.masked._ops.argmin",
        "torch.masked._ops.corresponding_real_dtype",
        "torch.masked._ops.cumprod",
        "torch.masked._ops.cumsum",
        "torch.masked._ops.log_softmax",
        "torch.masked._ops.logaddexp",
        "torch.masked._ops.logsumexp",
        "torch.masked._ops.mean",
        "torch.masked._ops.median",
        "torch.masked._ops.norm",
        "torch.masked._ops.normalize",
        "torch.masked._ops.prod",
        "torch.masked._ops.softmax",
        "torch.masked._ops.softmin",
        "torch.masked._ops.std",
        "torch.masked._ops.sum",
        "torch.masked._ops.var",
        "torch.meshgrid",
        "torch.mps._get_default_mps_generator",
        "torch.mps.current_allocated_memory",
        "torch.mps.driver_allocated_memory",
        "torch.mps.empty_cache",
        "torch.mps.get_rng_state",
        "torch.mps.manual_seed",
        "torch.mps.profiler.profile",
        "torch.mps.profiler.start",
        "torch.mps.profiler.stop",
        "torch.mps.seed",
        "torch.mps.set_per_process_memory_fraction",
        "torch.mps.set_rng_state",
        "torch.mps.synchronize",
        "torch.nested._internal.nested_tensor.buffer_from_jagged",
        "torch.nested._internal.nested_tensor.get_tensor_symint",
        "torch.nested._internal.nested_tensor.is_expandable_to",
        "torch.nested._internal.nested_tensor.jagged_from_list",
        "torch.nested._internal.nested_tensor.jagged_from_tensor_and_lengths",
        "torch.nested._internal.nested_tensor.nested_view_from_values_offsets",
        "torch.nested._internal.nested_tensor.nested_view_from_values_offsets_lengths",
        "torch.nested.as_nested_tensor",
        "torch.nested.narrow",
        "torch.nested.nested_tensor",
        "torch.nn._reduction.get_enum",
        "torch.nn._reduction.legacy_get_enum",
        "torch.nn._reduction.legacy_get_string",
        "torch.nn.factory_kwargs",
        "torch.nn.functional.adaptive_avg_pool2d",
        "torch.nn.functional.adaptive_avg_pool3d",
        "torch.nn.functional.adaptive_max_pool1d_with_indices",
        "torch.nn.functional.adaptive_max_pool1d",
        "torch.nn.functional.adaptive_max_pool2d_with_indices",
        "torch.nn.functional.adaptive_max_pool2d",
        "torch.nn.functional.adaptive_max_pool3d_with_indices",
        "torch.nn.functional.adaptive_max_pool3d",
        "torch.nn.functional.affine_grid",
        "torch.nn.functional.alpha_dropout",
        "torch.nn.functional.assert_int_or_pair",
        "torch.nn.functional.batch_norm",
        "torch.nn.functional.binary_cross_entropy_with_logits",
        "torch.nn.functional.binary_cross_entropy",
        "torch.nn.functional.celu",
        "torch.nn.functional.cosine_embedding_loss",
        "torch.nn.functional.cross_entropy",
        "torch.nn.functional.ctc_loss",
        "torch.nn.functional.dropout",
        "torch.nn.functional.dropout1d",
        "torch.nn.functional.dropout2d",
        "torch.nn.functional.dropout3d",
        "torch.nn.functional.elu",
        "torch.nn.functional.embedding_bag",
        "torch.nn.functional.embedding",
        "torch.nn.functional.feature_alpha_dropout",
        "torch.nn.functional.fold",
        "torch.nn.functional.fractional_max_pool2d_with_indices",
        "torch.nn.functional.fractional_max_pool2d",
        "torch.nn.functional.fractional_max_pool3d_with_indices",
        "torch.nn.functional.fractional_max_pool3d",
        "torch.nn.functional.gaussian_nll_loss",
        "torch.nn.functional.glu",
        "torch.nn.functional.grid_sample",
        "torch.nn.functional.group_norm",
        "torch.nn.functional.gumbel_softmax",
        "torch.nn.functional.hardsigmoid",
        "torch.nn.functional.hardswish",
        "torch.nn.functional.hardtanh",
        "torch.nn.functional.hinge_embedding_loss",
        "torch.nn.functional.huber_loss",
        "torch.nn.functional.instance_norm",
        "torch.nn.functional.interpolate",
        "torch.nn.functional.kl_div",
        "torch.nn.functional.l1_loss",
        "torch.nn.functional.layer_norm",
        "torch.nn.functional.leaky_relu",
        "torch.nn.functional.local_response_norm",
        "torch.nn.functional.log_softmax",
        "torch.nn.functional.lp_pool1d",
        "torch.nn.functional.lp_pool2d",
        "torch.nn.functional.margin_ranking_loss",
        "torch.nn.functional.max_pool1d_with_indices",
        "torch.nn.functional.max_pool1d",
        "torch.nn.functional.max_pool2d_with_indices",
        "torch.nn.functional.max_pool2d",
        "torch.nn.functional.max_pool3d_with_indices",
        "torch.nn.functional.max_pool3d",
        "torch.nn.functional.max_unpool1d",
        "torch.nn.functional.max_unpool2d",
        "torch.nn.functional.max_unpool3d",
        "torch.nn.functional.mish",
        "torch.nn.functional.mse_loss",
        "torch.nn.functional.multi_head_attention_forward",
        "torch.nn.functional.multi_margin_loss",
        "torch.nn.functional.multilabel_margin_loss",
        "torch.nn.functional.multilabel_soft_margin_loss",
        "torch.nn.functional.nll_loss",
        "torch.nn.functional.normalize",
        "torch.nn.functional.poisson_nll_loss",
        "torch.nn.functional.relu",
        "torch.nn.functional.relu6",
        "torch.nn.functional.rrelu",
        "torch.nn.functional.selu",
        "torch.nn.functional.sigmoid",
        "torch.nn.functional.silu",
        "torch.nn.functional.smooth_l1_loss",
        "torch.nn.functional.soft_margin_loss",
        "torch.nn.functional.softmax",
        "torch.nn.functional.softmin",
        "torch.nn.functional.softsign",
        "torch.nn.functional.tanh",
        "torch.nn.functional.tanhshrink",
        "torch.nn.functional.triplet_margin_loss",
        "torch.nn.functional.unfold",
        "torch.nn.functional.upsample_bilinear",
        "torch.nn.functional.upsample_nearest",
        "torch.nn.functional.upsample",
        "torch.nn.grad._pair",
        "torch.nn.grad._single",
        "torch.nn.grad._triple",
        "torch.nn.grad.conv1d_input",
        "torch.nn.grad.conv1d_weight",
        "torch.nn.grad.conv2d_input",
        "torch.nn.grad.conv2d_weight",
        "torch.nn.grad.conv3d_input",
        "torch.nn.grad.conv3d_weight",
        "torch.nn.modules.activation._is_make_fx_tracing",
        "torch.nn.modules.utils._list_with_default",
        "torch.nn.modules.utils._ntuple",
        "torch.nn.modules.utils._quadruple",
        "torch.nn.modules.utils._reverse_repeat_tuple",
        "torch.nn.modules.utils.consume_prefix_in_state_dict_if_present",
        "torch.nn.parameter.is_lazy",
        "torch.norm",
        "torch.quantization.default_eval_fn",
        "torch.random._seed_custom_device",
        "torch.random.fork_rng",
        "torch.random.initial_seed",
        "torch.random.seed",
        "torch.return_types.pytree_register_structseq",
        "torch.set_default_dtype",
        "torch.set_default_tensor_type",
        "torch.set_deterministic_debug_mode",
        "torch.set_float32_matmul_precision",
        "torch.set_warn_always",
        "torch.signal.windows.windows._add_docstr",
        "torch.signal.windows.windows._window_function_checks",
        "torch.signal.windows.windows.bartlett",
        "torch.signal.windows.windows.blackman",
        "torch.signal.windows.windows.cosine",
        "torch.signal.windows.windows.exponential",
        "torch.signal.windows.windows.gaussian",
        "torch.signal.windows.windows.general_cosine",
        "torch.signal.windows.windows.general_hamming",
        "torch.signal.windows.windows.hamming",
        "torch.signal.windows.windows.hann",
        "torch.signal.windows.windows.kaiser",
        "torch.signal.windows.windows.merge_dicts",
        "torch.signal.windows.windows.nuttall",
        "torch.signal.windows.windows.parse_kwargs",
        "torch.sparse.semi_structured.to_sparse_semi_structured",
        "torch.sparse.sum",
        "torch.split",
        "torch.stft",
        "torch.sym_float",
        "torch.sym_int",
        "torch.sym_ite",
        "torch.sym_max",
        "torch.sym_min",
        "torch.sym_not",
        "torch.tensordot",
        "torch.unique_consecutive",
        "torch.use_deterministic_algorithms",
    ],
    TorchInGraphFunctionVariable,
)


torch_name_rule_map = [
    manual_torch_name_rule_map,
    torch_c_binding_in_graph_functions,
    torch_non_c_binding_in_graph_functions,
]


"""
Generate the torch object - Dynamo tracing rule (the wrapping variable) map.
"""


@functools.lru_cache(None)
def get_torch_obj_rule_map() -> dict[Any, type["VariableTracker"]]:
    d: dict[Any, type[VariableTracker]] = {}
    for m in torch_name_rule_map:
        for k, v in m.items():  # type: ignore[attr-defined]
            if ".py#" not in k:
                obj = load_object(k)
            else:
                obj = _module_dir(torch) + k[len("torch/") :]
            if obj is not None:
                if obj in d and d[obj] != v:
                    raise AssertionError(
                        f"Duplicate torch object {obj} with different rules: {v}, {d[obj]}"
                    )
                else:
                    d[obj] = v
    return d


def _load_obj_from_str(fully_qualified_name):
    module, obj_name = fully_qualified_name.rsplit(".", maxsplit=1)
    return getattr(importlib.import_module(module), obj_name)


"""
Load string represented torch objects.
"""


def load_object(name):
    try:
        x = name.split("#")
        if len(x) == 2:
            obj = _load_obj_from_str(x[0])
            val = getattr(obj, x[1])
        else:
            assert len(x) == 1, f"Invalid obj name {name}"
            val = _load_obj_from_str(x[0])
        val = unwrap_if_wrapper(val)
    except (AttributeError, ImportError):
        val = None
    return val


"""
Get all torch.Tensor methods which are allowed to be in graph functions.
"""


@functools.lru_cache(None)
def get_tensor_method():
    disallowed_tensor_methods = {"__new__", "_make_wrapper_subclass", "_make_subclass"}
    s = set()
    for name in dir(torch.Tensor):
        method = getattr(torch.Tensor, name)
        if (
            isinstance(
                method,
                (
                    types.MethodDescriptorType,
                    types.WrapperDescriptorType,
                    types.BuiltinFunctionType,
                ),
            )
            and name not in disallowed_tensor_methods
        ):
            s.add(method)

    # mlazos: these are functions which we handle specially in TensorVariable
    s.add(torch.Tensor.__contains__)  # type: ignore[arg-type]
    s.add(torch.Tensor.register_hook)  # type: ignore[arg-type]
    return frozenset(s)


"""
Return if a torch object is ATen op or torch.Tensor method.
"""


def is_aten_op_or_tensor_method(obj):
    return obj in get_tensor_method() or isinstance(
        obj,
        (torch._ops.OpOverloadPacket, torch._ops.OpOverload),
    )


class FunctionIdSet:
    """
    Track a set of `id()`s of objects which are either allowed or not
    allowed to go into the generated FX graph.  Use to test for torch.*,
    numpy.*, builtins.*, etc.

    Support user modification to permit customization of what can be
    added to the graph and what will cause a graph break.
    """

    function_ids: Optional[set[int]] = None
    function_names: Optional[dict[int, str]] = None

    def __init__(
        self, lazy_initializer: Callable[[], Union[dict[int, str], set[int]]]
    ) -> None:
        self.lazy_initializer = lazy_initializer

    def __call__(self) -> set[int]:
        if self.function_ids is None:
            value = self.lazy_initializer()
            if isinstance(value, dict):
                self.function_ids = set(value.keys())
                self.function_names = value
            else:
                assert isinstance(value, set)
                self.function_ids = value
        return self.function_ids

    def get_name(self, idx: int, default: str):
        self()  # lazy init
        assert self.function_names is not None
        return self.function_names.get(idx, default)

    def add(self, idx: int):
        function_ids = self()  # lazy init
        function_ids.add(idx)

    def remove(self, idx: int):
        function_ids = self()
        if idx in function_ids:
            function_ids.remove(idx)

    def __contains__(self, idx: int) -> bool:
        return idx in self()


@FunctionIdSet
def _allowed_callable_ids() -> dict[int, str]:
    rv: dict[int, str] = {}
    return rv


@FunctionIdSet
def _disallowed_callable_ids() -> dict[int, str]:
    rv: dict[int, str] = {}
    return rv


@FunctionIdSet
def _builtin_function_ids() -> dict[int, str]:
    # See also torch/_dynamo/polyfills/loader.py, which removes items in _builtin_function_ids
    rv = {
        id(v): f"builtins.{k}"
        for k, v in builtins.__dict__.items()
        if not k.startswith("_") and callable(v)
    }
    rv.update(
        {
            id(v): f"operator.{k}"
            for k, v in operator.__dict__.items()
            if not k.startswith("_") and callable(v)
        }
    )
    rv.update(
        {
            id(cast): "typing.cast",
            id(copy.deepcopy): "copy.deepcopy",
        }
    )
    return rv


@FunctionIdSet
def _polyfilled_function_ids() -> set[int]:
    # See also @torch._dynamo.decorators.substitute_in_graph(...), which adds items in _polyfilled_function_ids
    return set()


@FunctionIdSet
def _numpy_function_ids() -> dict[int, str]:
    unsupported_funcs = {
        "seed",
        "ranf",
        "get_bit_generator",
        "RandomState",
        "set_bit_generator",
        "sample",
    }

    def is_supported(k, v, mod):
        if not callable(v):
            return False
        if not getattr(v, "__module__", None):
            return True
        if v.__module__ == mod.__name__:
            return True
        if (
            v.__module__ == "numpy.random.mtrand"
            and mod.__name__ == "numpy.random"
            and k not in unsupported_funcs
        ):
            return True
        return False

    rv = {}
    for mod in NP_SUPPORTED_MODULES:
        for k, v in mod.__dict__.items():
            if is_supported(k, v, mod):
                rv[id(v)] = f"{mod.__name__}.{k}"
    return rv


@FunctionIdSet
def _builtin_constant_ids() -> dict[int, str]:
    """
    Collects constant builtins by eliminating callable items.
    """
    rv = {
        id(v): f"builtins.{k}"
        for k, v in builtins.__dict__.items()
        if not k.startswith("_") and not callable(v)
    }
    return rv


_lazy_module_init: dict[str, list[Callable[[], None]]] = defaultdict(list)


def add_module_init_func(name: str, init_func: Callable[[], None]) -> None:
    """Register a module without eagerly importing it"""
    # If the module is already imported, eagerly run init
    assert "." not in name, f"Expected a root module name, but got {name}"
    assert name not in _lazy_module_init
    _lazy_module_init[name].append(init_func)


def _maybe_init_lazy_module(obj: object) -> None:
    module = getattr(obj, "__module__", None)
    if module is None:
        return

    base_module = module.split(".")[0]
    init_funcs = _lazy_module_init.pop(base_module, None)
    if init_funcs is not None:
        for fn in init_funcs:
            fn()


def is_callable_allowed(obj) -> bool:
    _maybe_init_lazy_module(obj)
    return id(obj) in _allowed_callable_ids


def is_callable_disallowed(obj) -> bool:
    _maybe_init_lazy_module(obj)
    return id(obj) in _disallowed_callable_ids


def is_forbidden(obj) -> bool:
    _maybe_init_lazy_module(obj)
    return inspect.getattr_static(obj, "_dynamo_forbidden", False)


def is_builtin_callable(obj) -> bool:
    # See also torch/_dynamo/polyfills/loader.py, which removes items in _builtin_function_ids
    return id(obj) in _builtin_function_ids


def is_builtin_constant(obj) -> bool:
    return id(obj) in _builtin_constant_ids


def is_polyfilled_callable(obj) -> bool:
    # See also @torch._dynamo.decorators.substitute_in_graph(...), which adds items in _polyfilled_function_ids
    return id(obj) in _polyfilled_function_ids


def is_numpy(obj) -> bool:
    if np is None:
        return False
    return isinstance(obj, (np.ndarray, np.generic)) or id(obj) in _numpy_function_ids


def is_numpy_dtype(obj) -> bool:
    if np is None:
        return False
    return isinstance(obj, np.dtype)


def is_numpy_type_info(obj) -> bool:
    if np is None:
        return False
    return isinstance(obj, (np.finfo, np.iinfo))


BUILTIN_SKIPLIST = (
    abc,
    collections,
    copy,
    copyreg,
    enum,
    importlib,
    inspect,
    linecache,
    logging,
    multiprocessing,
<<<<<<< HEAD
=======
    operator,
    posixpath,
    re,
>>>>>>> 15e5b9d1
    selectors,
    tempfile,
    threading,
    tokenize,
    traceback,
    types,
    typing,
    unittest,
    _collections_abc,
    _weakrefset,
)

# third party libraries skiplist is defined by str, because users may not use these libraries.
# we should use lazy import & skip in the future.
THIRDPARTY_SKIPLIST = (
    "fx2trt_oss",
    "hypothesis",
    "networkx",
    "numpy",
    "onnx",
    "onnxruntime",
    "onnx_tf",
    "pandas",
    "sklearn",
    "tabulate",
    "tensorflow",
    "tensorrt",
    "torch2trt",
    "tqdm",
    "tree",
    "tvm",
    "xarray",
)


def _as_posix_path(path):
    posix_path = Path(os.path.normpath(path)).as_posix()
    # os.path.normpath and pathlib.Path remove trailing slash, so we need to add it back
    if path.endswith((os.path.sep, "/")):
        posix_path += "/"
    return posix_path


def _strip_init_py(s):
    # TODO: Once we require py3.9 use removesuffix instead.
    suffix = "__init__.py"
    if s.endswith(suffix):
        s = s[: -len(suffix)]
    return _as_posix_path(s)


def _module_dir(m: types.ModuleType):
    # Protect against a module not exporting __file__ - this can happen for
    # frozen modules, for example.
    file = getattr(m, "__file__", None)
    return file and _strip_init_py(file)


# These are legacy workarounds, don't add new modules to this list.
# Please use the MOD_INLINELIST instead to force inline functions under particular modules.
LEGACY_MOD_INLINELIST = {
    "torch._dynamo.external_utils",
    "torch._export.db.examples",
    "torch._export.wrappers",
    "torch._functorch.apis",
    "torch._functorch.deprecated",
    "torch._higher_order_ops.cond",
    "torch._higher_order_ops.while_loop",
    "torch._higher_order_ops.associative_scan",
    "torch._higher_order_ops.scan",
    "torch._higher_order_ops.utils",
    "torch.nn.attention.flex_attention",
    "torch.ao.quantization.pt2e.export_utils",
    "torch.ao.quantization.pt2e.qat_utils",
    "torch.ao.quantization.pt2e.representation.rewrite",
    "torch.ao.quantization.pt2e.utils",
    "torch.ao.quantization.quantizer.xnnpack_quantizer",
    "torch.export.unflatten",
    "torch.optim",
}

if torch.distributed.is_available():
    LEGACY_MOD_INLINELIST |= {
        "torch.distributed.tensor._api",
        "torch.distributed.tensor.device_mesh",
        "torch.distributed.device_mesh",
        "torch.distributed.algorithms._checkpoint.checkpoint_wrapper",
        "torch.distributed.tensor.parallel._data_parallel_utils",
        "torch.distributed.tensor.parallel._utils",
        "torch.distributed.tensor.parallel.style",
        # we have to add replicate to LEGACY_MOD_INLINELIST to ensure
        # the forward_hook won't be ignored.
        "torch.distributed._composable.replicate",
    }
    if not torch._dynamo.config.skip_fsdp_hooks:
        LEGACY_MOD_INLINELIST.add("torch.distributed.fsdp._fully_shard")

# Force inline functions under these modules, even they are in *_SKIPLIST.
# We are using python module name instead of file or directory object to avoid circular dependency.
# Please keep this sorted alphabetically.
MOD_INLINELIST = [
    "torch._decomp",
    "torch._dynamo._trace_wrapped_higher_order_op",
    "torch._dynamo.compiled_autograd",
    "torch._dynamo.comptime",
    "torch._dynamo.polyfills",
    "torch._functorch._aot_autograd.subclass_parametrization",
    "torch._functorch.autograd_function",
    "torch._functorch.eager_transforms",
    "torch._functorch.functional_call",
    "torch._functorch.pyfunctorch",
    "torch._functorch.vmap",
    "torch._higher_order_ops.associative_scan",
    "torch._higher_order_ops.invoke_subgraph",
    "torch._higher_order_ops.scan",
    "torch._higher_order_ops.strict_mode",
    "torch._higher_order_ops.triton_kernel_wrap",
    "torch._higher_order_ops.while_loop",
    "torch._inductor.test_operators",
    "torch._library.autograd",
    "torch._library.custom_ops",
    "torch._ops",
    "torch._prims",
    "torch._refs",
    "torch._tensor",
    "torch.amp.autocast_mode",
    "torch.ao.nn",
    "torch.autograd.function",
    "torch.backends.cuda",
    "torch.cuda.amp.autocast_mode",
    "torch.distributions",
    "torch.export._tree_utils",
    "torch.fx._pytree",
    "torch.fx._symbolic_trace",
    "torch.fx.experimental.proxy_tensor",
    "torch.fx.passes.shape_prop",
    "torch.nn",
    "torch.overrides",
    "torch.random",
    "torch.return_types",
    "torch.sparse",
    "torch.testing",
    "torch.utils._content_store",
    "torch.utils._contextlib",
    "torch.utils._cxx_pytree",
    "torch.utils._device",
    "torch.utils._foreach_utils",
    "torch.utils._python_dispatch",
    "torch.utils._pytree",
    "torch.utils.hooks",
]
assert sorted(set(MOD_INLINELIST)) == MOD_INLINELIST
MOD_INLINELIST = set(MOD_INLINELIST)


if torch.distributed.is_available():
    MOD_INLINELIST.add("torch.distributed")
    if not torch._dynamo.config.skip_fsdp_hooks:
        MOD_INLINELIST.add("torch.distributed.fsdp._fully_shard")


# By default, all functions under these modules are skipped.
# All the other knobs
# (torch_name_rule_map, MOD_INLINELIST, LEGACY_MOD_INLINELIST)
# take precedence over this list; e.g. if a function is in
# MOD_INLINELIST and MOD_SKIPLIST, then it will be inlined.
# See "A note on skip/inline rules" for more details.
MOD_SKIPLIST = [
    "torch._VF",
    "torch.__config__",
    "torch.__future__",
    "torch.__init__",
    "torch._appdirs",
    "torch._awaits",
    "torch._classes",
    "torch._compile",
    "torch._custom_op",
    "torch._custom_ops",
    "torch._decomp",
    "torch._deploy",
    "torch._dispatch",
    "torch._dynamo",
    "torch._environment",
    "torch._export",
    "torch._functorch",
    "torch._guards",
    "torch._higher_order_op",
    "torch._inductor",
    "torch._jit_internal",
    "torch._lazy",
    "torch._library",
    "torch._linalg_utils",
    "torch._lobpcg",
    "torch._logging",
    "torch._lowrank",
    "torch._meta_registrations",
    "torch._namedtensor_internals",
    "torch._numpy",
    "torch._ops",
    "torch._prims",
    "torch._prims_common",
    "torch._python_dispatcher",
    "torch._refs",
    "torch._size_docs",
    "torch._sources",
    "torch._storage_docs",
    "torch._streambase",
    "torch._strobelight",
    "torch._subclasses",
    "torch._tensor",
    "torch._tensor_docs",
    "torch._tensor_str",
    "torch._thread_safe_fork",
    "torch._torch_docs",
    "torch._utils",
    "torch._utils_internal",
    "torch._vendor",
    "torch._vmap_internals",
    "torch._weights_only_unpickler",
    "torch.accelerator",
    "torch.amp",
    "torch.ao",
    "torch.autograd",
    "torch.backends",
    "torch.compiler",
    "torch.contrib",
    "torch.cpu",
    "torch.cuda",
    "torch.distributed",
    "torch.distributions",
    "torch.export",
    "torch.fb",
    "torch.fft",
    "torch.func",
    "torch.functional",
    "torch.futures",
    "torch.fx",
    "torch.hub",
    "torch.include",
    "torch.jit",
    "torch.legacy",
    "torch.library",
    "torch.linalg",
    "torch.masked",
    "torch.monitor",
    "torch.mps",
    "torch.mtia",
    "torch.multiprocessing",
    "torch.nested",
    "torch.nn",
    "torch.onnx",
    "torch.optim",
    "torch.overrides",
    "torch.package",
    "torch.profiler",
    "torch.quantization",
    "torch.quasirandom",
    "torch.random",
    "torch.return_types",
    "torch.serialization",
    "torch.share",
    "torch.signal",
    "torch.sparse",
    "torch.special",
    "torch.storage",
    "torch.testing",
    "torch.torch_version",
    "torch.types",
    "torch.utils",
    "torch.version",
    "torch.xpu",
]

assert sorted(set(MOD_SKIPLIST)) == MOD_SKIPLIST
MOD_SKIPLIST = set(MOD_SKIPLIST)


@functools.lru_cache(None)
def get_legacy_mod_inlinelist():
    inlinelist = {
        _as_posix_path(_module_dir(torch) + m[len("torch.") :].replace(".", "/"))
        for m in LEGACY_MOD_INLINELIST
    }
    return inlinelist


@functools.lru_cache(None)
def get_mod_inlinelist():
    inlinelist = {
        _as_posix_path(_module_dir(torch) + m[len("torch.") :].replace(".", "/"))
        for m in MOD_INLINELIST
    }
    return inlinelist


@functools.lru_cache(None)
def get_mod_skiplist():
    skiplist = {
        _as_posix_path(_module_dir(torch) + m[len("torch.") :].replace(".", "/"))
        for m in MOD_SKIPLIST
    }
    return skiplist


# skip some standard python builtin libs
SKIP_DIRS = [
    "<frozen importlib",
    "<frozen abc",
    "<__array_function__ internals>",
    _as_posix_path(_config_module.__file__),
    "triton/backends",
]
SKIP_DIRS.extend(map(_as_posix_path, filter(None, map(_module_dir, BUILTIN_SKIPLIST))))

SKIP_DIRS_RE = re.compile(r"match nothing^")

is_fbcode = importlib.import_module("torch._inductor.config").is_fbcode()
# Skip fbcode paths(including torch.package paths) containing
# one of the following strings.
FBCODE_SKIP_DIRS: set[str] = set()

FBCODE_SKIP_DIRS_RE = re.compile(f".*({'|'.join(map(re.escape, FBCODE_SKIP_DIRS))})")

# Remove this after fbcode is fully migrated to tracing through torchrec.
FBCODE_SKIP_TORCHREC_DIRS = {
    "torchrec/distributed",
    "trochrec/fb/distributed",
    "caffe2/torch/fb/sparsenn/pooled_embeddings_modules.py",
}

FBCODE_SKIP_TORCHREC_DIRS_RE = re.compile(
    f".*({'|'.join(re.escape(_as_posix_path(d)) for d in FBCODE_SKIP_TORCHREC_DIRS)})"
)

# TODO(yanboliang, anijain2305) - There are a few concerns that we should
# resolve
# 1) Audit if torchrec/distributed is even required in FBCODE_SKIPS_DIR
# 2) To inline just one file but skip others in a directory, we could use
# manual_torch_name_rule_map but this one is hard because FBCODE can add unusual
# names like torch_package.
# So, this is a stop gap solution till then.
FBCODE_INLINE_FILES_IN_SKIPPED_DIRS = {
    "torchrec/distributed/types.py",
}
FBCODE_INLINE_FILES_IN_SKIPPED_DIRS_RE = re.compile(
    f".*({'|'.join(re.escape(_as_posix_path(d)) for d in FBCODE_INLINE_FILES_IN_SKIPPED_DIRS)})"
)

# torch.optim is a special case,
# we usually want to inline it, but the directory
# structure does not match the module structure
# and we want to skip the functions in optim/lr_scheduler.py
# this has precedence over all other rules in check_file
FORCE_SKIP_FILES = {f"{_module_dir(torch)}optim/lr_scheduler.py"}


def _recompile_re():
    global SKIP_DIRS_RE
    SKIP_DIRS_RE = re.compile(
        rf"^[^\s<]*({'|'.join(re.escape(_as_posix_path(d)) for d in SKIP_DIRS)})"
    )


def add(import_name: str):
    if isinstance(import_name, types.ModuleType):
        return add(import_name.__name__)
    assert isinstance(import_name, str)
    from importlib.util import find_spec

    module_spec = find_spec(import_name)
    if not module_spec:
        return
    origin = module_spec.origin
    if origin is None:
        return
    SKIP_DIRS.append(_strip_init_py(origin))
    _recompile_re()


@dataclasses.dataclass
class SkipResult:
    skipped: bool
    reason: Optional[str]


def check_file(filename, is_inlined_call=False):
    """Should skip this file?"""
    if filename is None:
        return SkipResult(True, "filename is None")
    filename = _as_posix_path(filename)
    if filename in FORCE_SKIP_FILES:
        return SkipResult(True, "FORCE_SKIP_FILES")

    if any(filename.startswith(d) for d in get_legacy_mod_inlinelist()):
        return SkipResult(
            False,
            "LEGACY_MOD_INLINELIST",
        )
    if is_inlined_call and is_torch_inline_allowed(filename):
        return SkipResult(
            False,
            "MOD_INLINELIST",
        )
    if (
        is_fbcode
        and FBCODE_SKIP_DIRS
        and bool(FBCODE_SKIP_DIRS_RE.match(filename))
        and not bool(FBCODE_INLINE_FILES_IN_SKIPPED_DIRS_RE.match(filename))
    ):
        return SkipResult(
            True,
            "FBCODE_SKIP_DIRS",
        )

    if (
        is_fbcode
        and torch._dynamo.config.skip_torchrec
        and FBCODE_SKIP_TORCHREC_DIRS
        and bool(FBCODE_SKIP_TORCHREC_DIRS_RE.match(filename))
        and not bool(FBCODE_INLINE_FILES_IN_SKIPPED_DIRS_RE.match(filename))
    ):
        return SkipResult(True, "FBCODE_SKIP_TORCHREC_DIRS")

    if bool(SKIP_DIRS_RE.match(filename)):
        return SkipResult(True, "SKIP_DIRS")

    if any(filename.startswith(d) for d in get_mod_skiplist()):
        return SkipResult(True, "MOD_SKIPLIST")
    return SkipResult(False, "inlined by default")


@dataclasses.dataclass
class FunctionInfo:
    py_obj: Optional[object]
    name: Optional[str]
    filename: str
    code: Optional[types.CodeType]


"""
This is the main entry point to determine whether an object (function) should be inlined or skipped.
Let's illustrate the logic with an example:
    @torch.compile
    def f1(x, y):
        ......
        f2(x, y)
        ......

    def f2(x, y):
        ......
        f3(x, y)
        ......

    def f3(x, y):
        ......

There are mainly three call sites of check/check_verbose:
* The compile region entrance (like function f1), the correspoinding code is located at eval_frame.py.
* When tracing the recursively called functions (like function f2 and f3).
    * Dynamo decides inline/skip everytime it encounters a new recursively function call, and the call site
      is in InliningInstructionTranslator.check_inlineable of symbolic_convert.py.
    * If f2 is skipped by Dynamo, when evaluating the frame of f3, Dynamo need the inline/skip check again
      and the call site is in catch_errors_wrapper.catch_errors of convert_frame.py.
* For global variables and function arguments, Dynamo needs to decide if they are wrapped as SkipFunctionVariable in builder.py.

`is_inlined_call` is used to indicate if the current function call is inlined (f2 is inlined call if it passes check)
or not (f3 is not inlined call if f2 is skipped). Inside of the `check_verbose` function, there are more rules
to be checked if this `is_inlined_call`.
The reason to have this flag is that if the upper level function call (e.g, f2) is skipped,
we don't want to inline the lower level function call (e.g, f3) by default.
"""


def check_verbose(obj, is_inlined_call=False):
    if isinstance(
        obj,
        (
            UserFunctionVariable,
            UserMethodVariable,
            NestedUserFunctionVariable,
            FunctionDecoratedByContextlibContextManagerVariable,
        ),
    ):
        try:
            py_obj = obj.get_function()
        except NotImplementedError:
            py_obj = None
        fi = FunctionInfo(py_obj, obj.get_name(), obj.get_filename(), obj.get_code())
    elif isinstance(obj, types.CodeType):
        fi = FunctionInfo(None, obj.co_name, obj.co_filename, obj)
    elif isinstance(obj, (types.FunctionType, types.MethodType)):
        fi = FunctionInfo(
            obj, obj.__name__, getfile(obj), obj.__code__  # type: ignore[union-attr] # FIXME Add MethodType.__code__ to typeshed
        )
    else:
        fi = FunctionInfo(obj, None, getfile(obj), None)

    # Consulte the central trace rules defined in torch._dynamo.trace_rules.
    reasons: set[str] = set()
    rule = lookup_inner(fi.py_obj, fi.name, fi.filename, is_inlined_call, reasons)
    if issubclass(rule, (UserFunctionVariable, PolyfilledFunctionVariable)):
        return SkipResult(
            False,
            f"inlined according trace_rules.lookup {reasons.pop()}",
        )
    else:
        assert rule == SkipFunctionVariable, rule
        return SkipResult(
            True,
            f"skipped according trace_rules.lookup {reasons.pop()}",
        )


def check(obj, is_inlined_call=False):
    return check_verbose(obj, is_inlined_call).skipped


# skip common third party libs
for _name in THIRDPARTY_SKIPLIST:
    add(_name)

_recompile_re()


def is_torch_inline_allowed(filename):
    return any(filename.startswith(d) for d in get_mod_inlinelist())


@functools.lru_cache(None)
def dynamo_dir():
    import torch._dynamo

    return _module_dir(torch._dynamo)


def is_torch(filename):
    if filename.startswith(dynamo_dir()):
        return False
    return filename.startswith(_module_dir(torch))


"""
Main entry point for looking up the trace rule (the Dynamo variable) for a given callable object.
"""


def lookup_callable(obj):
    if not hashable(obj):
        return None
    # Custom allow/disallow in graph takes precedence over the general lookup.
    if is_callable_disallowed(obj):
        return SkipFunctionVariable
    if is_callable_allowed(obj):
        return TorchInGraphFunctionVariable
    if is_polyfilled_callable(obj):
        return PolyfilledFunctionVariable
    if is_builtin_callable(obj):
        return BuiltinVariable
    return None


"""
Main entry point for looking up the trace rule (the Dynamo variable) for a given function object.
E.g, the lookup result of `torch.sin` is `TorchInGraphFunctionVariable`.
"""


def lookup(obj):
    return lookup_inner(obj)


def lookup_inner(
    obj,
    name=None,
    filename=None,
    is_direct_call=True,
    reasons: Union[None, set[str]] = None,
):
    # Step 1: lookup obj's tracing rule in `torch_name_rule_map`.
    # The rules defined in `torch_name_rule_map` mainly includes two parts:
    # - Manually defined rules for any functions.
    # - The list of torch in graph functions.
    try:
        can_hash = hashable(obj)
    except Exception:
        can_hash = False
    if not can_hash:
        if reasons is not None:
            reasons.add("obj is not hashable")
        return None
    if obj is not None:
        if is_aten_op_or_tensor_method(obj):
            return TorchInGraphFunctionVariable
        rule = get_torch_obj_rule_map().get(obj, None)
        if rule is not None:
            if reasons is not None:
                reasons.add("get_torch_obj_rule_map")
            return rule
    elif name is not None and filename is not None and not is_direct_call:
        if name.startswith(TORCH_DYNAMO_RESUME_IN_PREFIX):
            rule = get_torch_obj_rule_map().get(
                filename + "#" + TORCH_DYNAMO_RESUME_IN_PREFIX, None
            )
        else:
            rule = get_torch_obj_rule_map().get(filename + "#" + name, None)
        if rule is not None:
            if reasons is not None:
                reasons.add("get_torch_obj_rule_map")
            return rule
    elif name == "<listcomp>":
        if reasons is not None:
            reasons.add("inlining frame from list comprehension")
        return UserFunctionVariable

    # Step 2: lookup obj's tracing rule by function name.
    if is_direct_call:
        if name == "patched_init":
            if reasons is not None:
                reasons.add("func name is patched_init")
            return SkipFunctionVariable
        elif name == "__torch_function__" or (
            obj and obj.__name__ == "__torch_function__"
        ):
            if reasons is not None:
                reasons.add("func name is __torch_function__")
            return UserFunctionVariable

    if not is_direct_call:
        if name == "__getattr__":
            # is_direct_call = False indicates that this is the top-level frame
            # being traced (i.e., it is not inlined and not called from
            # InliningInstructionTranslator).  Tracing __getattr__ at the top
            # level is unlikely because we inline it for
            # UserDefinedObjectVariable. This scenario occurs only for
            # UnspecializedNNModuleVariable, where Dynamo directly calls
            # __getattr__ during trace time, generating LOAD_ATTR bytecode
            # without going through the underlying __getattr__ data structures.
            # When this optimized bytecode is executed, Dynamo is triggered
            # again on the __getattr__ call. Therefore, we skip Dynamo tracing
            # in this case.
            if reasons is not None:
                reasons.add(
                    "Tracing __getattr__ as the top level frame, unsuitable for tracing."
                )
            return SkipFunctionVariable

    # Step 3: lookup obj's tracing rule by filename.
    if filename is None:
        filename = getfile(obj)

    skip_result = check_file(filename, is_direct_call)
    if reasons is not None:
        reasons.add(skip_result.reason)
    if skip_result.skipped:
        return SkipFunctionVariable
    else:
        return UserFunctionVariable


def clear_lru_cache():
    torch._dynamo.trace_rules.get_torch_obj_rule_map.cache_clear()
    torch._dynamo.trace_rules.get_tensor_method.cache_clear()
    torch._dynamo.trace_rules.get_legacy_mod_inlinelist.cache_clear()
    torch._dynamo.trace_rules.get_mod_inlinelist.cache_clear()
    torch._dynamo.trace_rules.dynamo_dir.cache_clear()<|MERGE_RESOLUTION|>--- conflicted
+++ resolved
@@ -3165,12 +3165,9 @@
     linecache,
     logging,
     multiprocessing,
-<<<<<<< HEAD
-=======
     operator,
     posixpath,
     re,
->>>>>>> 15e5b9d1
     selectors,
     tempfile,
     threading,
