# mypy: ignore-errors

import abc
import collections
import contextlib
import copy
import dataclasses
import enum
import functools
import inspect
import itertools
import logging
import math
import operator
import random
import re
import sys
import types
import warnings
import weakref
from typing import (
    Any,
    Callable,
    Dict,
    FrozenSet,
    List,
    MutableMapping,
    NamedTuple,
    Optional,
    Set,
    TYPE_CHECKING,
    Union,
)

import sympy

import torch
from torch import SymInt
<<<<<<< HEAD
from torch._guards import GuardSource, TracingContext
=======
from torch._dynamo.utils import get_metrics_context
from torch._guards import TracingContext
>>>>>>> eebc93d4
from torch._higher_order_ops.torchbind import call_torchbind
from torch._ops import HigherOrderOperator
from torch._subclasses.fake_tensor import FakeTensor, is_fake, maybe_get_fake_mode
from torch._subclasses.meta_utils import is_sparse_any, safe_grad
from torch._utils_internal import justknobs_check
from torch.fx.experimental._backward_state import BackwardState
from torch.fx.experimental.symbolic_shapes import (
    _constrain_range_for_size,
    _nested_int_aware_sort,
    DimDynamic,
    RelaxedUnspecConstraint,
    StatefulSymbolicContext,
    SubclassSymbolicContext,
    SymbolicContext,
)
from torch.fx.immutable_collections import immutable_dict, immutable_list
from torch.utils._python_dispatch import is_traceable_wrapper_subclass
from torch.utils._sympy.value_ranges import ValueRanges
from torch.utils.weak import TensorWeakRef

from .. import config, mutation_guard, replay_record, trace_rules
from ..device_interface import get_registered_device_interfaces
from ..exc import InternalTorchDynamoError, unimplemented
from ..guards import GuardBuilder, install_guard, make_dupe_guard
from ..pgo import (
    auto_dynamic,
    auto_unset,
    FrameStateSizeEntry,
    InferStride,
    process_automatic_dynamic,
)
from ..side_effects import SideEffects
from ..source import (
    AttrProxySource,
    AttrSource,
    CallMethodItemSource,
    ConstantSource,
    ConstDictKeySource,
    ConvertIntSource,
    FloatTensorSource,
    GetItemSource,
    GradSource,
    is_constant_source,
    is_from_defaults,
    is_from_optimizer_source,
    LocalSource,
    NumpyTensorSource,
    OptimizerSource,
    RandomValueSource,
    Source,
    SubclassAttrListSource,
    TupleIteratorGetItemSource,
)
from ..trace_rules import (
    is_callable_allowed,
    is_numpy,
    is_numpy_dtype,
    is_numpy_type_info,
)
from ..utils import (
    _extract_tensor_dict,
    build_checkpoint_variable,
    build_invoke_subgraph_variable,
    clone_input,
    common_constant_types,
    dict_keys,
    get_fake_value,
    get_locals_to_steal,
    get_static_address_type,
    is_frozen_dataclass,
    is_function_or_wrapper,
    is_invoke_subgraph,
    is_lru_cache_wrapped_function,
    is_namedtuple,
    is_parameter_freezing,
    is_typing,
    is_utils_checkpoint,
    is_wrapper_or_member_descriptor,
    istype,
    namedtuple_fields,
    odict_values,
    proxy_args_kwargs,
    range_iterator,
    set_example_value,
    tensor_always_has_static_shape,
    tuple_iterator,
    tuple_iterator_getitem,
    tuple_iterator_len,
    unwrap_with_attr_name_if_wrapper,
    wrap_fake_exception,
)
from .base import typestr, ValueMutationNew, VariableTracker, VariableTrackerMeta
from .constant import ConstantVariable, EnumVariable
from .ctx_manager import (
    AutocastModeVariable,
    EventVariable,
    NullContextVariable,
    PreserveVersionContextVariable,
    StreamContextVariable,
    StreamVariable,
)
from .dicts import (
    ConstDictVariable,
    DefaultDictVariable,
    DictKeySetVariable,
    FrozensetVariable,
    HFPretrainedConfigVariable,
    PythonSysModulesVariable,
    SetVariable,
)
from .distributed import (
    DeviceMeshVariable,
    PlacementClassVariable,
    PlacementVariable,
    ProcessGroupVariable,
    WorldMetaClassVariable,
)
from .functions import (
    CollectiveFunctionRewriteVariable,
    CreateTMADescriptorVariable,
    FunctoolsPartialVariable,
    TritonKernelVariable,
    UserFunctionVariable,
    UserMethodVariable,
    WrapperUserFunctionVariable,
)
from .higher_order_ops import TorchHigherOrderOperatorVariable
from .iter import ItertoolsVariable
from .lazy import LazyVariableTracker
from .lists import (
    BaseListVariable,
    ListIteratorVariable,
    ListVariable,
    NamedTupleVariable,
    RangeVariable,
    RestrictedListSubclassVariable,
    SizeVariable,
    SliceVariable,
    TupleIteratorVariable,
    TupleVariable,
)
from .misc import (
    AutogradEngineVariable,
    AutogradFunctionContextVariable,
    AutogradFunctionVariable,
    ComptimeVariable,
    DebuggingVariable,
    DelayGraphBreakVariable,
    GetAttrVariable,
    GetSetDescriptorVariable,
    InspectSignatureVariable,
    LambdaVariable,
    LoggingLoggerVariable,
    MethodWrapperVariable,
    NumpyDTypeVariable,
    NumpyTypeInfoVariable,
    NumpyVariable,
    PythonModuleVariable,
    RandomClassVariable,
    RandomVariable,
    RegexPatternVariable,
    SavedTensorBox,
    TorchVersionVariable,
    TypingVariable,
    WeakRefVariable,
)
from .nn_module import (
    FSDPManagedNNModuleVariable,
    UnspecializedBuiltinNNModuleVariable,
    UnspecializedNNModuleVariable,
)
from .optimizer import OptimizerVariable
from .script_object import TorchScriptObjectVariable
from .sdpa import SDPAParamsVariable
from .tensor import (
    NumpyNdarrayVariable,
    supported_const_comparison_op_values,
    SymNodeVariable,
    TensorSubclassVariable,
    TensorVariable,
    UnspecializedPythonVariable,
)
from .torch import TorchCtxManagerClassVariable, TorchInGraphFunctionVariable
from .torch_function import (
    build_torch_function_fn,
    TensorWithTFOverrideVariable,
    torch_function_mode_stack_state_mgr,
    TorchFunctionModeVariable,
)
from .user_defined import (
    FrozenDataClassVariable,
    KeyedJaggedTensorVariable,
    MutableMappingVariable,
    SourcelessGraphModuleVariable,
    UserDefinedClassVariable,
    UserDefinedDictVariable,
    UserDefinedObjectVariable,
)


try:
    import numpy as np
except ModuleNotFoundError:
    np = None


if TYPE_CHECKING:
    from torch._dynamo.symbolic_convert import InstructionTranslator


log = logging.getLogger(__name__)
static_inputs_log = torch._logging.getArtifactLogger(
    __name__, "cudagraph_static_inputs"
)


DimList = List


def safe_has_grad(t):
    with warnings.catch_warnings():
        warnings.filterwarnings("ignore", "The .grad attribute of a Tensor")
        return hasattr(t, "grad")


class _missing:
    pass


@dataclasses.dataclass
class GraphArg:
    source: Source
    # TODO: storing a SymInt here but not a FakeTensor is a pretty strange
    # thing to do.  Probably should have example (which stores an int) and
    # fake_example
    _example: Union[TensorWeakRef, torch.SymInt]
    # When True, this indicates that this GraphArg is a Python quantity (e.g.,
    # a float or int) which we pass to the FX graph as a Tensor.  This
    # controls how we codegen calls into the Dynamo graph: we will call
    # torch.as_tensor on the quantity before passing it in.
    #
    # Note that we typically do not pass dynamic integers as tensors, because
    # they will most frequently just be used for size computation.  But this
    # is a policy decision that we can change our mind on; in particular, when
    # an int comes from a random number generator (e.g., random.randint), we
    # DO pass it as a tensor.
    #
    # It's also worth noting that our current tracing rules for
    # pass_arg_as_tensor as subtly broken: we just pun the variable as a
    # 0d scalar Tensor and pray that the semantics are the same.  Which they
    # often are, but not necessarily.  ezyang(May 2024) plans to fix this
    # soon.
    pass_arg_as_tensor: bool
    fake_tensor: Optional[torch._subclasses.fake_tensor.FakeTensor]
    # UnspecializedPythonVariable often masquerades as a tensor.
    # We MUST NOT generate shape guard code
    # that actually tries to access tensor properties on these values.
    # is_tensor lets us tell if this graph arg actually is a tensor
    # or not.
    is_tensor: bool = True
    # Sometimes, the Tensor we pass to example is freshly allocated (smh).
    # Then we cannot only keep a weak reference to it.  This lets you
    # stash a strong reference too.
    example_strong_ref: Optional[torch.Tensor] = None

    @property
    def example(self):
        if isinstance(self._example, TensorWeakRef):
            r = self._example()
            assert r is not None
            return r
        else:
            return self._example

    def __post_init__(self):
        if isinstance(self._example, torch.Tensor):
            self._example = TensorWeakRef(self._example)
            assert is_fake(self.fake_tensor)

    def reconstruct(self, codegen):
        self.source.reconstruct(codegen)

    def erase(self):
        self._example = None
        self.example_strong_ref = None

    def __eq__(self, other):
        return self.source.name() == other.source.name()


class BackwardStateGraphArg(GraphArg):
    def __init__(self) -> None:
        super().__init__(
            source=None,
            _example=BackwardState(),
            pass_arg_as_tensor=False,
            fake_tensor=None,
            is_tensor=False,
        )

    def reconstruct(self, codegen):
        assert codegen.tx.output.backward_state_var
        codegen.add_push_null(
            lambda: codegen.load_import_from(BackwardState.__module__, "BackwardState")
        )
        codegen.call_function(0, False)
        codegen.dup_top()
        codegen.store(codegen.tx.output.backward_state_var)


# All class-based iterators in itertools
# NOTE: use id() because some objects are not hashable, it will raise error during lookup
ITERTOOLS_TYPE_IDS: FrozenSet[int] = frozenset(
    id(member)
    for name, member in vars(itertools).items()
    if not name.startswith("_") and inspect.isclass(member)
)
# Will be updated later in substitute_in_graph in torch/_dynamo/polyfills/itertools.py
ITERTOOLS_POLYFILLED_TYPE_IDS: Set[int] = set()


class VariableBuilder:
    """Wrap a python value in a VariableTracker() instance"""

    def __init__(
        self,
        tx,
        source: Source,
    ) -> None:
        assert (
            source is not None
        ), "Consider SourcelessBuilder for ephemeral objects, usually objects created locally."
        assert TracingContext.try_get() is not None, "Expected active TracingContext"
        super().__init__()
        self.tx = tx
        self.source = source
        self.name = source.name()

    def __call__(self, value):
        if value in self.tx.output.side_effects:
            side_effect_result = self.tx.output.side_effects[value]
            dup_guard = make_dupe_guard(self.source, side_effect_result.source)
            if dup_guard:
                self.install_guards(dup_guard)
            return side_effect_result

        cached_vt = self.tx.output.variable_tracker_cache.lookup(value, self.source)
        if cached_vt:
            return cached_vt

        vt = self._wrap(value)
        vt.source = self.source
        if (
            self._can_lift_attrs_to_inputs(vt)
            and value not in self.tx.output.side_effects
            and not is_wrapper_or_member_descriptor(value)
        ):
            vt = self.tx.output.side_effects.track_object_existing(value, vt)

        self.tx.output.variable_tracker_cache.add(value, self.source, vt)
        return vt

    def _can_lift_attrs_to_inputs(self, vt):
        return type(vt) in {
            TensorVariable,
            TensorWithTFOverrideVariable,
            UserDefinedObjectVariable,
            NumpyNdarrayVariable,
        }

    @staticmethod
    @functools.lru_cache(None)
    def _common_constants():
        return {
            # We zero-one specialize shapes, so specialize these constants
            # too
            0,
            1,
            # NB: There used to be more constants here, but honestly it was
            # pretty confusing.  Note we specialize floats by default, and
            # DON'T specialize ints by default.  This all only matters with
            # dynamic_shapes
        }

    def get_source(self):
        return self.source

    def install_guards(self, *guards):
        source = self.get_source()
        if (
            isinstance(source, ConstantSource)
            or source.guard_source() == GuardSource.CONSTANT
        ):
            return None
        install_guard(*[source.make_guard(guard) for guard in guards], skip=1)
        return {}

    @classmethod
    def _type_dispatch(cls):
        return cls._type_dispatch_impl(config.trace_numpy)

    @classmethod
    @functools.lru_cache(None)
    def _type_dispatch_impl(cls, trace_numpy):
        # NB: Careful not to close over self to avoid ref cycle from lru_cache
        entries = [
            (
                (
                    torch.Tensor,
                    torch.nn.Parameter,
                    torch._subclasses.FakeTensor,
                    torch._subclasses.functional_tensor.FunctionalTensor,
                ),
                cls.wrap_tensor,
            ),
            (
                (tuple, list, odict_values, collections.deque, torch.Size),
                cls.wrap_listlike,
            ),
            (tuple_iterator, cls.wrap_tuple_iterator),
            (range_iterator, cls.wrap_range_iterator),
            ((slice, range), cls.wrap_slice_range),
            (tuple(common_constant_types), cls.wrap_literal),
            (re.Pattern, cls.wrap_regex_pattern),
            (weakref.ReferenceType, cls.wrap_weakref),
            (torch.utils.hooks.RemovableHandle, cls.wrap_removable_handle),
            (torch.jit.ScriptFunction, cls.wrap_jit_function),
        ]

        if trace_numpy and np:
            entries.append((np.ndarray, cls.wrap_numpy_ndarray))

        result = {}
        for ts, fn in entries:
            for t in ts if isinstance(ts, tuple) else (ts,):
                assert t not in result
                result[t] = fn

        return result

    def wrap_regex_pattern(self, value: re.Pattern):
        # TODO(jansel): something like a REPR_MATCH might be more robust here
        self.install_guards(GuardBuilder.ID_MATCH)
        return RegexPatternVariable(value)

    def wrap_weakref(self, value: weakref.ReferenceType):
        self.install_guards(GuardBuilder.TYPE_MATCH)
        return WeakRefVariable.build(self.tx, value, source=self.source)

    def wrap_removable_handle(self, value):
        # This means that the removable handle was created in some other frame.
        # Our current infra requires the hook to be registered and removed in
        # the same frame. So graph break.
        # Related test - PYTORCH_TEST_WITH_DYNAMO=1 python test/test_autograd.py -k TestAutograd.test_hooks
        unimplemented("unregistered hook removable handle")

    def wrap_jit_function(self, value):
        self.install_guards(GuardBuilder.TYPE_MATCH)
        return WrapperUserFunctionVariable(
            value, "_torchdynamo_inline", source=self.source
        )

    @classmethod
    @functools.lru_cache(None)
    def _id_dispatch(
        cls,
    ) -> Dict[int, Callable[["VariableBuilder", Any], VariableTracker]]:
        from ..comptime import comptime

        entries = [
            (
                inspect.signature,
                lambda self, value: LambdaVariable(
                    InspectSignatureVariable.create,
                    source=self.source,
                    **self.install_guards(GuardBuilder.CLOSURE_MATCH),
                ),
            ),
            (comptime, lambda self, value: ComptimeVariable()),
            (
                dataclasses.fields,
                lambda self, value: LambdaVariable(
                    _dataclasses_fields_lambda,
                    source=self.source,
                    **self.install_guards(GuardBuilder.FUNCTION_MATCH),
                ),
            ),
            (torch.__version__, lambda self, value: TorchVersionVariable()),
        ]

        result = {}
        for ts, fn in entries:
            for t in ts if isinstance(ts, (tuple, list)) else (ts,):
                assert t not in result
                result[id(t)] = fn

        return result

    def _wrap(self, value):
        # import here to avoid circular dependencies
        from torch.utils._triton import has_triton, has_triton_tma

        if has_triton():
            from triton.runtime.autotuner import Autotuner
            from triton.runtime.jit import JITFunction
        else:

            class JITFunction:
                pass

            class Autotuner:
                pass

        if has_triton_tma():
            from triton.tools.experimental_descriptor import (
                create_1d_tma_descriptor,
                create_2d_tma_descriptor,
            )
        else:

            def create_1d_tma_descriptor():
                pass

            def create_2d_tma_descriptor():
                pass

        # Handle exact type() match
        type_dispatch = self._type_dispatch().get(type(value))
        if type_dispatch is not None:
            return type_dispatch(self, value)

        # Handle exact id() match
        id_dispatch = self._id_dispatch().get(id(value))
        if id_dispatch is not None:
            return id_dispatch(self, value)

        # Everything else (NB: order matters!)
        if is_traceable_wrapper_subclass(value) or istype(
            value, config.traceable_tensor_subclasses
        ):
            return self.wrap_tensor(value)
        elif is_namedtuple(value):
            self.install_guards(GuardBuilder.SEQUENCE_LENGTH)
            output = [
                LazyVariableTracker.create(
                    getattr(value, name),
                    source=AttrSource(self.source, name),
                )
                for name in namedtuple_fields(type(value))
            ]
            result = NamedTupleVariable(
                output, tuple_cls=type(value), source=self.source
            )
            return result
        elif value is torch.utils._pytree.SUPPORTED_NODES:
            # For SUPPORTED_NODES, we guard on the dictionary version (PEP509)
            # under the assumption that the values themselves don't change.
            self.install_guards(GuardBuilder.DICT_VERSION)

            # The keys on the SUPPORTED_NODES can be arbitrary, so save on the
            # key order.
            self.tx.output.guard_on_key_order.add(self.source.name())
            result = {
                TypingVariable(k): UserDefinedObjectVariable(
                    v,
                    source=GetItemSource(
                        self.get_source(), ConstDictKeySource(self.get_source(), i)
                    ),
                )
                for i, (k, v) in enumerate(value.items())
            }
            return ConstDictVariable(result, type(value))
        elif value is sys.modules:
            self.install_guards(GuardBuilder.FUNCTION_MATCH)
            return PythonSysModulesVariable(source=self.source)
        elif istype(value, (dict, collections.defaultdict, collections.OrderedDict)):
            self.install_guards(GuardBuilder.SEQUENCE_LENGTH)

            # Optimisation for the common case strings, ints, etc
            all_const = all(ConstantVariable.is_literal(k) for k in value.keys())
            if all_const:
                # TODO(anijain2305) - Do we have to guard on all the keys? Can
                # keys be guarded lazily, similar to values?
                self.install_guards(GuardBuilder.DICT_CONST_KEYS)
            else:
                # Guard on the key order
                # This is not ideal, i.e., there is no need to guard on the key
                # order. But we guard on the key order because of the complexity
                #
                # 1) For non-constant objects, we can't save the key in the
                # guard context because it can be memory heavy. We can add
                # weakrefs but this complicates the accesses.
                #
                # 2) For non-constant objects, we also have to guard on the keys
                # (like TENSOR_MATCH on tensor). We might also have guards on
                # the attributes of the keys (like tensor.grad). To make this
                # work in tree strucutre is complicated.
                #
                # So, instead we guard on the key order. While guarding on key
                # order, we just save the indices and use it to access keys and
                # values. Indices are cheap to save.
                self.tx.output.guard_on_key_order.add(self.source.name())

            # We need all the keys to be hashable. We do this within the
            # _HashableTracker class in dicts.py
            def build_key_value(i, k, v):
                if all_const:
                    key = ConstantVariable.create(k)
                    source_key = k
                else:
                    source_key = ConstDictKeySource(self.get_source(), i)
                    key = LazyVariableTracker.create(k, source_key)

                source_value = GetItemSource(self.get_source(), source_key)
                value = LazyVariableTracker.create(v, source_value)

                return key, value

            result = dict(
                build_key_value(i, k, v) for i, (k, v) in enumerate(value.items())
            )

            if istype(value, collections.defaultdict):
                factory_source = AttrSource(self.source, "default_factory")
                result = DefaultDictVariable(
                    result,
                    type(value),
                    default_factory=VariableBuilder(self.tx, factory_source)(
                        value.default_factory
                    ),
                    source=self.source,
                )
            else:
                result = ConstDictVariable(
                    result, user_cls=type(value), source=self.source
                )

            return self.tx.output.side_effects.track_mutable(value, result)
        elif isinstance(value, torch.nn.Module):
            return self.wrap_module(value)
        elif ConstantVariable.is_literal(value):  # non-atomic literals
            return self.wrap_literal(value)
        elif isinstance(value, torch.overrides.TorchFunctionMode):
            var = TorchFunctionModeVariable(value, source=self.source)
            self.tx.output.side_effects.track_object_existing(value, var)
            return var
        elif istype(value, frozenset) and all(
            (
                # For DBR quantization, we could get a frozenset of torch funcs.
                (type(x) is types.BuiltinMethodType and x.__module__ == "torch")
                or
                # Another commonly used frozenset of types.
                x in torch.utils._pytree.BUILTIN_TYPES
            )
            for x in value
        ):
            # For the limited cases of frozenset here, we know the items won't
            # change across runs, so we can safely create sourceless VTs for
            # them and only guard on the frozenset id.
            # TODO support source for sets and remove the special logics here.
            items = [SourcelessBuilder.create(self.tx, v) for v in value]
            self.install_guards(GuardBuilder.ID_MATCH)
            return FrozensetVariable(items, source=self.source)
        elif isinstance(value, enum.Enum):
            self.install_guards(GuardBuilder.ID_MATCH)
            return EnumVariable(value=value, source=self.source)
        elif DebuggingVariable.is_reorderable_logging_function(value):
            # Put this above builtin_callable so that print() can be handled
            # along with other builtin debugging functions
            self.install_guards(GuardBuilder.BUILTIN_MATCH)
            return DebuggingVariable(value, source=self.source)
        elif isinstance(value, logging.Logger):
            self.install_guards(GuardBuilder.FUNCTION_MATCH)
            return LoggingLoggerVariable(value, source=self.source)
        elif is_utils_checkpoint(value):
            return build_checkpoint_variable(source=self.source)
        elif is_invoke_subgraph(value):
            return build_invoke_subgraph_variable(source=self.source)
        elif isinstance(value, functools.partial):
            func_src = AttrSource(self.get_source(), "func")
            func_obj = VariableBuilder(self.tx, func_src)(value.func)

            args = []
            args_source = AttrSource(self.get_source(), "args")
            for i, arg in enumerate(value.args):
                args.append(
                    VariableBuilder(self.tx, GetItemSource(args_source, i))(arg)
                )

            keywords = {}
            keywords_source = AttrSource(self.get_source(), "keywords")
            for k, v in value.keywords.items():
                if not ConstantVariable.is_literal(k):
                    unimplemented("functools.partial with non-literal keyword")
                keywords[k] = VariableBuilder(
                    self.tx, GetItemSource(keywords_source, k)
                )(v)

            install_guard(
                self.get_source().make_guard(GuardBuilder.TYPE_MATCH),
                keywords_source.make_guard(GuardBuilder.DICT_KEYS),
                args_source.make_guard(GuardBuilder.SEQUENCE_LENGTH),
            )
            return FunctoolsPartialVariable(func_obj, args, keywords)
        elif is_typing(value):
            # typing.List, typing.Mapping, etc.
            self.install_guards(GuardBuilder.ID_MATCH)
            return TypingVariable(
                value,
                source=self.source,
            )
        elif np is not None and isinstance(value, np.generic):
            # numpy array scalars: convert to 0D arrays
            return self.wrap_numpy_ndarray(np.asarray(value))
        elif is_numpy(value):
            assert np
            self.install_guards(
                GuardBuilder.FUNCTION_MATCH
                if callable(value)
                else GuardBuilder.TYPE_MATCH
            )
            return NumpyVariable(value, source=self.source)
        elif is_numpy_dtype(value):
            self.install_guards(GuardBuilder.ID_MATCH)
            return NumpyDTypeVariable(value, source=self.source)
        elif is_numpy_type_info(value):
            if isinstance(value, np.iinfo):
                self.install_guards(GuardBuilder.TYPE_MATCH)
                dt_source = AttrSource(self.source, "dtype")
                install_guard(dt_source.make_guard(GuardBuilder.ID_MATCH))
            else:
                self.install_guards(GuardBuilder.ID_MATCH)
            return NumpyTypeInfoVariable(value, source=self.source)
        # NB: These can't be put in type_dispatch, they have to run later
        elif CollectiveFunctionRewriteVariable.can_rewrite(value):
            self.install_guards(GuardBuilder.FUNCTION_MATCH)
            return CollectiveFunctionRewriteVariable.create(
                self.tx,
                value,
                source=self.source,
            )
        elif istype(value, torch.autograd.function.FunctionMeta):
            self.install_guards(GuardBuilder.FUNCTION_MATCH)
            return AutogradFunctionVariable(
                value,
                source=self.source,
            )
        elif isinstance(value, torch.autograd.function.FunctionCtx):
            actual_saved_tensors = None
            try:
                actual_saved_tensors = value.saved_tensors
            except RuntimeError:
                pass

            saved_tensors = []
            guards = [self.source.make_guard(GuardBuilder.TYPE_MATCH)]
            if isinstance(actual_saved_tensors, tuple):
                saved_tensors_source = AttrSource(self.source, "saved_tensors")
                guards.append(
                    saved_tensors_source.make_guard(GuardBuilder.SEQUENCE_LENGTH)
                )
                for i, v in enumerate(actual_saved_tensors):
                    saved_tensors.append(
                        VariableBuilder(
                            self.tx, GetItemSource(saved_tensors_source, i)
                        )(v)
                    )
            install_guard(*guards)

            return self.tx.output.side_effects.track_object_existing(
                value,
                AutogradFunctionContextVariable(
                    value,
                    source=self.source,
                    saved_tensors=SavedTensorBox(saved_tensors),
                ),
            )
        elif (
            isinstance(value, types.MethodType)
            and istype(
                getattr(value, "__self__", None), torch.autograd.function.FunctionMeta
            )
            and getattr(value, "__name__", "") == "apply"
            and value == getattr(value.__self__, "apply", None)
        ):
            # handle aliased autograd function `apply` calls
            self.install_guards(GuardBuilder.FUNCTION_MATCH)
            return GetAttrVariable(
                AutogradFunctionVariable(
                    value.__self__, source=AttrSource(self.source, member="__self__")
                ),
                "apply",
            )
        elif isinstance(value, torch._C._ImperativeEngine):
            self.install_guards(GuardBuilder.ID_MATCH)
            return AutogradEngineVariable(value, source=self.source)
        elif (
            value
            is torch._dynamo.external_utils.FakeCompiledAutogradEngine._exec_final_callbacks_stub
        ):
            self.install_guards(GuardBuilder.FUNCTION_MATCH)
            return LambdaVariable(
                lambda: UserFunctionVariable(
                    torch._dynamo.external_utils.FakeCompiledAutogradEngine.exec_final_callbacks,
                ).call_function(
                    self.tx,
                    (self.tx.output.side_effects.get_ca_final_callbacks_var(),),
                    {},
                )
            )
        elif callable(value) and trace_rules.lookup_callable(value) is not None:
            if is_callable_allowed(value):
                self.tx.output.has_user_defined_allowed_in_graph = True
            return trace_rules.lookup_callable(value).create_with_source(
                value, source=self.source
            )
        elif np and isinstance(value, np.number):
            return self.wrap_unspecialized_primitive(value)
        elif HFPretrainedConfigVariable.is_matching_object(value):
            self.install_guards(GuardBuilder.TYPE_MATCH)
            return HFPretrainedConfigVariable(value)
        elif isinstance(value, HigherOrderOperator):
            if value is torch._higher_order_ops.invoke_subgraph:
                unimplemented(
                    "Directly using invoke_subgraph is not supported. Use mark_compile_region"
                )
            self.install_guards(GuardBuilder.TYPE_MATCH, GuardBuilder.NAME_MATCH)
            return TorchHigherOrderOperatorVariable.make(value, source=self.source)
        elif isinstance(value, torch.cuda.StreamContext):
            self.install_guards(GuardBuilder.ID_MATCH)
            stream_source = AttrSource(self.source, "stream")
            stream_var = VariableBuilder(self.tx, stream_source)(value.stream)
            return StreamContextVariable.create(self.tx, stream_var)
        elif isinstance(value, torch.Stream):
            self.install_guards(GuardBuilder.ID_MATCH)
            stream_proxy = self.tx.output.create_proxy(
                "call_function",
                type(value),
                (),
                {
                    "stream_id": value.stream_id,
                    "device_index": value.device_index,
                    "device_type": value.device_type,
                },
            )
            set_example_value(stream_proxy.node, value)
            return StreamVariable(
                stream_proxy,
                value,
                value.device,
                source=self.source,
            )
        elif isinstance(value, (torch._C._SDPAParams)):
            self.install_guards(GuardBuilder.TYPE_MATCH)
            return SDPAParamsVariable.create(self.tx, value, self.source)
        elif isinstance(value, torch.Event):
            self.install_guards(GuardBuilder.ID_MATCH)
            torch._dynamo.utils.store_user_object_weakref(value)
            event_proxy = self.tx.output.create_proxy(
                "call_function",
                torch._dynamo.utils.get_user_object_from_id,
                (id(value),),
                {},
            )
            set_example_value(event_proxy.node, value)
            return EventVariable(
                event_proxy,
                value,
                source=self.source,
            )
        elif (
            isinstance(value, torch._C._TensorMeta)
            and value in config.traceable_tensor_subclasses
        ):
            return TensorSubclassVariable(value, source=self.source)
        elif (
            istype(value, contextlib.nullcontext)
            and inspect.getattr_static(value, "enter_result", None) is None
        ):
            self.install_guards(GuardBuilder.TYPE_MATCH)
            return NullContextVariable(source=self.source)
        elif KeyedJaggedTensorVariable.is_matching_object(value):
            self.install_guards(GuardBuilder.TYPE_MATCH)
            result = KeyedJaggedTensorVariable(value, source=self.source)
            # TODO: this doing it manually is bad
            return self.tx.output.side_effects.track_object_existing(value, result)
        elif isinstance(value, torch.optim.Optimizer):
            self.install_guards(GuardBuilder.ID_MATCH)
            self.source = OptimizerSource(self.source)
            return OptimizerVariable(value, source=self.source)
        elif WorldMetaClassVariable.is_group_member_type(value):
            return WorldMetaClassVariable(value, source=self.source)
        elif ProcessGroupVariable.is_process_group(value):
            self.install_guards(GuardBuilder.ID_MATCH)
            return ProcessGroupVariable(value, source=self.source)
        elif DeviceMeshVariable.is_device_mesh(value):
            # TODO: see if we need to add custom guard instead of a simple ID_MATCH
            self.install_guards(GuardBuilder.EQUALS_MATCH)
            return DeviceMeshVariable(value, source=self.source)
        elif PlacementClassVariable.is_placement_type(value):
            # TODO: see if we need to add custom guard instead of a simple ID_MATCH
            self.install_guards(GuardBuilder.ID_MATCH)
            return PlacementClassVariable(value, source=self.source)
        elif PlacementVariable.is_placement(value):
            # TODO: see if we need to add custom guard instead of a simple ID_MATCH
            self.install_guards(GuardBuilder.EQUALS_MATCH)
            return PlacementVariable(
                value,
                source=self.source,
            )
        elif (
            id(value) in ITERTOOLS_TYPE_IDS
            and id(value) not in ITERTOOLS_POLYFILLED_TYPE_IDS
        ):
            self.install_guards(GuardBuilder.FUNCTION_MATCH)
            return ItertoolsVariable(value, source=self.source)
        elif isinstance(value, torch.SymBool):
            # Note: the idea here is to re-use the infra we've built for SymInt by simulating the
            # user provided SymBool with a SymInt in dynamo.

            # Concretely,
            # 1. We create a SymInt in dynamo's shape_env, whose source is constructed as ConvertIntSource(self.source).
            # so that guards on the SymInts can be effectively applied on the original SymBool in user program.
            # 2. We create a SymBool based on the SymInt in dynamo's ShapeEnv. Because the original user program
            # depends on the value being a SymBool. This allows dynamo to interpret the user's program correctly.

            new_source = ConvertIntSource(self.source)
            if value.node.has_hint():
                value_hint = value.node.require_hint()

                new_symint = (
                    self.tx.output.shape_env.create_unspecified_symint_and_symbol(
                        int(value_hint),
                        new_source,
                        dynamic_dim=DimDynamic.DYNAMIC,
                    )
                )
            else:
                # We need to create an unbacked symint to replace the unbacked symbool.
                new_symint = self.tx.output.shape_env.create_unbacked_symint()

            sym_node_proxy = self.tx.output.root_tracer.create_graph_input(
                re.sub(r"[^a-zA-Z0-9]+", "_", self.name),
                type(new_symint),
                new_symint,
                source=new_source,
            )

            sym_node_proxy.node.meta["grapharg"] = GraphArg(
                new_source,
                new_symint,
                False,
                None,
                is_tensor=False,
                example_strong_ref=new_symint,
            )
            # We bind the new_symint to graph input.
            sym_expr = new_symint.node.expr
            assert isinstance(
                sym_expr, sympy.Symbol
            ), f"{sym_expr} is not a basic Symbol."
            self.tx.output.tracked_fakes.append(
                TrackedFake(new_symint, new_source, None)
            )
            return SymNodeVariable(
                sym_node_proxy,
                new_symint == 1,
            )
        elif isinstance(value, (JITFunction, Autotuner)):
            self.install_guards(GuardBuilder.ID_MATCH)
            return TritonKernelVariable(
                value,
                None,  # No kernel idx provided
                None,  # No grid provided
                source=self.source,
            )
        elif value is create_1d_tma_descriptor:
            return CreateTMADescriptorVariable(rank=1)
        elif value is create_2d_tma_descriptor:
            return CreateTMADescriptorVariable(rank=2)
        elif isinstance(value, torch.amp.autocast_mode.autocast):
            self.install_guards(GuardBuilder.ID_MATCH)
            return AutocastModeVariable(
                target_values=[
                    value.device,
                    value.fast_dtype,
                    value._enabled,
                    value._cache_enabled,
                ],
                source=self.source,
            )
        elif TorchCtxManagerClassVariable.is_matching_cls(value):
            self.install_guards(GuardBuilder.FUNCTION_MATCH)
            return TorchCtxManagerClassVariable(value, source=self.source)
        elif inspect.getattr_static(value, "__script_if_tracing_wrapper", False):
            self.install_guards(GuardBuilder.TYPE_MATCH)
            return WrapperUserFunctionVariable(
                value, "__original_fn", source=self.source
            )
        elif is_lru_cache_wrapped_function(value):
            self.install_guards(GuardBuilder.TYPE_MATCH)
            return WrapperUserFunctionVariable(value, "__wrapped__", source=self.source)
        elif is_function_or_wrapper(value) and inspect.getattr_static(
            value, "_torchdynamo_inline", False
        ):
            self.install_guards(GuardBuilder.TYPE_MATCH)
            return WrapperUserFunctionVariable(
                value, "_torchdynamo_inline", source=self.source
            )
        elif is_function_or_wrapper(value):
            value, attr_name = unwrap_with_attr_name_if_wrapper(value)
            # For these wrappers, Dynamo points to the wrapped function,
            # so source needs to be updated as well.
            if attr_name is not None:
                self.source = AttrSource(self.source, attr_name)
            return trace_rules.lookup(value).create_with_source(
                value, source=self.source
            )
        elif value is random.Random:
            self.install_guards(GuardBuilder.ID_MATCH)
            return RandomClassVariable(source=self.source)
        elif istype(value, random.Random) and RandomVariable.is_supported_random_obj(
            value
        ):
            self.install_guards(GuardBuilder.TYPE_MATCH)
            result = RandomVariable(value, source=self.source)
            self.tx.output.side_effects.track_mutable(value, result)
            return result
        # Don't use istype, since some python modules are not subclasses of types.ModuleType directly.
        # E.g, type(torch.ops) -> <class 'torch._ops._Ops'>,
        # type(torch.backends.cudnn) -> <class 'torch.backends.cudnn.CudnnModule'>
        elif isinstance(value, (types.ModuleType, replay_record.DummyModule)):
            self.install_guards(GuardBuilder.FUNCTION_MATCH)
            result = PythonModuleVariable(
                value,
                source=self.source,
            )
            self.tx.output.side_effects.track_object_existing(value, result)
            return result
        elif isinstance(value, types.MethodType) and isinstance(
            value.__self__, (torch.nn.Module, torch.utils._pytree.TreeSpec)
        ):
            # don't let MethodTypes fall through to UserDefinedObject,
            # which doesn't support 'CALL_FUNCTION'

            # TODO(whc): Why do we limit this to methods on NNModules?
            # I don't have a good reason for this, but it preserves the existing behavior
            # for MBartForConditionalGeneration, which generates many graph breaks and OOMs otherwise.
            # I suspect we probably want to relax this check and dig deeper there.

            # In order to construct a MethodVariable in Dynamo, we start with an actual method obj from python,
            # but need to separately wrap its underlying `__func__` and its `self` argument.  We wrap `self` here
            # and then `__func__` gets wrapped inside UserMethodVariable.
            self_obj = VariableBuilder(
                self.tx, source=AttrSource(self.source, "__self__")
            )(value.__self__)
            assert self_obj and isinstance(
                self_obj, VariableTracker
            ), "Failed to produce a valid self obj"
            self.install_guards(GuardBuilder.FUNCTION_MATCH)
            return UserMethodVariable(
                value.__func__,
                self_obj,
                source=self.source,
            )
        elif isinstance(value, types.GetSetDescriptorType):
            # GetSet descriptors are C functions attached to an attribute lookup
            # using PyGetSetDef. Python, on attribute lookup, can decide to
            # create a new object on the fly, and therefore the `id` of the
            # descriptors is not guaranteed to be same for different attribute
            # accesses. Since these are unlikely to change during the program
            # execution, we can skip guarding on them.
            return GetSetDescriptorVariable(value)
        elif isinstance(value, types.MethodWrapperType):
            # Method-wrappers are written in C, and they are not guaranteed to
            # return the same object on attribute lookup. Therefore, we cannot
            # insert a FUNCTION_MATCH guard here. method-wrappers are very
            # unlikely to change, so its ok to skip the guard here.
            return MethodWrapperVariable(value)
        elif issubclass(type(value), type):
            if value in (
                torch.utils.hooks.BackwardHook,
                torch.nn.Parameter,
                torch.nn.Buffer,
            ):
                # TODO(jansel): combine this case with the one above
                return trace_rules.lookup(value).create_with_source(
                    value, source=self.source
                )
            if value is torch.autograd._unsafe_preserve_version_counter:
                self.install_guards(GuardBuilder.FUNCTION_MATCH)
                return PreserveVersionContextVariable.constructor(self.tx)
            # This is a userdefined class, so install an ID_MATCH even if its a
            # global variable.
            self.install_guards(GuardBuilder.ID_MATCH)
            return UserDefinedClassVariable(
                value,
                source=self.source,
            )
        elif RestrictedListSubclassVariable.is_matching_cls(type(value)):
            self.install_guards(GuardBuilder.SEQUENCE_LENGTH)
            return self.tx.output.side_effects.track_mutable(
                value,
                RestrictedListSubclassVariable(
                    [
                        LazyVariableTracker.create(
                            value=value[i], source=GetItemSource(self.source, i)
                        )
                        for i in range(len(value))
                    ],
                    user_cls=type(value),
                    user_cls_source=AttrSource(self.source, "__class__"),
                    source=self.source,
                ),
            )
        elif TorchScriptObjectVariable.is_matching_cls(type(value)):
            from ..source import (
                FlattenScriptObjectSource,
                ScriptObjectQualifiedNameSource,
            )

            if torch._library.fake_class_registry.tracing_with_real(value):
                proxy = self.tx.output.root_tracer.create_graph_input(
                    re.sub(r"[^a-zA-Z0-9]+", "_", self.name),
                    type(value),
                    value,
                    source=self.source,
                )

                # setting is_unspecialized=False to not insert a as_tensor call in reconstruct by default
                # seting example to be real value because these example values will be used
                # as example_inputs for user compiler.
                proxy.node.meta["grapharg"] = GraphArg(
                    self.source, value, False, None, False, value
                )
                return TorchScriptObjectVariable.create(
                    proxy,
                    value,
                    source=self.source,
                )

            # This exists to allow a smoother transition.
            # The implications are:
            # The script objects won't be tracked as proxies.
            # Methods on these objects won't show up in the graph.
            # The original script object might be mutated.
            if not hasattr(value, "__obj_flatten__"):
                return self.wrap_user_defined(value)

            # Install the guards on the fully qualified name of the script object
            LazyVariableTracker.realize_all(
                VariableBuilder(self.tx, ScriptObjectQualifiedNameSource(self.source))(
                    value._type().qualified_name()  # type: ignore[attr-defined]
                )
            )
            # Install the guards on the content of the script object by setting the source
            # to be FlattenScriptObjectSource, which calls __obj_flatten__() to get the contents.
            LazyVariableTracker.realize_all(
                VariableBuilder(self.tx, FlattenScriptObjectSource(self.source))(
                    value.__obj_flatten__()
                )
            )

            fake_script_obj = torch._library.fake_class_registry.maybe_to_fake_obj(
                self.tx.output.fake_mode, value
            )

            proxy = self.tx.output.root_tracer.create_graph_input(
                re.sub(r"[^a-zA-Z0-9]+", "_", self.name),
                type(value),
                fake_script_obj,
                source=self.source,
            )

            # setting is_unspecialized=False to not insert a as_tensor call in reconstruct by default
            # seting example to be real value because these example values will be used
            # as example_inputs for user compiler.
            proxy.node.meta["grapharg"] = GraphArg(
                self.source, value, False, None, False, fake_script_obj
            )
            return TorchScriptObjectVariable.create(
                proxy,
                fake_script_obj,
                source=self.source,
            )
        elif (
            isinstance(value, (dict, collections.OrderedDict))
            and type(value).__new__ is dict.__new__
        ):
            # Construct a dict_vt that will reside inside the UserDefinedDictVariable
            self.install_guards(GuardBuilder.TYPE_MATCH)
            self.install_guards(GuardBuilder.SEQUENCE_LENGTH)

            # Guard on the key order
            self.tx.output.guard_on_key_order.add(self.source.name())

            # We need all the keys to be hashable. We do this within the
            # _HashableTracker class in dicts.py
            def build_key_value(i, k, v):
                source_key = ConstDictKeySource(self.get_source(), i)
                key = LazyVariableTracker.create(k, source_key)

                source_value = GetItemSource(self.get_source(), source_key)
                value = LazyVariableTracker.create(v, source_value)

                return key, value

            result = dict(
                build_key_value(i, k, v) for i, (k, v) in enumerate(value.items())
            )

            # NB: This is deliberately kept ValueMutationNew because dict_vt is
            # an internal representation. dict_vt tracks the mutation on the
            # dict side. side_effects infra uses the UserDefinedDictVariable to
            # apply side-effects of this dict_vt.
            dict_vt = ConstDictVariable(
                result,
                user_cls=collections.OrderedDict
                if isinstance(value, collections.OrderedDict)
                else dict,
                mutation_type=ValueMutationNew(),
            )

            result = UserDefinedDictVariable(value, dict_vt=dict_vt, source=self.source)
            return self.tx.output.side_effects.track_object_existing(value, result)
        elif issubclass(type(value), MutableMapping):
            self.install_guards(GuardBuilder.TYPE_MATCH)
            return MutableMappingVariable(value, source=self.source)
        elif is_frozen_dataclass(value):
            self.install_guards(GuardBuilder.TYPE_MATCH)
            result = FrozenDataClassVariable.create(self.tx, value, source=self.source)
            return self.tx.output.side_effects.track_object_existing(value, result)
        elif isinstance(value, dict_keys):
            if all(ConstantVariable.is_literal(k) for k in value):
                # If the dict_keys object is passed from outside the compile region, it must either be passed along with
                # the corresponding dict object or treated as a set (when only the keys are passed into the compiled region).
                # - If it is passed along with the dict, the dict object itself is already guarded.
                # - If only the dict_keys object is passed, we add EQUALS_MATCH and SEQUENCE_LENGTH guards
                #   to ensure it remains unchanged across multiple runs.
                items = [SourcelessBuilder.create(self.tx, v) for v in value]
                install_guard(
                    self.get_source().make_guard(GuardBuilder.SEQUENCE_LENGTH),
                    self.get_source().make_guard(GuardBuilder.EQUALS_MATCH),
                )
                return DictKeySetVariable(items, source=self.source)
            else:
                unimplemented("dict_keys with non-constant keys are not supported")
        else:
            return self.wrap_user_defined(value)

    def wrap_user_defined(self, value: Any):
        self.install_guards(GuardBuilder.TYPE_MATCH)
        result = UserDefinedObjectVariable(value, source=self.source)
        if not SideEffects.cls_supports_mutation_side_effects(type(value)):
            # don't allow STORE_ATTR mutation with custom __setattr__
            return result
        return self.tx.output.side_effects.track_object_existing(value, result)

    def wrap_listlike(self, value: Union[tuple, list, odict_values, NamedTuple]):
        if config.specialize_int and type(value) is torch.Size:
            self.install_guards(GuardBuilder.CONSTANT_MATCH)
            return ConstantVariable.create(value=value)

        # One can index a tensor with a list/tuple. Therefore, we need to
        # have a stricter match.
        self.install_guards(GuardBuilder.SEQUENCE_LENGTH)

        # Tuples are immutable objects, so we should mark its items static. This
        # avoids wrapping of tuple items as symints. This helps for nn module
        # attributes like conv2d strides, dilations.
        if (
            istype(value, tuple)
            and all(ConstantVariable.is_literal(item) for item in value)
            and self.source.guard_source().is_unspecialized_nn_module()
        ):
            self.install_guards(GuardBuilder.CONSTANT_MATCH)
            return TupleVariable([ConstantVariable.create(item) for item in value])

        output = [
            LazyVariableTracker.create(
                item,
                source=GetItemSource(self.get_source(), i),
            )
            for i, item in enumerate(value)
        ]

        maybe_gm = self.tx.output.local_scope.get("self")
        if isinstance(
            self.source, LocalSource
        ) and self.source.local_name in get_locals_to_steal(maybe_gm):
            # The input tensor list to dynamo from compiled autograd may contain activations
            # which are freed as they are used in inductor. Dynamo's default behavior is to
            # lift all tensors to the graph inputs, but this will cause dynamo to hold an
            # extra reference to the activation tensors and increase peak memory usage.
            # To allow freeing ASAP, we keep the list as graph argument to the dynamo output
            # graph, and unpack it locally.
            # e.g. instead of `def forward(self, L_inputs_0_, L_inputs_1_, ...):`, we have
            # `def forward(self, L_inputs_):`
            source = self.source
            assert isinstance(value, list)
            tensor_list_proxy = self.tx.output.root_tracer.create_graph_input(
                re.sub(r"[^a-zA-Z0-9]+", "_", self.name),
                type(value),
                value,
                source=source,
            )
            tensor_list_proxy.node.meta["steal_arg"] = True

            list_variable = wrap_fx_proxy_cls(
                target_cls=TensorVariable,
                tx=self.tx,
                proxy=tensor_list_proxy,
                example_value=value,
                subclass_type=None,
                source=source,
            )

            guards = []
            for i, tensor_variable in enumerate(list_variable.items):
                source_i = GetItemSource(base=source, index=i, index_is_slice=False)
                # access unpacked tensor from this list instead of from a lifted arg
                self.tx.output.input_source_to_var[source_i] = tensor_variable
                tensor_variable.proxy.node.meta["tensor_dict"] = _extract_tensor_dict(
                    value[i]
                )

                guard = functools.partial(
                    GuardBuilder.TENSOR_MATCH, value=TensorWeakRef(value[i])
                )
                guards.append(source_i.make_guard(guard))

            install_guard(*guards, skip=1)

            grapharg = GraphArg(
                source,
                value,
                pass_arg_as_tensor=False,
                fake_tensor=None,
                is_tensor=False,
            )
            tensor_list_proxy.node.meta["grapharg"] = grapharg

        result = BaseListVariable.cls_for_instance(value)(output, source=self.source)
        if istype(value, (list, collections.deque)):
            return self.tx.output.side_effects.track_mutable(value, result)
        return result

    def wrap_tuple_iterator(self, value: tuple_iterator):
        self.install_guards(GuardBuilder.TUPLE_ITERATOR_LEN)
        output = [
            VariableBuilder(self.tx, TupleIteratorGetItemSource(self.get_source(), i))(
                tuple_iterator_getitem(value, i)
            )
            for i in range(tuple_iterator_len(value))
        ]
        result = TupleIteratorVariable(output, source=self.source)
        return self.tx.output.side_effects.track_mutable(value, result)

    def wrap_range_iterator(self, value: range_iterator):
        self.install_guards(GuardBuilder.RANGE_ITERATOR_MATCH)
        # Get all the values from the range iterator; no need to install guards
        # on items since `RANGE_ITERATOR_MATCH` guarantees the same items.
        items = [ConstantVariable.create(v) for v in copy.deepcopy(value)]
        result = ListIteratorVariable(items, source=self.source)
        return self.tx.output.side_effects.track_mutable(value, result)

    def wrap_slice_range(self, value: Union[slice, range]):
        items = [
            VariableBuilder(self.tx, AttrSource(self.get_source(), k))(
                getattr(value, k)
            )
            for k in ("start", "stop", "step")
        ]
        self.install_guards(GuardBuilder.TYPE_MATCH)
        if isinstance(value, slice):
            return SliceVariable(items, source=self.source)
        else:
            return RangeVariable(items, source=self.source)

    def mark_static_input(self, value: torch.Tensor, guard: bool):
        from ..decorators import mark_static_address

        static_inputs_log.debug(
            "Marking static input %s, id: %s)", self.source.name(), id(value)
        )
        mark_static_address(value, guard=guard)

        # Check if we've seen this tensor before and update graph metadata if needed
        # As long as this runs before AOT this is sound
        if value in self.tx.output.side_effects:
            var = self.tx.output.side_effects[value]
            var.proxy.node.meta["tensor_dict"][
                "_dynamo_static_input_type"
            ] = value._dynamo_static_input_type

    def wrap_module(self, value: torch.nn.Module):
        from ..eval_frame import OptimizedModule

        if len(value.__dict__) == 0:
            unimplemented(f"uninitialized nn.Module: {typestr(value)}")
        if istype(value, OptimizedModule):
            # Check if the optimized module was disabled
            if inspect.getattr_static(value.forward, "_torchdynamo_disable", False):
                # This bytecode is mostly of kind LOAD_ATTR or LOAD_METHOD. If
                # we graph break here, Dynamo does not know how to create
                # continuation functions for such bytecodes. So, we delay the
                # graph break to CALL_FUNCTION.
                return DelayGraphBreakVariable(source=self.source)

            self.install_guards(GuardBuilder.TYPE_MATCH)
            self.source = AttrSource(self.source, "_orig_mod")
            return self.wrap_module(value._orig_mod)

        if (
            isinstance(value, (torch.nn.RNN, torch.nn.GRU, torch.nn.LSTM))
            and not config.allow_rnn
        ):
            unimplemented("TorchDynamo purposely graph breaks on RNN, GRU, LSTMs")

        if getattr(value, "_is_fsdp_managed_module", False):
            # See note [Dynamo treats FSDP wrapped modules as UnspecializedNNModule]
            # in fully_sharded_data_parallel.py for more information

            # we can't do this assert inside FSDP constructor,
            # since we don't know yet whether dynamo will be used
            assert getattr(
                value, "_fsdp_use_orig_params", False
            ), "Dynamo only supports FSDP with use_orig_params=True"

            # Note on FSDP guarding
            # Eager FSDP already assumes (requires, but without enforcement)
            # that users don't mutate their model parameters/structure after
            # FSDP wrapping, because FSDP wouldn't notice or update its
            # FlatParams.
            #
            # Therefore, torch.compile can skip guarding on params or submodule
            # structure of fsdp_managed modules, by using FSDPNNModuleSource as
            # the guard source.  This behavior is gated on
            # config.skip_fsdp_guards.
            self.install_guards(GuardBuilder.TYPE_MATCH)
            result = FSDPManagedNNModuleVariable(value, source=self.get_source())
            if not SideEffects.cls_supports_mutation_side_effects(type(value)):
                # don't allow STORE_ATTR mutation with custom __setattr__
                return result
            return self.tx.output.side_effects.track_object_existing(value, result)
        elif mutation_guard.is_dynamic_nn_module(value, self.tx.export):
            # created dynamically, don't specialize on it

            # Note [Tracing a torch.compiled function]
            # when make_fx tracing a compiled function, we need
            if isinstance(value, torch.fx.experimental.proxy_tensor._AttrProxy):
                value = value.get_base()
                self.source = AttrProxySource(self.source)

            self.install_guards(GuardBuilder.TYPE_MATCH)
            if torch._dynamo.config.inline_inbuilt_nn_modules:
                freezing = is_parameter_freezing()
                for p in value.parameters():
                    self.mark_static_input(p, guard=freezing)

                for b in value.buffers():
                    self.mark_static_input(b, guard=freezing)

                if freezing:
                    # we need to add the module to tracing context
                    # in order to allow its params to get invalidated
                    # this will get cleaned up once compile ends
                    self.tx.output.nn_modules[self.name] = value

            if value.__module__.startswith(("torch.nn.", "torch.ao.")) or getattr(
                value.__class__, "_dynamo_marked_static", False
            ):
                result = UnspecializedBuiltinNNModuleVariable(value, source=self.source)
            else:
                result = UnspecializedNNModuleVariable(value, source=self.source)

            if not SideEffects.cls_supports_mutation_side_effects(type(value)):
                # don't allow STORE_ATTR mutation with custom __setattr__
                return result
            return self.tx.output.side_effects.track_object_existing(value, result)
        elif issubclass(
            value.__class__, torch.nn.parallel.distributed.DistributedDataParallel
        ):
            self.install_guards(GuardBuilder.TYPE_MATCH)
            return UnspecializedNNModuleVariable(value, source=self.get_source())
        else:
            return self.tx.output.register_attr_or_module(
                value,
                self.name,
                source=self.get_source(),
                # Guards are added inside register_attr_or_module
            )

    def wrap_literal(self, value):
        if not config.specialize_int and type(value) is int:
            # unspecializing int by default, but still
            # specialize for the following conditions
            if not TracingContext.get().force_unspec_int_unbacked_size_like and (
                # Assume integers from global variables want to be specialized
                not self.source.guard_source().is_local()
                # Assume that integers that came from NN modules want to be
                # specialized (as we don't expect users to be changing the
                # NN modules on the fly)
                or self.source.guard_source().is_specialized_nn_module()
                or self.source.guard_source().is_unspecialized_builtin_nn_module()
                or is_from_defaults(self.source)
                # TODO: Delete this condition when rollout is done.  NB: this
                # condition never evaluates True in open source
                or (
                    not justknobs_check(
                        "pytorch/dynamo:enable_unspecialize_zero_one_plain_int"
                    )
                    and value in self._common_constants()
                )
            ):
                self.install_guards(GuardBuilder.CONSTANT_MATCH)
                return ConstantVariable.create(value=value, source=self.source)
            else:
                return self.wrap_symint(value)
        elif not config.specialize_float and type(value) is float:
            return self.wrap_symfloat(value)
        else:
            self.install_guards(GuardBuilder.CONSTANT_MATCH)
            result = ConstantVariable.create(value=value, source=self.source)
            if isinstance(value, (list, set)):
                return self.tx.output.side_effects.track_mutable(value, result)
            return result

    def assert_not_wrapped_by_this_graph(self, value: torch.Tensor):
        if is_fake(value) and maybe_get_fake_mode(value) is self.tx.fake_mode:
            raise InternalTorchDynamoError(
                "Cannot wrap a Tensor that has already been",
                "wrapped by this instance of Dynamo",
            )

    def wrap_tensor(self, value: torch.Tensor):
        source = self.get_source()

        # We cannot already be tracking the tensor, which implies
        # it would have already been wrapped
        assert value not in self.tx.output.side_effects

        is_static_input = get_static_address_type(value) is not None

        if (
            config.inline_inbuilt_nn_modules
            and not is_static_input
            and (
                isinstance(value, torch.nn.Parameter)
                # mark tensor attributes of nn modules static. This is done to keep inline_inbuilt_nn_modules behavior
                # compatible with previous behavior.
                or (source and source.guard_source().is_unspecialized_nn_module())
            )
        ):
            self.mark_static_input(value, guard=is_parameter_freezing())
            is_static_input = True

        make_graph_attribute = is_static_input and (
            not config.inline_inbuilt_nn_modules or is_parameter_freezing()
        )

        if (
            source.guard_source().is_specialized_nn_module() or make_graph_attribute
        ) and not source.guard_source().is_fsdp_module():
            self.assert_not_wrapped_by_this_graph(value)
            return self.tx.output.register_attr_or_module(
                value, self.name, source=source
            )

        if is_constant_source(source):
            self.assert_not_wrapped_by_this_graph(value)
            return self.tx.output.register_attr_or_module(
                value,
                re.sub(r"[^a-zA-Z0-9]+", "_", self.name),
                source=source,
                # Guards are added inside register_attr_or_module
            )

        if type(value) in config.traceable_tensor_subclasses:
            # Ordinarily, we would fakeify a tensor so that it can get dynamic
            # shapes and be computed on without triggering actual operations.
            # However, how can we fakeify a tensor subclass?  Ordinary
            # inheritance (nor multiple inheritance) won't work work.
            #
            # Instead, our plan is to *manually simulate* the tensor subclass
            # inheriting from a fake tensor with dynamo.  This means our
            # data representation for a tensor subclass will be a fake tensor
            # + tensor subclass type + any extra data the subclass may have
            # been storing on the tensor.  Because all Python accesses are
            # mediated through TensorWithTFOverrideVariable, we can ensure
            # that we dispatch differently, e.g., according to
            # __torch_function__
            #
            # To simplify things for now, the __dict__ tracking bits haven't
            # been implemented yet, but they can be added into this design at
            # a later point in time.
            subclass_type = type(value)
        else:
            assert type(value) in (
                torch.Tensor,
                torch.nn.Parameter,
                torch._subclasses.fake_tensor.FakeTensor,
                torch._subclasses.functional_tensor.FunctionalTensor,
            ) or is_traceable_wrapper_subclass(value), type(value)
            subclass_type = None

        # NB: this just says we accessed a tensor from the same source again
        # (e.g., a tensor lives in a global foo, and we LOAD_GLOBAL it twice).
        # This is distinct from two distinct sources mapping to the same
        # Tensor (per id())!  No guard is necessary here.  See below for the
        # other case.
        is_duplicate_tensor = source in self.tx.output.input_source_to_var
        if is_duplicate_tensor:
            return self.tx.output.input_source_to_var[source]

        if get_static_address_type(value) == "guarded":
            self.install_guards(GuardBuilder.ID_MATCH)

        # By this point, we should have deduplicated all tensors
        self.assert_not_wrapped_by_this_graph(value)

        options = {}
        if type(value) in config.traceable_tensor_subclasses:
            options["torch_function_fn"] = build_torch_function_fn(
                self.tx, value, self.source
            )
            self.install_guards(GuardBuilder.TYPE_MATCH)

        if (
            isinstance(value, torch.Tensor)
            and value.is_nested
            and not isinstance(value, torch.nested._internal.nested_tensor.NestedTensor)
        ):
            unimplemented("torch.compile does not support strided NestedTensor")

        # TODO(pearu,sparse-team) - Add the corresponding SPARSE_TENSOR_MATCH guards
        if (
            isinstance(value, torch.Tensor)
            and is_sparse_any(value)
            and (not self.tx.export or not config.capture_sparse_compute)
        ):
            # A hot fix for sparse tensors + torch.compile. Support for
            # export + sparsity is being added but we need to create
            # SPARSE_TENSOR_GUARDS for guards to work propertly.
            unimplemented("torch.compile does not support sparse Tensors")

        if (
            safe_has_grad(value)
            and safe_grad(value) is not None
            and value.dtype != safe_grad(value).dtype
        ):
            unimplemented(
                "Inconsistent dtype between tensor and its gradient. "
                "This can happen in FSDP and crashes meta tensor creation. "
                "This is potentially a workaround. Fixing it correctly "
                "requires some design around FSDP + torch.compile."
            )

        # tx.output has multiple tracers if we're introspecting HigherOrderOperator.
        # When we've discovered an untracked tensor, then we actually need
        # to get Dynamo to track the tensor (which is what this function does)
        # and put it as a graph input on the root tracer. Later on,
        # if the input is actually used in the body of the HigherOrderOperator,
        # then the relevant SubgraphTracer will lift it to being an input of
        # the subgraph.
        # See NOTE [HigherOrderOperator tracing design] for more details.

        example_value = wrap_to_fake_tensor_and_record(
            value, tx=self.tx, is_tensor=True, source=source
        )
        tensor_proxy = self.tx.output.root_tracer.create_graph_input(
            re.sub(r"[^a-zA-Z0-9]+", "_", self.name),
            type(value),
            example_value,
            source=source,
        )
        cache_real_value_when_export(self.tx, tensor_proxy, value)

        tensor_variable = wrap_fx_proxy(
            tx=self.tx,
            proxy=tensor_proxy,
            example_value=example_value,
            subclass_type=subclass_type,
            source=source,
            **options,
        )

        if value._is_view():
            # If value is a view, add its base tensor to the tracked fakes list.
            # This is so we are able to access the correct source for its symbolic
            # shape values, in case we need them.
            wrap_to_fake_tensor_and_record(
                value._base,
                tx=self.tx,
                source=AttrSource(source, "_base"),
                is_tensor=True,
            )

        guard_type = GuardBuilder.TENSOR_MATCH

        if isinstance(source, GradSource) and is_from_optimizer_source(source):
            guard_type = GuardBuilder.NOT_NONE_MATCH

        self.install_guards(
            functools.partial(
                guard_type,
                value=(
                    value
                    if isinstance(source, NumpyTensorSource)
                    else TensorWeakRef(value)
                ),
            )
        )

        # We install TYPE_MATCH guards for traceable wrapper subclass object,
        # and recursively install corresponding guard for each inner attribute.
        if is_traceable_wrapper_subclass(value):
            self.install_guards(GuardBuilder.TENSOR_SUBCLASS_METADATA_MATCH)
            self.install_guards(GuardBuilder.TYPE_MATCH)
            install_guard(
                SubclassAttrListSource(source).make_guard(GuardBuilder.EQUALS_MATCH)
            )

            attrs, _ = value.__tensor_flatten__()
            for attr in attrs:
                inner_value = getattr(value, attr)
                inner_source = AttrSource(self.source, attr)
                LazyVariableTracker.realize_all(
                    VariableBuilder(self.tx, inner_source)(inner_value)
                )

        self.tx.output.input_source_to_var[source] = tensor_variable
        assert "tensor_dict" not in tensor_proxy.node.meta
        tensor_proxy.node.meta["tensor_dict"] = _extract_tensor_dict(value)

        # Note: this information is conveyed via subclass_type now
        fake_tensor_value = tensor_variable.proxy.node.meta["example_value"]
        if maybe_get_fake_mode(fake_tensor_value) is not self.tx.fake_mode:
            raise InternalTorchDynamoError("Wrapped Tensor must be this graph's fake")

        grapharg = GraphArg(source, value, False, fake_tensor_value)
        tensor_proxy.node.meta["grapharg"] = grapharg
        return tensor_variable

    def wrap_numpy_ndarray(self, value):
        assert np is not None
        assert isinstance(value, np.ndarray)

        source = NumpyTensorSource(self.get_source())

        from torch._numpy import _util

        readonly = not value.flags.writeable
        if readonly:
            try:
                value.flags.writeable = True
            except ValueError:
                # One can not easily make nditer elements writable,
                # but warning is not the end of the world
                assert isinstance(value.base, np.nditer)

        with torch_function_mode_stack_state_mgr.temp_restore_stack():
            try:
                tensor_value = _util._try_convert_to_tensor(value)
                if readonly:
                    from torch._prims_common import clone_preserve_strides

                    tensor_value = clone_preserve_strides(tensor_value)
            except NotImplementedError as e:
                # failed to convert to tensor, graph break
                unimplemented(str(e))

        # We do this because we want the full behavior of guarding the numpy ndarray as if it were
        # a tensor. It's a little annoying to make a VT to throw out, but there's so many side effects here
        # that there's not another great way to do this atm.
        # This creates the right graphargs, as well as registration for guards in tensor names and shape env.
        LazyVariableTracker.realize_all(VariableBuilder(self.tx, source)(tensor_value))
        example_value = wrap_to_fake_tensor_and_record(
            tensor_value,
            tx=self.tx,
            is_tensor=False,
            source=source,
        )
        proxy = self.tx.output.root_tracer.create_graph_input(
            re.sub(r"[^a-zA-Z0-9]+", "_", self.name),
            type(tensor_value),
            example_value,
            source=source,
        )
        cache_real_value_when_export(self.tx, proxy, tensor_value)
        options = {"source": source}
        numpy_ndarray_variable = wrap_fx_proxy_cls(
            target_cls=NumpyNdarrayVariable,
            tx=self.tx,
            proxy=proxy,
            example_value=example_value,
            **options,
        )

        self.tx.output.input_source_to_var[source] = numpy_ndarray_variable
        example_value = numpy_ndarray_variable.proxy.node.meta["example_value"]

        # pass_arg_as_tensor should be true because we are wrapping a np.ndarray as argument input, and it needs to be
        # converted to a tensor.
        grapharg = GraphArg(
            source,
            tensor_value,
            pass_arg_as_tensor=True,
            fake_tensor=example_value,
            is_tensor=True,
            example_strong_ref=tensor_value,
        )
        proxy.node.meta["grapharg"] = grapharg

        return numpy_ndarray_variable

    def wrap_symint(self, value):
        assert type(value) is int

        if self.name in self.tx.output.unspec_variable_map:
            return self.tx.output.unspec_variable_map[self.name]

        shape_env = self.tx.output.shape_env
        if TracingContext.get().force_unspec_int_unbacked_size_like:
            wrapped_value = shape_env.create_unbacked_symint()
            _constrain_range_for_size(wrapped_value)
            self.tx.output.tracked_fakes.append(
                TrackedFake(wrapped_value, self.source, None)
            )

        # NB: We do not do float.  For motivation, see
        # https://docs.google.com/document/d/1INSCdYu1PxXcr43HrD82OudeEuS-qxQe1yZmLg2wy6A/edit
        # but the general idea is that we generate kernels that can
        # take unspecialized floats and use them in sizevar computation
        elif not is_constant_source(self.get_source()):
            if torch._dynamo.config.specialize_int:
                # If specialize_int is False, also return
                # a constant (but this should have been handled
                # in the caller, TBH)
                self.install_guards(GuardBuilder.CONSTANT_MATCH)
                return ConstantVariable.create(value=value, source=self.source)

            name = self.source.name()

            frame_state_entry = process_automatic_dynamic(
                self.tx,
                name,
                FrameStateSizeEntry.make_scalar(value),
                is_unspecialized_nn_module=self.source.guard_source().is_unspecialized_nn_module(),
            )

            # TODO: This should be dynamic, as we in general do not
            # know if bare integers are actually going to be sizevars
            # and it is inappropriate to eagerly duck size them with
            # real sizevars
            if (
                config.automatic_dynamic_shapes
                and frame_state_entry.scalar is auto_dynamic
            ):
                dynamic_dim = get_automatic_dynamic_shapes_mark_as()
            elif not config.assume_static_by_default:
                dynamic_dim = DimDynamic.DYNAMIC
            else:  # assume_static_by_default
                # TODO: dynamic_dim = DimDynamic.STATIC should work but
                # for some reason it doesn't
                self.install_guards(GuardBuilder.CONSTANT_MATCH)
                return ConstantVariable.create(value=value)

            wrapped_value = shape_env.create_unspecified_symint_and_symbol(
                value,
                source=self.source,
                dynamic_dim=dynamic_dim,
            )

            self.tx.output.tracked_fakes.append(
                TrackedFake(wrapped_value, self.source, None)
            )
        else:
            assert is_constant_source(self.get_source())
            # TODO: Do I actually need guard for constant source?
            self.install_guards(GuardBuilder.CONSTANT_MATCH)
            return ConstantVariable.create(value=value, source=self.source)

        assert not isinstance(self.get_source(), RandomValueSource)
        install_guard(self.get_source().make_guard(GuardBuilder.TYPE_MATCH))

        options = {"source": self.get_source()}

        proxy = self.tx.output.root_tracer.create_graph_input(
            re.sub(r"[^a-zA-Z0-9]+", "_", self.name),
            type(wrapped_value),
            wrapped_value,
            source=self.get_source(),
        )

        sym_expr = wrapped_value.node.expr
        assert isinstance(sym_expr, sympy.Symbol), f"{sym_expr} is not a basic Symbol."
        self.tx.output.root_tracer.bound_symbols[sym_expr] = proxy
        unspec_var = SymNodeVariable(proxy, wrapped_value, **options)
        self.tx.output.unspec_variable_map[self.name] = unspec_var

        if not is_constant_source(self.get_source()):
            if self.tx.export and not isinstance(self.get_source(), LocalSource):
                raise AssertionError(
                    f"Dynamo attempts to add additional input during export: value={wrapped_value}, source={self.get_source()}"
                )

            proxy.node.meta["grapharg"] = GraphArg(
                self.get_source(),
                wrapped_value,
                pass_arg_as_tensor=False,
                fake_tensor=None,
                is_tensor=False,
                example_strong_ref=wrapped_value,
            )

        return unspec_var

    def wrap_symfloat(self, value):
        # SymFloat wrapping is special.  We first wrap it in the same way we
        # do an unspecialized primitive, and then we item() it into a
        # SymFloat.  Removal of the item() call is left to a later FX pass,
        # mostly because that pass is more easily done after we have lowered
        # to ATen ops.  (Dynamo doesn't do decomposition right now).

        if self.name in self.tx.output.unspec_variable_map:
            return self.tx.output.unspec_variable_map[self.name]

        frame_state_entry = process_automatic_dynamic(
            self.tx,
            self.source.name(),
            FrameStateSizeEntry.make_scalar(value),
            is_unspecialized_nn_module=self.source.guard_source().is_unspecialized_nn_module(),
        )

        # NB: we specialize on nan input, because our guard modeling in
        # ShapeEnv cannot deal with nan
        if (
            torch._dynamo.config.specialize_float
            or is_constant_source(self.get_source())
            or math.isnan(value)
            or math.isinf(value)
            # We don't support cudagraphs for now. Without this cudagraphs
            # break because they expect all cuda inputs but our tensorified
            # float will be a f64[] cpu tensor. Fixes the following test
            # when specialize_float=False
            # python test/inductor/test_compiled_optimizers.py CompiledOptimizerTests.test_rmsprop_weight_decay_maximize_capturable_cuda # noqa: B950
            or torch._inductor.config.triton.cudagraphs
            or justknobs_check("pytorch/compiler:unspecialize_float_killswitch", False)
            or frame_state_entry.scalar is not auto_dynamic
        ):
            self.install_guards(GuardBuilder.CONSTANT_MATCH)
            return ConstantVariable.create(value=value, source=self.source)

        # NB: At the point we've gotten here, we don't assume static by
        # default.  Since we have a guard mechanism, there isn't really any
        # downside to trying to be dynamic for float all the time.  Unlike
        # ints, this won't make codegen perf worse.  Modest cost to compile
        # time.

        wrapped_value = torch.tensor(value, dtype=torch.float64)

        # We don't support specializing floats for grad checking tensors
        # See https://github.com/pytorch/pytorch/pull/140828 for more
        # context.
        if torch._C._functorch.is_gradtrackingtensor(wrapped_value):
            self.install_guards(GuardBuilder.CONSTANT_MATCH)
            return ConstantVariable.create(value=value, source=self.source)

        # TODO: Switch RandomValueSource over to use this, this is more
        # accurate
        assert not isinstance(self.get_source(), RandomValueSource)
        install_guard(self.get_source().make_guard(GuardBuilder.TYPE_MATCH))

        # The FloatTensorSource here is just for pedantic correctness: if you
        # guard against an UnspecializedPythonVariable, you need to guard
        # against the tensor-ified version of the local, otherwise it's not a
        # Tensor.  However, we never let the UnspecializedPythonVariable escape
        # here, so there should never actually be any guards against this
        # source.
        source = FloatTensorSource(self.get_source())
        options = {"source": source, "raw_value": value}

        # TODO: Maybe the tensor-ification should be built into the source,
        # rather than by special pattern match
        example_value = wrap_to_fake_tensor_and_record(
            wrapped_value, tx=self.tx, is_tensor=False, source=source
        )
        proxy = self.tx.output.root_tracer.create_graph_input(
            re.sub(r"[^a-zA-Z0-9]+", "_", self.name),
            type(wrapped_value),
            example_value,
            source=source,
        )
        cache_real_value_when_export(self.tx, proxy, wrapped_value)

        unspec_var = wrap_fx_proxy_cls(
            UnspecializedPythonVariable,
            tx=self.tx,
            proxy=proxy,
            example_value=example_value,
            **options,
        )
        assert isinstance(unspec_var, UnspecializedPythonVariable)
        self.tx.output.unspec_variable_map[self.name] = unspec_var

        if self.tx.export and not isinstance(self.get_source(), LocalSource):
            raise AssertionError(
                f"Dynamo attempts to add additional input during export: value={wrapped_value}, source={self.get_source()}"
            )
        fake_tensor_value = None
        example_value = unspec_var.proxy.node.meta["example_value"]
        assert is_fake(example_value)

        fake_tensor_value = example_value
        assert fake_tensor_value.fake_mode is self.tx.fake_mode, (
            f"fake mode ({fake_tensor_value.fake_mode}) from fake tensor metadata doesn't match mode"
            "({self.tx.fake_mode}) from InstructionTranslator"
        )

        # There's something a bit incoherent about pass_arg_as_tensor,
        # specifically regarding sources.
        #
        # Specifically, suppose we have "x: float" local argument.  We
        # eventually end up with an UnspecializedPythonVariable denoting
        # torch.as_tensor(x)... but it's source is still L['x'] (which if you
        # accessed it directly is a float!)  So you gotta be careful when
        # setting up your guards, because it's still going to be a float at
        # this point, the conversion happens only precisely at the point we're
        # actually calling the FX graph.  This happens to be what we want for
        # shape guard generation, but it's kind of unintuitive.
        proxy.node.meta["grapharg"] = GraphArg(
            self.get_source(),
            wrapped_value,
            pass_arg_as_tensor=True,
            fake_tensor=fake_tensor_value,
            is_tensor=False,
            example_strong_ref=wrapped_value,
        )

        # Directly do item to bypass capture_scalar_outputs
        r = wrap_fx_proxy(
            self.tx,
            self.tx.output.create_proxy(
                "call_method",
                "item",
                *proxy_args_kwargs([unspec_var], {}),
            ),
        )
        self.tx.output.tracked_fakes.append(TrackedFake(r.sym_num, self.source, None))

        get_metrics_context().set("tensorify_float_attempt", True, overwrite=True)

        return r

    def wrap_unspecialized_primitive(self, value):
        if self.name in self.tx.output.unspec_variable_map:
            return self.tx.output.unspec_variable_map[self.name]

        wrapped_value = torch.tensor(value)
        if not isinstance(self.get_source(), RandomValueSource):
            install_guard(self.get_source().make_guard(GuardBuilder.TYPE_MATCH))

        options = {"source": self.get_source()}
        options.update({"raw_value": value})

        example_value = wrap_to_fake_tensor_and_record(
            wrapped_value, tx=self.tx, is_tensor=False, source=self.get_source()
        )
        proxy = self.tx.output.root_tracer.create_graph_input(
            re.sub(r"[^a-zA-Z0-9]+", "_", self.name),
            type(wrapped_value),
            example_value,
            source=self.get_source(),
        )
        cache_real_value_when_export(self.tx, proxy, wrapped_value)

        unspec_var = wrap_fx_proxy_cls(
            UnspecializedPythonVariable,
            tx=self.tx,
            proxy=proxy,
            example_value=example_value,
            **options,
        )
        self.tx.output.unspec_variable_map[self.name] = unspec_var
        if not is_constant_source(self.get_source()):
            if self.tx.export and not isinstance(self.get_source(), LocalSource):
                raise AssertionError(
                    f"Dynamo attempts to add additional input during export: value={wrapped_value}, source={self.get_source()}"
                )
            fake_tensor_value = None
            if isinstance(unspec_var, ConstantVariable):
                # TODO: when can this happen?
                example_value = unspec_var.value
            else:
                example_value = unspec_var.proxy.node.meta["example_value"]
            assert is_fake(example_value)

            fake_tensor_value = example_value
            assert fake_tensor_value.fake_mode is self.tx.fake_mode, (
                f"fake mode ({fake_tensor_value.fake_mode}) from fake tensor metadata doesn't match mode"
                "({self.tx.fake_mode}) from InstructionTranslator"
            )

            proxy.node.meta["grapharg"] = GraphArg(
                self.get_source(),
                wrapped_value,
                pass_arg_as_tensor=True,
                fake_tensor=fake_tensor_value,
                is_tensor=False,
                example_strong_ref=wrapped_value,
            )
        return unspec_var


def _dataclasses_fields_lambda(obj):
    if isinstance(obj, UserDefinedObjectVariable):
        value = obj.value
    else:
        unimplemented(f"Dataclass fields handling fails for type {obj}")
    items = []
    for field in dataclasses.fields(value):
        source = None
        if obj.source:
            source = GetItemSource(
                AttrSource(obj.source, "__dataclass_fields__"), field.name
            )
        items.append(UserDefinedObjectVariable(field, source=source))
    return TupleVariable(items)


def _clone_input(value, fake_mode):
    if isinstance(value, torch.Tensor):
        # tensor subclasses will not be converted to FakeTensors and need to be cloned
        if not (
            isinstance(value, FakeTensor)
            or (
                # Is functional tensor fakeified by this instance of Dynamo
                torch._is_functional_tensor(value)
                and maybe_get_fake_mode(value) is fake_mode
            )
            or value.is_nested
        ):
            # NB: ensure strides are preserved
            value = clone_input(value)

    return value


def wrap_fx_proxy(
    tx, proxy, example_value=None, subclass_type=None, **options
) -> VariableTracker:
    kwargs = {
        "tx": tx,
        "proxy": proxy,
        "example_value": example_value,
        "subclass_type": subclass_type,
        **options,
    }
    if subclass_type is None:
        return wrap_fx_proxy_cls(target_cls=TensorVariable, **kwargs)
    else:
        result = wrap_fx_proxy_cls(target_cls=TensorWithTFOverrideVariable, **kwargs)
        result.install_global(tx)
        return result


def cache_real_value_when_export(tx, proxy, example_value):
    if tx.export:
        # The legacy behavior for real value cache with subclasses was
        # to perform a clone WITHOUT preserving the subclass.  It's
        # not entirely clear this is what you actually want though.
        with torch._C.DisableTorchFunctionSubclass():
            proxy.tracer.real_value_cache[proxy.node] = _clone_input(
                example_value, tx.fake_mode
            )


# Note: Unfortunate split due to some gross classes existing that subclass TensorVariable
# Should be compositional instead
#
# This is a horribly complicated function that does too many things, to
# explain what it does, let's first talk about the classic usage wrap_fx_proxy
# for a TensorVariable.  There are two primary modes of use:
#
#   1. Wrapping a pre-existing Tensor.  In this case, example_value is set
#      to the pre-existing Tensor.  (Note that this example_value will NOT
#      be the final example_value we put into node.meta['example_value'],
#      instead it is converted into a fake tensor using
#      wrap_to_fake_tensor_and_record and registered as a graph input.)
#
#   2. "Wrapping" the result of some Tensor operation Dynamo traced over. In
#      this case, example_value is None (and we are going to figure it out
#      ourselves using FakeTensors, via get_fake_value, which will run
#      the operation represented by the (singular!) FX node referenced by
#      the passed in proxy.)
#
# The expectation is you end up with a Tensor output, and everything is
# straightforwardly traced into the graph.
#
# In all cases, the returned `TensorVariable` subclass will have an `example_value`
# and that `example_value` must be a `FakeTensor` produced by the currently running
# instance of Dynamo.
#
# Upon closer inspection, you may notice that there are a slurry of non-Tensor
# output cases in handle_traced_output.  What gives?  Well, we sometimes trace operations into the
# graph that don't involve tensors.
#
#   * Some operators return tuples; we need to recursively handle their
#     contents
#
#   * Some operators have side effects that will affect subsequent AOTAutograd
#     tracing but don't otherwise return anything.
#
#   * Some operators return symbolic ints/floats/bools which can go in the
#     graph and be traced (but only if they're actually symbolic!  If they're
#     static you don't want to put them in the graph, which means you
#     shouldn't call this function.)
#
# The common theme is that you only use this function WHEN YOU ARE TRACING
# SOMETHING INTO THE GRAPH.  This is sort of obvious, because you can't call
# this function without a proxy.
def wrap_fx_proxy_cls(
    target_cls, tx, proxy, example_value=None, subclass_type=None, **options
):
    if example_value is None:
        return _wrap_fx_proxy(
            target_cls, tx, proxy, example_value, subclass_type, **options
        )
    elif isinstance(example_value, torch.Tensor):
        return _wrap_fx_preexisting_tensor(
            target_cls, tx, proxy, example_value, subclass_type, **options
        )
    else:
        # This will skip tracing an op and recursively reinvoke wrap_fx_proxy_cls on supported
        # data structures. In essence this just handles tracing some other value which may
        # contain Fake Tensors or is otherwise proxyable.
        return handle_traced_output(
            example_value, tx, proxy, options, subclass_type, target_cls
        )


# This is 1 above (wrapping a preexisting tensor)
def _wrap_fx_preexisting_tensor(
    target_cls, tx, proxy, tensor, subclass_type=None, **options
):
    from ..symbolic_convert import InstructionTranslatorBase

    assert isinstance(
        tensor, torch.Tensor
    ), f"_wrap_fx_preexisting_tensor expected tensor, got {type(tensor)}"

    assert isinstance(tx, InstructionTranslatorBase)
    if "guards" in options and options["guards"] is not None:
        tx.output.guards.update(options["guards"])

    # Placeholders always carry example_value in node.meta.
    # non-placeholders always have no example_value in node.meta
    if proxy.node.op == "placeholder":
        assert (
            "example_value" in proxy.node.meta
        ), f"placeholder {proxy} doesn't have 'example_value' in node.meta"
    else:
        assert (
            "example_value" not in proxy.node.meta
        ), f"{proxy.node.meta['example_value']}"

    # See NOTE: [Deferring tensor pack/unpack hooks until runtime]
    with torch._dynamo.utils._disable_saved_tensors_hooks_during_tracing():
        # Handle recursive calls here
        if maybe_get_fake_mode(tensor) is tx.fake_mode:
            pass
        else:
            cache_real_value_when_export(tx, proxy, tensor)
            if tx.export:
                # The legacy behavior for real value cache with subclasses was
                # to perform a clone WITHOUT preserving the subclass.  It's
                # not entirely clear this is what you actually want though.
                with torch._C.DisableTorchFunctionSubclass():
                    proxy.tracer.real_value_cache[proxy.node] = _clone_input(
                        tensor, tx.fake_mode
                    )
            # NB: If we're ignoring subclass, then the expectation is you will
            # take the returned TensorVariable and wrap it into a more
            # accurate TensorVariable that is able to track subclass-ness;
            # otherwise this is wrong!
            kwargs = {
                "is_tensor": target_cls
                in (TensorVariable, TensorWithTFOverrideVariable),
            }
            assert "source" in options and options["source"] is not None
            kwargs["source"] = options["source"]
            tensor = wrap_to_fake_tensor_and_record(tensor, tx=tx, **kwargs)

        if tensor.device.type != "meta" and (
            maybe_get_fake_mode(tensor) is not tx.fake_mode
        ):
            raise InternalTorchDynamoError(
                "`tensor` needs to be a `FakeTensor`"
                f"wrapped by this instance of Dynamo. Found: {tensor}"
            )

    return handle_traced_output(tensor, tx, proxy, options, subclass_type, target_cls)


# This is 2 in the above comment (wrapping the output of a traced op)
def _wrap_fx_proxy(
    target_cls, tx, proxy, example_value=None, subclass_type=None, **options
):
    from ..symbolic_convert import InstructionTranslatorBase

    assert isinstance(tx, InstructionTranslatorBase)
    if "guards" in options and options["guards"] is not None:
        tx.output.guards.update(options["guards"])

    assert "example_value" not in proxy.node.meta, f"{proxy.node.meta['example_value']}"

    # See NOTE: [Deferring tensor pack/unpack hooks until runtime]
    with torch._dynamo.utils._disable_saved_tensors_hooks_during_tracing():
        # with preserve_rng_state():
        # only allow_non_graph_fake in this instance because we handle the non-fake
        # cases properly below.
        example_value = get_fake_value(proxy.node, tx, allow_non_graph_fake=True)

    return handle_traced_output(
        example_value, tx, proxy, options, subclass_type, target_cls
    )


# This handles wrapping of the output of an op traced into the graph
def handle_traced_output(example_value, tx, proxy, options, subclass_type, target_cls):
    import torch._functorch.vmap
    import torch._subclasses.fake_tensor
    import torch._utils

    if isinstance(example_value, torch.Tensor):
        is_parameter = isinstance(example_value, torch.nn.Parameter)
        is_buffer = isinstance(example_value, torch.nn.Buffer)

        # NB: In most (all?) cases, this does not actually do a clone.
        # (WARNING: this means that if we mutate metadata on the fake
        # tensor, the stored example value will update too!)
        example_value = _clone_input(example_value, tx.fake_mode)
        set_example_value(proxy.node, example_value)
        # We bind the unbacked symints in sizes/trdies of tensor lazily.
        # So that subgraphs can access the unbacked symbol's proxy in parent graph
        # when lifting unbacked symbols of input tensors to subgraph inputs.
        # We do it lazily because the tensor may not be used in subgraphs.
        tx.output.current_tracer.track_unbacked_symbols(example_value, proxy)
        specialized_props = target_cls.specialize(example_value)
        # TODO: not sure about this fake mode test
        if (
            isinstance(example_value, torch._subclasses.fake_tensor.FakeTensor)
            and example_value.fake_mode is tx.fake_mode
        ):
            tensor_type = subclass_type if subclass_type else torch.Tensor
            specialized_props["class_type"] = (
                torch.nn.Parameter
                if is_parameter
                else torch.nn.Buffer
                if is_buffer
                else tensor_type
            )

        options.update(specialized_props)
        return target_cls(proxy, **options)
    elif (
        hasattr(proxy.node.target, "__name__")
        and proxy.node.target.__name__ == "set_state"
        and isinstance(proxy.node.target.__self__, torch._C.Generator)
        or proxy.node.target == torch.random.set_rng_state
    ):
        return TorchInGraphFunctionVariable(proxy.node.target)
    elif (
        proxy.node.target == torch._C._DisableFuncTorch
        or proxy.node.target == torch.cuda._is_in_bad_fork
    ):
        return UserDefinedObjectVariable(example_value)
    elif istype(example_value, torch.Size) and all(
        isinstance(x, int) for x in example_value
    ):
        sizes = [ConstantVariable.create(x) for x in example_value]
        return SizeVariable(sizes, **options)
    elif isinstance(example_value, (tuple, list)):
        set_example_value(proxy.node, example_value)
        unpacked = []
        for i, val in enumerate(example_value):
            if val is None:
                # nn.MultiheadAttention() can return None, see issue #175
                unpacked.append(
                    ConstantVariable.create(None, **options),
                )
            else:
                proxy_i = proxy.tracer.create_proxy(
                    kind="call_function",
                    target=operator.getitem,
                    args=(proxy, i),
                    kwargs={},
                )

                if "source" in options:
                    # This path should only trigger for list stealing, so it's
                    # safe to use `GetItemSource`.
                    assert isinstance(example_value, list)
                    source = options["source"]
                    options_i = options.copy()
                    options_i["source"] = GetItemSource(
                        base=source, index=i, index_is_slice=False
                    )
                else:
                    # use the same options object as parent
                    options_i = options

                # WARNING: this assumes the same target_cls as this tuple/list call
                unpacked.append(
                    wrap_fx_proxy_cls(
                        target_cls=target_cls,
                        tx=tx,
                        proxy=proxy_i,
                        example_value=val,
                        **options_i,
                    )
                )
        if isinstance(example_value, torch.Size):
            # NB: Keep the old proxy around.  See SizeVariable for an
            # explanation why
            return SizeVariable(unpacked, proxy, **options)
        elif istype(example_value, tuple):
            return TupleVariable(unpacked, **options)
        elif istype(example_value, (list, immutable_list)):
            return ListVariable(unpacked, **options)
        else:
            assert example_value.__class__.__module__ == "torch.return_types" or hasattr(
                example_value, "_fields"
            ), f"expected {example_value.__class__.__module__} == torch.return_types or named tuple but got {type(example_value)}"
            return NamedTupleVariable(unpacked, example_value.__class__, **options)
    elif example_value is None or proxy.node.target is torch.manual_seed:
        return ConstantVariable.create(None, **options)
    elif isinstance(example_value, (torch.SymInt, torch.SymFloat, torch.SymBool)):
        tx.output.current_tracer.track_unbacked_symbols(example_value, proxy)
        set_example_value(proxy.node, example_value)
        return SymNodeVariable(proxy, example_value, **options)
    elif (
        inspect.isclass(proxy.node.target)
        and issubclass(proxy.node.target, torch.Stream)
    ) or proxy.node.target in [
        device_interface.current_stream
        for _, device_interface in get_registered_device_interfaces()
    ]:
        set_example_value(proxy.node, example_value)
        return StreamVariable(proxy, example_value, example_value.device, **options)
    elif (
        inspect.isclass(proxy.node.target)
        and issubclass(proxy.node.target, torch.Event)
    ) or proxy.node.target in [
        device_interface.Event
        for _, device_interface in get_registered_device_interfaces()
    ]:
        set_example_value(proxy.node, example_value)
        return EventVariable(proxy, example_value, **options)
    elif proxy.node.target == "query" and proxy.node.op == "call_method":
        set_example_value(proxy.node, example_value)
        return ConstantVariable(example_value, **options)
    elif (
        example_value is not None
        and isinstance(example_value, torch.Event)
        and proxy.node.target == "record_event"
        and proxy.node.op == "call_method"
    ):
        set_example_value(proxy.node, example_value)
        return EventVariable(proxy, example_value, **options)
    elif isinstance(example_value, int) and (
        proxy.node.target
        in [
            torch.sym_int,
            getattr,
            operator.getitem,
            torch._utils._element_size,
            torch.seed,
            operator.mod,
            torch._functorch.vmap._validate_and_get_batch_size,
            # some mac builds are missing torch.distributed.get_rank()
            getattr(torch.distributed, "get_rank", _missing),
            getattr(torch.distributed, "get_world_size", _missing),
            # This always wants to be in the graph, even if the constraint
            # results in a constant int
            torch._constrain_as_size,
        ]
        or (
            # TODO: this is a little sus, because we didn't check what the self is
            proxy.node.op == "call_method"
            and proxy.node.target in ["bit_length"]
        )
    ):
        set_example_value(proxy.node, example_value)
        return ConstantVariable.create(example_value, **options)
    elif isinstance(example_value, torch.backends.cuda.SDPAParams):
        from .sdpa import SDPAParamsVariable

        set_example_value(proxy.node, example_value)
        return SDPAParamsVariable(proxy, **options)
    elif isinstance(example_value, bool) and (
        proxy.node.target
        in [
            torch._C._are_functorch_transforms_active,
            torch.backends.cuda.is_flash_attention_available,
            torch.backends.cuda.can_use_flash_attention,
            torch.backends.cuda.can_use_efficient_attention,
            "is_integer",
        ]
        + list(supported_const_comparison_op_values.keys())
    ):
        set_example_value(proxy.node, example_value)
        return ConstantVariable.create(example_value, **options)
    elif (
        isinstance(example_value, (int, float, bool))
        and proxy.node.target is call_torchbind
    ):
        set_example_value(proxy.node, example_value)
        return ConstantVariable.create(example_value, **options)
    elif isinstance(example_value, float) or proxy.node.target in ["hex", "__round__"]:
        set_example_value(proxy.node, example_value)
        return ConstantVariable.create(example_value, **options)
    else:
        unimplemented(
            "torch.* op returned non-Tensor "
            + f"{typestr(example_value)} {proxy.node.op} {proxy.node.target}",
            case_name="unsupported_operator",
        )


def get_automatic_dynamic_shapes_mark_as():
    if config.automatic_dynamic_shapes_mark_as == "dynamic":
        return DimDynamic.DYNAMIC
    elif config.automatic_dynamic_shapes_mark_as == "unbacked":
        return DimDynamic.SIZE_LIKE_UNBACKED
    elif config.automatic_dynamic_shapes_mark_as == "oblivious":
        return DimDynamic.OBLIVIOUS_SIZE
    else:
        raise ValueError(
            f"invalid automatic_dynamic_shapes_mark_as = {config.automatic_dynamic_shapes_mark_as}"
        )


# Tracks the sources of all fake tensors we wrap in Dynamo.
# Used by shape guard computation.
@dataclasses.dataclass
class TrackedFake:
    fake: Union[FakeTensor, SymInt]
    source: Source
    # Is None when fake is SymInt
    symbolic_context: Optional[SymbolicContext]

    def __hash__(self) -> int:
        return hash((self.fake, self.source.name()))

    def __eq__(self, other: object) -> bool:
        if isinstance(other, TrackedFake):
            return self.fake is other.fake and self.source.name() == other.source.name()
        return False


# Performs automatic dynamic dim determination.
# Returns a SymbolicContext
def _automatic_dynamic(
    e, tx, source, static_shapes, outer_only=False
) -> SymbolicContext:
    # strided NT not supported
    if e.is_nested and not isinstance(
        e, torch.nested._internal.nested_tensor.NestedTensor
    ):
        unimplemented("torch.compile does not support strided NestedTensor")

    name = source.name()
    prior_policy = tx.output.tracing_context.tensor_to_context.get(e, None)
    shape_env_to_source_to_symbol_cache = (
        prior_policy.shape_env_to_source_to_symbol_cache if prior_policy else None
    )

    # Get base context if the tensor is a view
    view_base_context: Optional[SymbolicContext] = None
    if e._is_view():
        base_source = AttrSource(source, "_base")
        view_base_context = _automatic_dynamic(e._base, tx, base_source, static_shapes)

    if is_traceable_wrapper_subclass(e) and not outer_only:
        # Get symbolic context for outer tensor
        outer_context = _automatic_dynamic(
            e, tx, source, static_shapes, outer_only=True
        )

        # Get symbolic contexts for inner tensors
        inner_contexts = {}  # mapping from attr -> symbolic context
        attrs, _ = type(e).__tensor_flatten__(e)
        for attr in attrs:
            inner_tensor = getattr(e, attr)
            inner_source = AttrSource(source, attr)
            inner_contexts[attr] = _automatic_dynamic(
                inner_tensor, tx, inner_source, static_shapes
            )

        return SubclassSymbolicContext(
            dynamic_sizes=outer_context.dynamic_sizes,
            dynamic_strides=outer_context.dynamic_strides,
            constraint_sizes=outer_context.constraint_sizes,
            constraint_strides=outer_context.constraint_strides,
            view_base_context=view_base_context,
            tensor_source=outer_context.tensor_source,
            shape_env_to_source_to_symbol_cache=outer_context.shape_env_to_source_to_symbol_cache,
            inner_contexts=inner_contexts,
        )

    if static_shapes:
        return StatefulSymbolicContext(
            dynamic_sizes=[DimDynamic.STATIC] * e.dim(),
            dynamic_strides=[DimDynamic.INFER_STRIDE] * e.dim(),
            constraint_sizes=[None] * e.dim(),
            constraint_strides=[None] * e.dim(),
            view_base_context=view_base_context,
            tensor_source=source,
            shape_env_to_source_to_symbol_cache=shape_env_to_source_to_symbol_cache,
        )

    # We preserve the dynamism of inputs. For example, when users call
    # make_fx(torch.cond, tracing_mode="symbolic")(*args), inputs have SymInt sizes.
    from torch.fx.experimental.symbolic_shapes import is_nested_int

    if any(isinstance(s, SymInt) and not is_nested_int(s) for s in e.size()):
        return StatefulSymbolicContext(
            dynamic_sizes=[
                DimDynamic.DYNAMIC if isinstance(s, SymInt) else DimDynamic.STATIC
                for s in e.size()
            ],
            dynamic_strides=[DimDynamic.INFER_STRIDE] * e.dim(),
            constraint_sizes=[None] * e.dim(),
            constraint_strides=[None] * e.dim(),
            view_base_context=view_base_context,
            tensor_source=source,
            shape_env_to_source_to_symbol_cache=shape_env_to_source_to_symbol_cache,
        )

    # Prep for automatic dynamic

    # This mimics stride inference algorithm in _create_symbolic_sizes_strides_storage_offset
    ex_size = e.size()
    if not is_sparse_any(e):
        ex_stride = e.stride()
        dim = e.dim()

        stride = [None] * dim
        pending = [(ex_stride[i], -i) for i in range(dim)]
        pending.sort(key=_nested_int_aware_sort)
        candidates = {}
        for i_stride, neg_i in pending:
            i = -neg_i
            stride[i] = candidates.get(i_stride, i_stride)
            candidates.setdefault(i_stride * ex_size[i], InferStride(i))
    else:
        stride = []

    frame_state_entry = process_automatic_dynamic(
        tx, name, FrameStateSizeEntry.make_tensor(tuple(ex_size), tuple(stride))
    )

    # TODO: index export_constraints ahead of time so we don't have to
    # do a linear scan every time here
    t_id = id(e)
    dim2constraint = {}

    def update_dim2constraint(dim, constraint_range, name):
        if dim in dim2constraint:
            from torch.fx.experimental.symbolic_shapes import StrictMinMaxConstraint

            old_constraint_range, old_name = dim2constraint[dim]
            new_constraint_range = StrictMinMaxConstraint(
                vr=constraint_range.vr & old_constraint_range.vr,
                warn_only=False,
            )
            # It is possible for (non-None) old_name and name to be different
            # but this will only happen the corresponding Dims can be derived equal.
            new_name = old_name or name
            dim2constraint[dim] = new_constraint_range, new_name
        else:
            dim2constraint[dim] = constraint_range, name

    from torch.export.dynamic_shapes import _RelaxedConstraint

    if tx.output.export_constraints:
        for constraint in tx.output.export_constraints:
            if isinstance(constraint, _RelaxedConstraint):
                continue
            if constraint.t_id == t_id:
                update_dim2constraint(
                    constraint.dim, constraint.constraint_range, constraint.name
                )

    dynamic_sizes = []
    dynamic_strides = []
    constraint_sizes = []
    constraint_strides = []
    for i in range(e.dim()):
        # NB: mark dynamic has precedence over static
        marked_unbacked = i in getattr(e, "_dynamo_unbacked_indices", set())
        marked_dynamic = i in getattr(e, "_dynamo_dynamic_indices", set())
        marked_weak_dynamic = i in getattr(e, "_dynamo_weak_dynamic_indices", set())
        marked_static = i in getattr(e, "_dynamo_static_indices", set())

        # Reflect the user directive in the frame_state
        # For dynamic, apply None always
        if marked_dynamic:
            # TODO: This can be batched
            # TODO: Doing this here is kind of sus, maybe better to set this
            # up when we initially created the FrameStateSizeEntry to bong
            # into the mutable state
            log.debug("automatic dynamic %s marked dynamic", name)
            mark_size = [auto_unset] * e.dim()
            mark_size[i] = auto_dynamic
            frame_state_entry |= FrameStateSizeEntry.make_size(size=mark_size)

        # NB: both static and dynamic have precedence over
        automatic_dynamic_size = (
            config.automatic_dynamic_shapes and frame_state_entry.is_size_dynamic(i)
        )
        # NB: previously, if size was dynamic, we wouldn't make its stride
        # dynamic.  But now, because of InferStride concept, we will properly
        # not make stride dynamic even if it's wobbling
        automatic_dynamic_stride = (
            config.automatic_dynamic_shapes and frame_state_entry.is_stride_dynamic(i)
        )

        automatic_dynamic = automatic_dynamic_size or automatic_dynamic_stride

        # We will process constraints first, as they will imply that we
        # have a dynamic dimension
        # Precedence: export constraints > eager constraints
        constraint = dim2constraint.get(i)
        if constraint is None:
            constraint_size = None
            constraint_stride = None
            if marked_dynamic and not config.allow_ignore_mark_dynamic:
                # constraint_stride is deliberaly kept None because no easy way to provide value ranges for mark dynamic
                constraint_stride = None
                if hasattr(e, "_dynamo_dynamic_range"):
                    dim_range = [
                        dr for dr in e._dynamo_dynamic_range if dr.dim == i
                    ].pop()
                    if dim_range.min is None and dim_range.max is None:
                        constraint_size = RelaxedUnspecConstraint(warn_only=False)
                    else:
                        from torch.fx.experimental.symbolic_shapes import (
                            StrictMinMaxConstraint,
                        )

                        constraint_size = StrictMinMaxConstraint(
                            vr=ValueRanges(lower=dim_range.min, upper=dim_range.max),
                            warn_only=False,
                        )
                else:
                    constraint_size = RelaxedUnspecConstraint(warn_only=False)
            elif not marked_static and automatic_dynamic:
                if automatic_dynamic_size:
                    constraint_size = RelaxedUnspecConstraint(warn_only=True)
                if automatic_dynamic_stride:
                    constraint_stride = RelaxedUnspecConstraint(warn_only=True)
            else:
                constraint_size = None
                constraint_stride = None
        else:
            constraint_size, name_ = constraint
            constraint_stride = None
            dim_name = f"{name}.size()[{i}]"
            tx.output.shape_env.source_name_to_debug_name[dim_name] = name_
        constraint_sizes.append(constraint_size)
        constraint_strides.append(constraint_stride)

        if marked_unbacked:
            dynamic_size = DimDynamic.SIZE_LIKE_UNBACKED
        elif (
            constraint_size is not None
            or marked_dynamic
            or marked_weak_dynamic
            or is_nested_int(e.size()[i])
        ):
            # NB: We could assert static_shapes is False here, but it
            # seems better to allow the user to override symbolic_context in this
            # case
            if automatic_dynamic:
                dynamic_size = get_automatic_dynamic_shapes_mark_as()
            else:
                dynamic_size = DimDynamic.DYNAMIC
        elif static_shapes or config.assume_static_by_default or marked_static:
            dynamic_size = DimDynamic.STATIC
        else:
            # TODO: When does this show up?
            dynamic_size = DimDynamic.DUCK

        if constraint_stride is not None:
            dynamic_stride = DimDynamic.DYNAMIC
        else:
            dynamic_stride = DimDynamic.INFER_STRIDE

        dynamic_sizes.append(dynamic_size)
        dynamic_strides.append(dynamic_stride)

    return StatefulSymbolicContext(
        dynamic_sizes=dynamic_sizes,
        dynamic_strides=dynamic_strides,
        constraint_sizes=constraint_sizes,
        constraint_strides=constraint_strides,
        view_base_context=view_base_context,
        tensor_source=source,
        shape_env_to_source_to_symbol_cache=shape_env_to_source_to_symbol_cache,
    )


# See note [Tensor Fakification and Symbol Caching]
def wrap_to_fake_tensor_and_record(
    e, tx, *, source: Optional[Source], is_tensor: bool, parent_context=None
):
    if (
        type(e) in (torch.Tensor, torch.nn.Parameter, FakeTensor)
        or isinstance(e, torch.Tensor)
        or is_traceable_wrapper_subclass(e)
    ):
        assert source is not None
        static_shapes, _reason = tensor_always_has_static_shape(
            e,
            is_tensor,
            tensor_source=source,
        )

        if not parent_context:
            symbolic_context = _automatic_dynamic(e, tx, source, static_shapes)
        else:
            # Parent contexts are passed in when we are recursively creating
            # fake tensors for subclasses. A better design would be not to create a
            # parent/child relationship, but to recursively call _automatic_dynamic
            # as we recursively call wrap_to_fake_tensor_and_record. This runs
            # into bugs around how meta_utils knows and works to create fake tensors
            # with tensor subclasses. Ideally, dynamo would drive both the recursive
            # wrap_to_fake_tensor_and_record and _automatic_dynamic policy creation.
            assert isinstance(source, AttrSource)
            inner_context_name = source.member
            symbolic_context = parent_context.inner_contexts[inner_context_name]

        log.debug(
            "wrap_to_fake %s %s %s %s",
            source.name(),
            tuple(e.shape),
            symbolic_context,
            type(e),
        )
        fake_e = wrap_fake_exception(
            lambda: tx.fake_mode.from_tensor(
                e,
                source=source,
                symbolic_context=symbolic_context,
            )
        )
        if (
            source is not None
            and isinstance(fake_e, FakeTensor)
            and (sym_val := fake_e.item_memo) is not None
        ):
            tx.output.tracked_fakes.append(
                TrackedFake(sym_val, CallMethodItemSource(source), symbolic_context)
            )

        if is_traceable_wrapper_subclass(fake_e):
            attrs, _ = fake_e.__tensor_flatten__()
            for attr in attrs:
                fake_inner = getattr(fake_e, attr)
                inner = getattr(e, attr)
                inner_source = AttrSource(source, attr)
                wrap_to_fake_tensor_and_record(
                    inner,
                    tx,
                    source=inner_source,
                    is_tensor=isinstance(fake_inner, torch.Tensor),
                    parent_context=symbolic_context,
                )

        tx.output.tracing_context.tensor_to_context[e] = symbolic_context
        if is_sparse_any(fake_e):
            # TODO: for TensorGuards, this eventually may need more
            #       fields for the size/stride of any other constituents
            values = fake_e._values() if fake_e.is_sparse else fake_e.values()
            tx.output.input_source_to_sizes_strides[source] = {
                "size": fake_e.size(),
                # TODO: revise this, but for now this stride instead of ()
                #       avoids SegFault with PYTORCH_TEST_WITH_DYNAMO=1
                "stride": (1,) * fake_e.ndim,
                "values_size": values.size(),
                "values_stride": values.stride(),
            }
        else:
            tx.output.input_source_to_sizes_strides[source] = {
                "size": fake_e.size(),
                "stride": fake_e.stride(),
            }

        if (
            is_tensor
            and not (static_shapes and source.is_specialized_nn_module())
            and not is_constant_source(source)
        ):
            tx.output.tracked_fakes.append(
                TrackedFake(fake_e, source, symbolic_context)
            )
            tx.output.tracked_fakes_id_to_source[id(e)].append(source)

        return fake_e
    else:
        return e


class SourcelessBuilder:
    """
    Like builder, but stateless and does not require a source. Useful for simple type->VT objects, or objects
    that are being created/evaporated during inlining (ex: consider a locally made list of tensors we then iterate over
    .), such a list should not show up as an artifact from inputs, nor in reconstruction, nor in the graph. However,
    there may be reasons to represent it as a ListVariable internally.

    NOTE - Objects produced here are born UNGUARDED due to the nature of sources!

    NOTE - This class is very new! It will have some rough edges, but it was created to stem the bleeding of giant
    if/else type->VariableTracker trees that were cropping up all over dynamo.
    """

    def __init__(self) -> None:
        raise AssertionError("Use SourcelessBuilder.create()")

    @staticmethod
    def create(tx: "InstructionTranslator", value) -> VariableTracker:
        value_type = type(value)
        fast_handler = SourcelessBuilder._type_handlers.get(value_type)
        if fast_handler:
            return fast_handler(tx, value)

        if isinstance(value, VariableTracker):
            # This is always valid to call, and useful for recursive calls.
            return value
        elif isinstance(value, dataclasses._HAS_DEFAULT_FACTORY_CLASS):
            return UserDefinedObjectVariable(value)
        elif ConstantVariable.is_literal(value):
            return ConstantVariable.create(value)
        elif callable(value) and trace_rules.lookup_callable(value) is not None:
            if is_callable_allowed(value):
                tx.output.has_user_defined_allowed_in_graph = True
            return trace_rules.lookup_callable(value)(value)
        elif is_function_or_wrapper(value):
            return trace_rules.lookup(value)(value)
        elif isinstance(value, enum.Enum):
            return EnumVariable(value)
        elif isinstance(value, (type, abc.ABCMeta)):
            return UserDefinedClassVariable(value)
        elif isinstance(value, types.MethodWrapperType):
            return MethodWrapperVariable(value)
        elif isinstance(value, torch.fx.graph_module.GraphModule):
            return SourcelessGraphModuleVariable(value)
        elif isinstance(
            value, (torch.utils._pytree.TreeSpec, torch.utils._pytree.LeafSpec)
        ):
            return UserDefinedObjectVariable(value)
        elif PlacementVariable.is_placement(value):
            return PlacementVariable(value)
        elif DeviceMeshVariable.is_device_mesh(value):
            return DeviceMeshVariable(value)
        elif isinstance(value, re.Pattern):
            return RegexPatternVariable(value)
        elif isinstance(value, torch._dynamo.variables.lazy.LazySymNodeFormatString):
            return ConstantVariable.create(str(value))
        unimplemented(
            f"Unexpected type in sourceless builder {value_type.__module__}.{value_type.__qualname__}"
        )

    @staticmethod
    def wrap_constant_literal(value):
        assert ConstantVariable.is_literal(value)
        return ConstantVariable.create(value=value)

    @staticmethod
    def make_type_handlers():
        create = SourcelessBuilder.create
        handlers = {}
        for t in common_constant_types:
            handlers[t] = lambda tx, value: ConstantVariable(value)
        handlers[set] = lambda tx, value: SetVariable(
            [create(tx, x) for x in value], mutation_type=ValueMutationNew()
        )
        handlers[dict] = lambda tx, value: ConstDictVariable(
            {create(tx, k): create(tx, v) for k, v in value.items()},
            type(value),
            mutation_type=ValueMutationNew(),
        )
        handlers[list] = lambda tx, value: ListVariable(
            [create(tx, x) for x in value], mutation_type=ValueMutationNew()
        )
        handlers[tuple] = lambda tx, value: TupleVariable(
            [create(tx, x) for x in value]
        )
        handlers[torch.Size] = lambda tx, value: SizeVariable(
            [create(tx, x) for x in value]
        )
        handlers[collections.OrderedDict] = handlers[dict]
        handlers[immutable_dict] = handlers[dict]
        handlers[immutable_list] = handlers[list]
        handlers[random.Random] = lambda tx, value: RandomClassVariable()
        handlers[types.ModuleType] = lambda tx, value: PythonModuleVariable(value)

        handlers[
            torch.distributions.constraints._Real
        ] = lambda tx, value: UserDefinedObjectVariable(
            value, mutation_type=ValueMutationNew()
        )
        handlers[
            torch.distributions.constraints._Interval
        ] = lambda tx, value: UserDefinedObjectVariable(
            value, mutation_type=ValueMutationNew()
        )
        handlers[
            torch.distributions.constraints.Constraint
        ] = lambda tx, value: UserDefinedObjectVariable(
            value, mutation_type=ValueMutationNew()
        )

        def passthrough(tx: "InstructionTranslator", value):
            return value

        for cls in VariableTrackerMeta.all_subclasses:
            handlers[cls] = passthrough
        return handlers


SourcelessBuilder._type_handlers = SourcelessBuilder.make_type_handlers()


class SourcelessUserDefinedObjectBuilder:
    """
    SourceLessBuilder does not return a UserDefinedObjectVariable, but in some
    cases it might be ok to return UserDefinedObjects. In such case, use this
    builder.
    """

    def __init__(self) -> None:
        raise AssertionError("Use SourcelessUserDefinedObjectBuilder.create()")

    @staticmethod
    def create(tx: "InstructionTranslator", value) -> VariableTracker:
        value_type = type(value)
        if issubclass(value_type, MutableMapping):
            return MutableMappingVariable(value, mutation_type=ValueMutationNew())
        elif isinstance(value, torch.nn.Module):
            return UnspecializedNNModuleVariable(
                value, mutation_type=ValueMutationNew()
            )
        else:
            return UserDefinedObjectVariable(value, mutation_type=ValueMutationNew())<|MERGE_RESOLUTION|>--- conflicted
+++ resolved
@@ -36,12 +36,8 @@
 
 import torch
 from torch import SymInt
-<<<<<<< HEAD
-from torch._guards import GuardSource, TracingContext
-=======
 from torch._dynamo.utils import get_metrics_context
 from torch._guards import TracingContext
->>>>>>> eebc93d4
 from torch._higher_order_ops.torchbind import call_torchbind
 from torch._ops import HigherOrderOperator
 from torch._subclasses.fake_tensor import FakeTensor, is_fake, maybe_get_fake_mode
@@ -78,7 +74,6 @@
     AttrProxySource,
     AttrSource,
     CallMethodItemSource,
-    ConstantSource,
     ConstDictKeySource,
     ConvertIntSource,
     FloatTensorSource,
@@ -94,12 +89,6 @@
     Source,
     SubclassAttrListSource,
     TupleIteratorGetItemSource,
-)
-from ..trace_rules import (
-    is_callable_allowed,
-    is_numpy,
-    is_numpy_dtype,
-    is_numpy_type_info,
 )
 from ..utils import (
     _extract_tensor_dict,
@@ -431,12 +420,11 @@
 
     def install_guards(self, *guards):
         source = self.get_source()
-        if (
-            isinstance(source, ConstantSource)
-            or source.guard_source() == GuardSource.CONSTANT
-        ):
+        try:
+            tmp = [source.make_guard(guard) for guard in guards]
+        except NotImplementedError:
             return None
-        install_guard(*[source.make_guard(guard) for guard in guards], skip=1)
+        install_guard(*tmp, skip=1)
         return {}
 
     @classmethod
@@ -756,7 +744,7 @@
         elif np is not None and isinstance(value, np.generic):
             # numpy array scalars: convert to 0D arrays
             return self.wrap_numpy_ndarray(np.asarray(value))
-        elif is_numpy(value):
+        elif trace_rules.is_numpy(value):
             assert np
             self.install_guards(
                 GuardBuilder.FUNCTION_MATCH
@@ -764,10 +752,10 @@
                 else GuardBuilder.TYPE_MATCH
             )
             return NumpyVariable(value, source=self.source)
-        elif is_numpy_dtype(value):
+        elif trace_rules.is_numpy_dtype(value):
             self.install_guards(GuardBuilder.ID_MATCH)
             return NumpyDTypeVariable(value, source=self.source)
-        elif is_numpy_type_info(value):
+        elif trace_rules.is_numpy_type_info(value):
             if isinstance(value, np.iinfo):
                 self.install_guards(GuardBuilder.TYPE_MATCH)
                 dt_source = AttrSource(self.source, "dtype")
@@ -853,7 +841,7 @@
                 )
             )
         elif callable(value) and trace_rules.lookup_callable(value) is not None:
-            if is_callable_allowed(value):
+            if trace_rules.is_callable_allowed(value):
                 self.tx.output.has_user_defined_allowed_in_graph = True
             return trace_rules.lookup_callable(value).create_with_source(
                 value, source=self.source
@@ -958,40 +946,53 @@
         ):
             self.install_guards(GuardBuilder.FUNCTION_MATCH)
             return ItertoolsVariable(value, source=self.source)
-        elif isinstance(value, torch.SymBool):
-            # Note: the idea here is to re-use the infra we've built for SymInt by simulating the
-            # user provided SymBool with a SymInt in dynamo.
+        elif isinstance(value, (torch.SymBool, torch.SymInt)) and not isinstance(
+            value.node, torch.nested._internal.nested_int.NestedIntNode
+        ):
+            # Note: this doesn't handle nested symints.
+            # For SymBool input, we re-use the infra for SymInt by simulating SymBool with a SymInt in dynamo.
 
             # Concretely,
             # 1. We create a SymInt in dynamo's shape_env, whose source is constructed as ConvertIntSource(self.source).
             # so that guards on the SymInts can be effectively applied on the original SymBool in user program.
             # 2. We create a SymBool based on the SymInt in dynamo's ShapeEnv. Because the original user program
             # depends on the value being a SymBool. This allows dynamo to interpret the user's program correctly.
-
-            new_source = ConvertIntSource(self.source)
+            source = (
+                self.source
+                if isinstance(value, torch.SymInt)
+                else ConvertIntSource(self.source)
+            )
             if value.node.has_hint():
-                value_hint = value.node.require_hint()
-
                 new_symint = (
                     self.tx.output.shape_env.create_unspecified_symint_and_symbol(
-                        int(value_hint),
-                        new_source,
+                        int(value.node.hint),
+                        source,
                         dynamic_dim=DimDynamic.DYNAMIC,
                     )
                 )
             else:
-                # We need to create an unbacked symint to replace the unbacked symbool.
-                new_symint = self.tx.output.shape_env.create_unbacked_symint()
+                if isinstance(value, torch.SymBool):
+                    # We need to create an unbacked symint to replace the unbacked symbool.
+                    new_symint = self.tx.output.shape_env.create_unbacked_symint()
+                else:
+                    # TODO (yidi): we need to figure out a way to propagate the guards
+                    # we accumulated when tracing the subggraph to outer shape_env. For normal symints,
+                    # this is automatically done by evaluating the guards once but this
+                    # will cause data-dependent error when we evaluate the outer unbacked symints.
+                    # The test case that triggers this graph break is test_cond_unbacked_symint_closure
+                    unimplemented(
+                        "unbacked symint input is not supported yet. If you need this feature, please file a github issue."
+                    )
 
             sym_node_proxy = self.tx.output.root_tracer.create_graph_input(
                 re.sub(r"[^a-zA-Z0-9]+", "_", self.name),
                 type(new_symint),
                 new_symint,
-                source=new_source,
+                source=source,
             )
 
             sym_node_proxy.node.meta["grapharg"] = GraphArg(
-                new_source,
+                source,
                 new_symint,
                 False,
                 None,
@@ -1003,13 +1004,13 @@
             assert isinstance(
                 sym_expr, sympy.Symbol
             ), f"{sym_expr} is not a basic Symbol."
-            self.tx.output.tracked_fakes.append(
-                TrackedFake(new_symint, new_source, None)
-            )
-            return SymNodeVariable(
-                sym_node_proxy,
-                new_symint == 1,
-            )
+            self.tx.output.tracked_fakes.append(TrackedFake(new_symint, source, None))
+
+            tracing_symint = (
+                new_symint if isinstance(value, torch.SymInt) else new_symint == 1
+            )  # cast it back to symbool for tracing
+            return SymNodeVariable(sym_node_proxy, tracing_symint)
+
         elif isinstance(value, (JITFunction, Autotuner)):
             self.install_guards(GuardBuilder.ID_MATCH)
             return TritonKernelVariable(
@@ -1544,9 +1545,15 @@
                 not self.source.guard_source().is_local()
                 # Assume that integers that came from NN modules want to be
                 # specialized (as we don't expect users to be changing the
-                # NN modules on the fly)
-                or self.source.guard_source().is_specialized_nn_module()
-                or self.source.guard_source().is_unspecialized_builtin_nn_module()
+                # NN modules on the fly), unless explicitly disabled
+                or (
+                    self.source.guard_source().is_specialized_nn_module()
+                    and not config.allow_unspec_int_on_nn_module
+                )
+                or (
+                    self.source.guard_source().is_unspecialized_builtin_nn_module()
+                    and not config.allow_unspec_int_on_nn_module
+                )
                 or is_from_defaults(self.source)
                 # TODO: Delete this condition when rollout is done.  NB: this
                 # condition never evaluates True in open source
@@ -2989,7 +2996,7 @@
         elif ConstantVariable.is_literal(value):
             return ConstantVariable.create(value)
         elif callable(value) and trace_rules.lookup_callable(value) is not None:
-            if is_callable_allowed(value):
+            if trace_rules.is_callable_allowed(value):
                 tx.output.has_user_defined_allowed_in_graph = True
             return trace_rules.lookup_callable(value)(value)
         elif is_function_or_wrapper(value):
