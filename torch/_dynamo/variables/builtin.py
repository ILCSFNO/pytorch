--- conflicted
+++ resolved
@@ -1388,82 +1388,11 @@
 
     @staticmethod
     def call_custom_dict(tx: "InstructionTranslator", user_cls, *args, **kwargs):
-<<<<<<< HEAD
-        if not kwargs:
-            if not args:
-                args = ({},)
-            assert len(args) == 1
-            arg = args[0]
-            if isinstance(arg, dict):
-                return ConstDictVariable(
-                    arg, user_cls, mutation_type=ValueMutationNew()
-                )
-            elif isinstance(arg, variables.ConstDictVariable):
-                return arg.clone(
-                    user_cls=user_cls, source=None, mutation_type=ValueMutationNew()
-                )
-            elif isinstance(
-                arg,
-                (
-                    ListVariable,
-                    TupleVariable,
-                    ListIteratorVariable,
-                    variables.IteratorVariable,
-                    variables.GeneratorObjectVariable,
-                ),
-            ):
-                items = dict(
-                    x.force_unpack_var_sequence(tx)
-                    for x in arg.force_unpack_var_sequence(tx)
-                )
-                return ConstDictVariable(
-                    items, user_cls, mutation_type=ValueMutationNew()
-                )
-            elif hasattr(arg, "value") and isinstance(arg.value, MutableMapping):
-                # This handles all other `MutableMapping` instances; for
-                # example, TensorDict which derives from MutableMapping.
-                #
-                # TODO(#142414) `hasattr(arg, 'value')` is a local workaround
-                # for lack of generall multiple inheritance in Dynamo. We can't
-                # use `isinstance(arg, MutableMappingVariable)` here because
-                # `arg` could be, e.g., a `UnspecializedNNModuleVariable` when
-                # `arg.value` has multiple inheritace.
-                if does_not_override_dict_iter_methods(type(arg.value)):
-                    # In this case, `arg.value.items()` uses the default impls,
-                    # which are implemented in C and cannot be traced, so we
-                    # will have to manually construct the items. This is safe
-                    # because we know they are side-effect free.
-                    #
-                    # Mutation tracked by Dynamo isn't reflected in `arg.value`,
-                    # so we can't handle such cases by just calling
-                    # `arg.value.items()`
-                    if tx.output.side_effects.has_pending_mutation(arg):
-                        unimplemented(
-                            f"{user_cls.__name__}.items(): {args} {kwargs} - object is mutated"
-                        )
-                    new_dict = dict(arg.value.items())
-                    return VariableTracker.build(tx, new_dict)
-                else:
-                    func_var = arg.var_getattr(tx, "items")
-                    if not isinstance(func_var, variables.UserFunctionVariable):
-                        unimplemented(f"{user_cls.__name__}.items(): {args} {kwargs}")
-                    out = tx.inline_user_function_return(func_var, args, kwargs)
-                    if isinstance(out, ConstDictVariable):
-                        return out
-                    return BuiltinVariable(user_cls).call_custom_dict(tx, user_cls, out)
-        elif not args and kwargs:
-            items = {ConstantVariable.create(k): v for k, v in kwargs.items()}
-            return variables.ConstDictVariable(
-                items, user_cls=user_cls, mutation_type=ValueMutationNew()
-            )
-        unimplemented(f"{user_cls.__name__}(): {args} {kwargs}")
-=======
         return tx.inline_user_function_return(
             VariableTracker.build(tx, polyfills.construct_dict),
             [VariableTracker.build(tx, user_cls), *args],
             kwargs,
         )
->>>>>>> ccf211a2
 
     @staticmethod
     def call_custom_dict_fromkeys(
