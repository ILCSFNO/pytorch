--- conflicted
+++ resolved
@@ -1896,38 +1896,12 @@
         if obj.has_force_unpack_var_sequence(tx) and not isinstance(
             obj, variables.TensorVariable
         ):
-<<<<<<< HEAD
-            unpacked = obj.force_unpack_var_sequence(tx)
-            if not all(x.is_python_constant() for x in unpacked):
-                # TODO: support `key(x)` is Python constant and sortable. The `key` function should
-                #       be a pure function and should not have any side effects.
-                return  # try next handler
-            key_fn = kwargs.pop("key", ConstantVariable.create(None))
-            reverse = kwargs.pop(
-                "reverse", ConstantVariable.create(False)
-            ).as_python_constant()
-            assert len(kwargs) == 0
-
-            if key_fn.is_python_constant() and key_fn.as_python_constant() is None:
-
-                def key(x):
-                    return x.as_python_constant()
-
-            else:
-
-                def key(x):
-                    return key_fn.call_function(tx, [x], {}).as_python_constant()
-
-            items = sorted(unpacked, key=key, reverse=reverse)
-            return variables.ListVariable(items)
-=======
             list_var = variables.ListVariable(
                 obj.force_unpack_var_sequence(tx),
                 mutation_type=ValueMutationNew(),
             )
             list_var.call_method(tx, "sort", [], kwargs)
             return list_var
->>>>>>> 9dd3b85d
 
     # neg is a constant fold function, so we only get here if constant fold is not valid
     def call_neg(self, tx: "InstructionTranslator", a):
