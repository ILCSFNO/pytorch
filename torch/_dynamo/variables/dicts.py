# mypy: ignore-errors

import collections
import functools
from typing import Dict, List, Optional, TYPE_CHECKING

from torch._subclasses.fake_tensor import is_fake

from .. import polyfills, variables
from ..bytecode_transformation import create_call_function, create_instruction
from ..exc import raise_observed_exception, unimplemented
from ..guards import GuardBuilder, install_guard
from ..source import is_from_local_source
from ..utils import dict_keys, dict_values, specialize_symnode
from .base import ValueMutationNew, VariableTracker
from .constant import ConstantVariable


if TYPE_CHECKING:
    from torch._dynamo.symbolic_convert import InstructionTranslator


# [Adding a new supported class within the keys of ConstDictVarialble]
# - Add its tracker type to is_hashable
# - (perhaps) Define how it is compared in _HashableTracker._eq_impl


def is_hashable(x):
    # NB - performing isinstance check on a LazVT realizes the VT, accidentally
    # inserting the guard. To avoid this, lazyVT `is_hashable` methods looks at
    # the underlying value without realizing the VT. Consider updating the
    # lazyVT `is_hashable` method if you see unnecessary guarding for a key VT.
    if (
        isinstance(x, variables.LazyVariableTracker)
        and not x.is_realized()
        and x.is_hashable()
    ):
        return True

    if isinstance(x, variables.TensorVariable):
        # Tensors are hashable if they have an example_value (a fake tensor)
        # Most VT's should have one.
        # It'd be nice if at some point we could assert that they all have one
        return x.as_proxy().node.meta.get("example_value") is not None
    elif isinstance(x, variables.TupleVariable):
        return all(is_hashable(e) for e in x.items)
    else:
        return isinstance(
            x,
            (
                variables.BuiltinVariable,
                variables.SymNodeVariable,
                variables.ConstantVariable,
                variables.EnumVariable,
                variables.user_defined.UserDefinedClassVariable,
                variables.UserFunctionVariable,
                variables.SkipFunctionVariable,
                variables.misc.NumpyVariable,
                variables.NNModuleVariable,
                variables.UnspecializedNNModuleVariable,
                variables.MethodWrapperVariable,
                variables.TorchInGraphFunctionVariable,
                variables.TypingVariable,
                variables.FunctoolsPartialVariable,
            ),
        )


class ConstDictVariable(VariableTracker):
    _nonvar_fields = {
        "user_cls",
        *VariableTracker._nonvar_fields,
    }

    class _HashableTracker:
        """
        Auxiliary opaque internal class that wraps a VariableTracker and makes it hashable
        This should not be seen or touched by anything outside of ConstDictVariable and its children
        Note that it's also fine to put VTs into dictionaries and sets, but doing so does not take into account aliasing
        """

        def __init__(self, vt) -> None:
            # We specialize SymNodes
            vt = specialize_symnode(vt)
            # TODO Temorarily remove to figure out what keys are we breaking on
            # and add proper support for them
            if not is_hashable(vt):
                unimplemented(f"Dict key of type {type(vt)}. Key: {vt}")
            self.vt = vt

        @property
        def underlying_value(self):
            if (
                isinstance(self.vt, variables.LazyVariableTracker)
                and not self.vt.is_realized()
                and self.vt.is_hashable()
            ):
                return self.vt.original_value()
            if isinstance(self.vt, variables.TensorVariable):
                x = self.vt.as_proxy().node.meta["example_value"]
            elif isinstance(self.vt, variables.TupleVariable):
                Hashable = ConstDictVariable._HashableTracker
                x = tuple(Hashable(e).underlying_value for e in self.vt.items)
            elif isinstance(self.vt, variables.NNModuleVariable):
                return self.vt.value
            elif isinstance(self.vt, variables.UnspecializedNNModuleVariable):
                return self.vt.value
            elif isinstance(self.vt, variables.UserFunctionVariable):
                return self.vt.get_function()
            else:
                x = self.vt.as_python_constant()
            return x

        def __hash__(self):
            return hash(self.underlying_value)

        @staticmethod
        def _eq_impl(a, b):
            # TODO: Put this in utils and share it between variables/builtin.py and here
            if type(a) != type(b):
                return False
            elif isinstance(a, tuple):
                Hashable = ConstDictVariable._HashableTracker
                return len(a) == len(b) and all(
                    Hashable._eq_impl(u, v) for u, v in zip(a, b)
                )
            elif is_fake(a):
                return a is b
            else:
                return a == b

        def __eq__(self, other: "ConstDictVariable._HashableTracker") -> bool:
            Hashable = ConstDictVariable._HashableTracker
            assert isinstance(other, Hashable) or ConstantVariable.is_literal(
                other
            ), type(other)
            if isinstance(other, Hashable):
                return Hashable._eq_impl(self.underlying_value, other.underlying_value)

            # constant
            return Hashable._eq_impl(self.underlying_value, other)

    def __init__(
        self,
        items: Dict[VariableTracker, VariableTracker],
        user_cls=dict,
        **kwargs,
    ) -> None:
        # .clone() pass these arguments in kwargs but they're recreated a few
        # lines below
        if "original_items" in kwargs:
            kwargs.pop("original_items")
        if "should_reconstruct_all" in kwargs:
            kwargs.pop("should_reconstruct_all")

        super().__init__(**kwargs)

        Hashable = ConstDictVariable._HashableTracker

        # Keys will just be HashableTrackers when cloning, in any other case they'll be VariableTrackers
        assert all(
            isinstance(x, (VariableTracker, Hashable))
            and isinstance(v, VariableTracker)
            for x, v in items.items()
        )

        def make_hashable(key):
            return key if isinstance(key, Hashable) else Hashable(key)

        self.items = {make_hashable(x): v for x, v in items.items()}
        # need to reconstruct everything if the dictionary is an intermediate value
        # or if a pop/delitem was executed
        self.should_reconstruct_all = not is_from_local_source(self.source)
        self.original_items = items.copy()
        self.user_cls = user_cls

    def as_proxy(self):
        return {k.vt.as_proxy(): v.as_proxy() for k, v in self.items.items()}

    def debug_repr(self):
        return (
            "{"
            + ", ".join(
                f"{k.vt.debug_repr()}: {v.debug_repr()}" for k, v in self.items.items()
            )
            + "}"
        )

    def as_python_constant(self):
        return {
            k.vt.as_python_constant(): v.as_python_constant()
            for k, v in self.items.items()
        }

    def keys_as_python_constant(self):
        self.install_dict_keys_match_guard()
        return {k.vt.as_python_constant(): v for k, v in self.items.items()}

    def python_type(self):
        return self.user_cls

    def __contains__(self, vt) -> bool:
        assert isinstance(vt, VariableTracker)
        Hashable = ConstDictVariable._HashableTracker
        return (
            is_hashable(vt)
            and Hashable(vt) in self.items
            and not isinstance(self.items[Hashable(vt)], variables.DeletedVariable)
        )

    def len(self):
        return len(
            [
                x
                for x in self.items.values()
                if not isinstance(x, variables.DeletedVariable)
            ]
        )

    def has_new_items(self):
        if self.should_reconstruct_all:
            return True
        return any(
            self.is_new_item(self.original_items.get(key.vt), value)
            for key, value in self.items.items()
        )

    def is_new_item(self, value, other):
        # compare the id of the realized values if both values are not lazy VTs
        if value and value.is_realized() and other.is_realized():
            return id(value.realize()) != id(other.realize())
        return id(value) != id(other)

    def reconstruct(self, codegen):
        # instructions to load collections.OrderedDict if necessary
        if self.user_cls is collections.OrderedDict:
            codegen.add_push_null(
                lambda: codegen.extend_output(
                    [
                        codegen.create_load_python_module(collections),
                        codegen.create_load_attr("OrderedDict"),
                    ]
                )
            )
        # instructions to build the dict keys and values
        num_args = 0
        for key, value in self.items.items():
            # We can safely call realize() here as it won't introduce any new guards
            item = self.original_items.get(key.vt)
            if self.is_new_item(item, value) or self.should_reconstruct_all:
                codegen(key.vt)
                codegen(value)
                num_args += 1

        # BUILD_MAP and calling collections.OrderedDict if necessary
        if self.user_cls is collections.OrderedDict:
            codegen.extend_output(
                [
                    create_instruction("BUILD_MAP", arg=num_args),
                    *create_call_function(1, False),
                ]
            )
        # BUILD_MAP only if user_cls is dict
        else:
            codegen.append_output(create_instruction("BUILD_MAP", arg=num_args))

    def getitem_const_raise_exception_if_absent(
        self, tx: "InstructionTranslator", arg: VariableTracker
    ):
        key = ConstDictVariable._HashableTracker(arg)
        if key not in self.items:
            raise_observed_exception(KeyError, tx)
        return self.items[key]

    def getitem_const(self, tx: "InstructionTranslator", arg: VariableTracker):
        key = ConstDictVariable._HashableTracker(arg)
        if key not in self.items:
            unimplemented(f"dict KeyError: {arg.value}")
        return self.items[key]

    def maybe_getitem_const(self, arg: VariableTracker):
        key = ConstDictVariable._HashableTracker(arg)
        if key not in self.items:
            return None
        return self.items[key]

    def realize_key_vt(self, arg: VariableTracker):
        # Realize the LazyVT on a particular index
        assert arg in self
        key = ConstDictVariable._HashableTracker(arg)
        index = tuple(self.items.keys()).index(key)
        original_key_vt = tuple(self.original_items.keys())[index]
        if isinstance(original_key_vt, variables.LazyVariableTracker):
            original_key_vt.realize()

    def install_dict_keys_match_guard(self):
        if self.source:
            install_guard(self.make_guard(GuardBuilder.DICT_KEYS_MATCH))

    def install_dict_contains_guard(self, tx, args):
        # Key guarding - These are the cases to consider
        # 1) The dict has been mutated. In this case, we would have already
        # inserted a DICT_KEYS_MATCH guard, so we can skip.
        #
        # 2) args[0].source is None. This happens for const keys. Here, we
        # have to insert the DICT_CONTAINS guard.
        #
        # 3) args[0].source is not None. This can happen for non-const VTs.
        #   3a) contains=True. In this case, we can access the lazyVT from
        #   original_items and selectively realize it.
        #   3b) contains=False. There is no easy way to selectively apply this
        #   DICT_NOT_CONTAINS guard because our guard are represented via trees.
        #   Be conservative and add DICT_KEYS_MATCH guard.
        from . import ConstantVariable

        if not self.source:
            return

        if tx.output.side_effects.is_modified(self):
            return

        contains = args[0] in self
        if args[0].source is None and isinstance(args[0], ConstantVariable):
            install_guard(
                self.make_guard(
                    functools.partial(
                        GuardBuilder.DICT_CONTAINS,
                        key=args[0].value,
                        invert=not contains,
                    )
                )
            )
        elif args[0].source:
            if contains:
                self.realize_key_vt(args[0])
            else:
                self.install_dict_keys_match_guard()

    def call_method(
        self,
        tx,
        name,
        args: "List[VariableTracker]",
        kwargs: "Dict[str, VariableTracker]",
    ) -> "VariableTracker":
        # NB - Both key and value are LazyVariableTrackers in the beginning. So,
        # we have to insert guards when a dict method is accessed. For this to
        # be simple, we are conservative and overguard. We skip guard only for
        # get/__getitem__ because the key guard will be inserted by the
        # corresponding value VT. For __contains__, we add a DICT_CONTAINS
        # guard. But for all the other methods, we insert the DICT_KEYS_MATCH
        # guard to be conservative.
        from . import BuiltinVariable, ConstantVariable, TupleVariable

        Hashable = ConstDictVariable._HashableTracker

        arg_hashable = args and is_hashable(args[0])

        if name == "__init__":
            temp_dict_vt = variables.BuiltinVariable(dict).call_dict(
                tx, *args, **kwargs
            )
            tx.output.side_effects.mutation(self)
            self.items.update(temp_dict_vt.items)
            return ConstantVariable.create(None)
        elif name == "__getitem__":
            # Key guarding - Nothing to do. LazyVT for value will take care.
            assert len(args) == 1
            return self.getitem_const_raise_exception_if_absent(tx, args[0])
        elif name == "items":
            assert not (args or kwargs)
            self.install_dict_keys_match_guard()
            if self.source:
                tx.output.guard_on_key_order.add(self.source.name())
            return TupleVariable(
                [TupleVariable([k.vt, v]) for k, v in self.items.items()]
            )
        elif name == "keys":
            self.install_dict_keys_match_guard()
            if self.source:
                tx.output.guard_on_key_order.add(self.source.name())
            assert not (args or kwargs)
            return DictKeySetVariable(self.items.keys())
        elif name == "values":
            self.install_dict_keys_match_guard()
            if self.source:
                tx.output.guard_on_key_order.add(self.source.name())
            assert not (args or kwargs)
            return DictValuesVariable(self)
        elif name == "copy":
            self.install_dict_keys_match_guard()
            assert not (args or kwargs)
            return self.clone(
                items=self.items.copy(), mutation_type=ValueMutationNew(), source=None
            )
        elif name == "__len__":
            assert not (args or kwargs)
            self.install_dict_keys_match_guard()
            return ConstantVariable.create(len(self.items))
        elif name == "__setitem__" and arg_hashable and self.is_mutable():
            self.install_dict_keys_match_guard()
            assert not kwargs and len(args) == 2
            tx.output.side_effects.mutation(self)
            self.items[Hashable(args[0])] = args[1]
            return ConstantVariable.create(None)
        elif name == "__delitem__" and arg_hashable and self.is_mutable():
            self.install_dict_keys_match_guard()
            self.should_reconstruct_all = True
            tx.output.side_effects.mutation(self)
            self.items.__delitem__(Hashable(args[0]))
            return ConstantVariable.create(None)
        elif name in ("pop", "get") and len(args) in (1, 2) and args[0] not in self:
            # missing item, return the default value. Install no DICT_CONTAINS guard.
            self.install_dict_contains_guard(tx, args)
            if len(args) == 1:
                return ConstantVariable(None)
            else:
                return args[1]
        elif name == "pop" and arg_hashable and self.is_mutable():
            self.should_reconstruct_all = True
            tx.output.side_effects.mutation(self)
            return self.items.pop(Hashable(args[0]))
        elif name == "clear":
            self.should_reconstruct_all = True
            tx.output.side_effects.mutation(self)
            self.items.clear()
            return ConstantVariable.create(None)
        elif name == "update" and self.is_mutable():
            # In general, this call looks like `a.update(b, x=1, y=2, ...)`.
            # Either `b` or the kwargs is omittable, but not both.
            self.install_dict_keys_match_guard()
            has_arg = len(args) == 1
            has_kwargs = len(kwargs) > 0
            if has_arg or has_kwargs:
                tx.output.side_effects.mutation(self)
                if has_arg:
                    if isinstance(args[0], ConstDictVariable):
                        # NB - Guard on all the keys of the other dict to ensure
                        # correctness.
                        args[0].install_dict_keys_match_guard()
                        dict_vt = args[0]
                    else:
                        dict_vt = BuiltinVariable.call_custom_dict(tx, dict, args[0])
                    self.items.update(dict_vt.items)
                if has_kwargs:
                    # Handle kwargs
                    kwargs = {
                        Hashable(ConstantVariable.create(k)): v
                        for k, v in kwargs.items()
                    }
                    self.items.update(kwargs)
                return ConstantVariable.create(None)
            else:
                return super().call_method(tx, name, args, kwargs)
        elif name in ("get", "__getattr__") and args[0] in self:
            # Key guarding - Nothing to do.
            return self.getitem_const(tx, args[0])
        elif name == "__contains__" and len(args) == 1:
            self.install_dict_contains_guard(tx, args)
            contains = args[0] in self
            return ConstantVariable.create(contains)
        elif name == "setdefault" and arg_hashable and self.is_mutable():
            self.install_dict_keys_match_guard()
            assert not kwargs
            assert len(args) <= 2
            value = self.maybe_getitem_const(args[0])
            if value is not None:
                return value
            else:
                if len(args) == 1:
                    x = ConstantVariable.create(None)
                else:
                    x = args[1]
                tx.output.side_effects.mutation(self)
                self.items[Hashable(args[0])] = x
                return x
        else:
            return super().call_method(tx, name, args, kwargs)

    def unpack_var_sequence(self, tx):
        self.install_dict_keys_match_guard()
        return [x.vt for x in self.items.keys()]

    def call_hasattr(self, tx, name):
        # dict not allow setting arbitrary attributes. To check for hasattr, we can just check the __dict__ of the dict.
        # OrderedDict though requires side effects tracking because it supports arbitrary setattr.
        if self.user_cls is dict:
            if name in self.user_cls.__dict__:
                return ConstantVariable.create(True)
            return ConstantVariable.create(False)
        unimplemented(f"hasattr on {self.user_cls} is not supported")

    def clone(self, **kwargs):
        self.install_dict_keys_match_guard()
        return super().clone(**kwargs)


class NNModuleHooksDictVariable(ConstDictVariable):
    # Special class to avoid adding any guards on the nn module hook ids.
    def install_dict_keys_match_guard(self):
        pass

    def install_dict_contains_guard(self, tx, args):
        pass


class DefaultDictVariable(ConstDictVariable):
    def __init__(self, items, user_cls, default_factory=None, **kwargs) -> None:
        super().__init__(items, user_cls, **kwargs)
        assert user_cls is collections.defaultdict
        self.default_factory = default_factory

    def is_python_constant(self):
        # Return false for unsupported defaults. This ensures that a bad handler
        # path is not taken in BuiltinVariable for getitem.
        if self.default_factory not in [list, tuple, dict] and not self.items:
            return False
        return super().is_python_constant()

    def debug_repr(self):
        return (
            f"defaultdict({self.default_factory.debug_repr()}, {super().debug_repr()})"
        )

    @staticmethod
    def is_supported_arg(arg):
        if isinstance(arg, variables.BuiltinVariable):
            return arg.fn in (list, tuple, dict, set)
        else:
            return isinstance(arg, variables.functions.BaseUserFunctionVariable)

    def call_method(
        self,
        tx,
        name,
        args: "List[VariableTracker]",
        kwargs: "Dict[str, VariableTracker]",
    ) -> "VariableTracker":
        if name == "__getitem__":
            assert len(args) == 1

            if args[0] in self:
                return self.getitem_const(tx, args[0])
            else:
                if self.default_factory is None:
                    raise KeyError(f"{args[0]}")
                else:
                    default_var = self.default_factory.call_function(tx, [], {})
                    super().call_method(
                        tx, "__setitem__", (args[0], default_var), kwargs
                    )
                    return default_var
        else:
            return super().call_method(tx, name, args, kwargs)


# TODO: Implementing this via inheritance rather than composition is a
# footgun, because self method calls in dict will route back to the set
# implementation, which is almost assuredly wrong
class SetVariable(ConstDictVariable):
    """We model a sets as dictonary with None values"""

    def __init__(
        self,
        items: List[VariableTracker],
        **kwargs,
    ) -> None:
        items = dict.fromkeys(items, SetVariable._default_value())
        super().__init__(items, **kwargs)

    def debug_repr(self):
        if not self.items:
            return "set()"
        else:
            return "{" + ",".join(k.vt.debug_repr() for k in self.items.keys()) + "}"

    @property
    def set_items(self):
        return set(self.items.keys())

    @staticmethod
    def _default_value():
        # Variable to fill in he keys of the dictinary
        return ConstantVariable.create(None)

    def as_proxy(self):
        return {k.vt.as_proxy() for k in self.set_items}

    def python_type(self):
        return set

    def as_python_constant(self):
        return {k.vt.as_python_constant() for k in self.set_items}

    def reconstruct(self, codegen):
        codegen.foreach([x.vt for x in self.set_items])
        codegen.append_output(create_instruction("BUILD_SET", arg=len(self.set_items)))

    def call_method(
        self,
        tx,
        name,
        args: List[VariableTracker],
        kwargs: Dict[str, VariableTracker],
    ) -> "VariableTracker":
        # We foward the calls to the dictionary model
        if name == "add":
            assert not kwargs
            assert len(args) == 1
            name = "__setitem__"
            args = (args[0], SetVariable._default_value())
        elif name == "pop":
            assert not kwargs
            assert not args
            # Choose an item at random and pop it via the Dict.pop method
            result = self.set_items.pop().vt
            super().call_method(tx, name, (result,), kwargs)
            return result
        elif name == "isdisjoint":
            assert not kwargs
            assert len(args) == 1
            return variables.UserFunctionVariable(
                polyfills.set_isdisjoint
            ).call_function(tx, [self, args[0]], {})
        elif name == "intersection":
            assert not kwargs
            assert len(args) == 1
            return variables.UserFunctionVariable(
                polyfills.set_intersection
            ).call_function(tx, [self, args[0]], {})
        elif name == "union":
            assert not kwargs
            assert len(args) == 1
            return variables.UserFunctionVariable(polyfills.set_union).call_function(
                tx, [self, args[0]], {}
            )
        elif name == "difference":
            assert not kwargs
            assert len(args) == 1
            return variables.UserFunctionVariable(
                polyfills.set_difference
            ).call_function(tx, [self, args[0]], {})
        elif name == "update" and len(args) == 1 and self.is_mutable():
            assert not kwargs
            assert len(args) == 1
            return variables.UserFunctionVariable(polyfills.set_update).call_function(
                tx, [self, args[0]], {}
            )
        elif name == "remove":
            assert not kwargs
            assert len(args) == 1
            if args[0] not in self:
                unimplemented("key does not exist")
            return super().call_method(tx, "pop", args, kwargs)
        elif name == "discard":
            assert not kwargs
            assert len(args) == 1
            if args[0] in self:
                return super().call_method(tx, "pop", args, kwargs)
            else:
                return ConstantVariable.create(value=None)
        return super().call_method(tx, name, args, kwargs)

    def getitem_const(self, tx: "InstructionTranslator", arg: VariableTracker):
        raise RuntimeError("Illegal to getitem on a set")

    def install_dict_keys_match_guard(self):
        # Already EQUALS_MATCH guarded
        pass

    def install_dict_contains_guard(self, tx, args):
        # Already EQUALS_MATCH guarded
        pass


class FrozensetVariable(SetVariable):
    def __init__(
        self,
        items: List[VariableTracker],
        **kwargs,
    ) -> None:
        super().__init__(items, **kwargs)

    def debug_repr(self):
        if not self.items:
            return "frozenset()"
        else:
            return "{" + ",".join(k.vt.debug_repr() for k in self.items.keys()) + "}"

    @property
    def set_items(self):
        return self.items.keys()

    def python_type(self):
        return frozenset

    def as_python_constant(self):
        return {k.vt.as_python_constant() for k in self.set_items}

    def reconstruct(self, codegen):
        codegen.foreach([x.vt for x in self.set_items])
        codegen.add_push_null(
            lambda: codegen.extend_output(
                [
                    codegen.create_load_global("frozenset"),
                ]
            )
        )
        codegen.extend_output(create_call_function(0, False))

    def call_method(
        self,
        tx,
        name,
        args: List[VariableTracker],
        kwargs: Dict[str, VariableTracker],
    ) -> "VariableTracker":
        if name in ["add", "pop", "update", "remove", "discard", "clear"]:
            raise RuntimeError(f"Illegal call_method {name} on a frozenset")
        return super().call_method(tx, name, args, kwargs)


class DictKeySetVariable(SetVariable):
    def __init__(
        self,
        items: List[VariableTracker],
        **kwargs,
    ) -> None:
        super().__init__(items, **kwargs)

    def debug_repr(self):
        if not self.items:
            return "dict_keys([])"
        else:
            return (
                "dict_keys(["
                + ",".join(k.vt.debug_repr() for k in self.items.keys())
                + "])"
            )

    @property
    def set_items(self):
        return self.items

    def python_type(self):
        return dict_keys

    def as_python_constant(self):
        return dict.fromkeys(
            {k.vt.as_python_constant() for k in self.set_items}, None
        ).keys()

    def call_method(
        self,
        tx,
        name,
        args: List[VariableTracker],
        kwargs: Dict[str, VariableTracker],
    ) -> "VariableTracker":
        if name in ["add", "pop", "update", "remove", "discard", "clear"]:
            raise RuntimeError(f"Illegal call_method {name} on a dict_keys")
        return super().call_method(tx, name, args, kwargs)


class DictViewVariable(VariableTracker):
    """
    Models _PyDictViewObject

    This is an "abstract" class. Subclasses will override kv and the items method
    """

    kv: Optional[str] = None

    def __init__(self, dv_dict: ConstDictVariable, **kwargs) -> None:
        super().__init__(**kwargs)
        assert self.kv in ("keys", "values")
        assert isinstance(dv_dict, ConstDictVariable)
        self.dv_dict = dv_dict

    @property
    def view_items(self):
        return getattr(self.dv_dict.items, self.kv)()

    @property
    def view_items_vt(self):
        # Returns an iterable of the unpacked items
        # Implement in the subclasses
        raise NotImplementedError

    def unpack_var_sequence(self, tx):
        def unwrap(x):
            return x.vt if self.kv == "keys" else x

        return [unwrap(x) for x in self.view_items]

    def reconstruct(self, codegen):
        codegen(self.dv_dict)
        codegen.load_method(self.kv)
        codegen.call_method(0)

    def call_method(
        self,
        tx,
        name,
        args: List["VariableTracker"],
        kwargs: Dict[str, "VariableTracker"],
    ) -> "VariableTracker":
        if name == "__len__":
            return self.dv_dict.call_method(tx, name, args, kwargs)
        return super().call_method(tx, name, args, kwargs)


<<<<<<< HEAD
class DictKeysVariable(DictViewVariable):
    kv = "keys"

    @property
    def set_items(self):
        return set(self.view_items)

    @property
    def view_items_vt(self):
        # Returns an iterable of the unpacked items
        return [x.vt for x in self.view_items]

    def python_type(self):
        return dict_keys

    def as_python_constant(self):
        return dict.fromkeys(
            {k.vt.as_python_constant() for k in self.set_items}, None
        ).keys()

    def call_method(
        self,
        tx,
        name,
        args: List["VariableTracker"],
        kwargs: Dict[str, "VariableTracker"],
    ) -> "VariableTracker":
        if name == "__contains__":
            return self.dv_dict.call_method(tx, name, args, kwargs)
        return super().call_method(tx, name, args, kwargs)


=======
>>>>>>> b45f097f
class DictValuesVariable(DictViewVariable):
    # DictValuesVariable is an iterable but cannot be compared.
    kv = "values"

    @property
    def view_items_vt(self):
        return list(self.view_items)

    def python_type(self):
        return dict_values<|MERGE_RESOLUTION|>--- conflicted
+++ resolved
@@ -810,41 +810,6 @@
         return super().call_method(tx, name, args, kwargs)
 
 
-<<<<<<< HEAD
-class DictKeysVariable(DictViewVariable):
-    kv = "keys"
-
-    @property
-    def set_items(self):
-        return set(self.view_items)
-
-    @property
-    def view_items_vt(self):
-        # Returns an iterable of the unpacked items
-        return [x.vt for x in self.view_items]
-
-    def python_type(self):
-        return dict_keys
-
-    def as_python_constant(self):
-        return dict.fromkeys(
-            {k.vt.as_python_constant() for k in self.set_items}, None
-        ).keys()
-
-    def call_method(
-        self,
-        tx,
-        name,
-        args: List["VariableTracker"],
-        kwargs: Dict[str, "VariableTracker"],
-    ) -> "VariableTracker":
-        if name == "__contains__":
-            return self.dv_dict.call_method(tx, name, args, kwargs)
-        return super().call_method(tx, name, args, kwargs)
-
-
-=======
->>>>>>> b45f097f
 class DictValuesVariable(DictViewVariable):
     # DictValuesVariable is an iterable but cannot be compared.
     kv = "values"
