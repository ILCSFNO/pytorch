# mypy: ignore-errors

import builtins
import collections
import functools
import inspect
import itertools
import sys
import types
from typing import Any, Callable, Dict, List, Optional, Sequence, TYPE_CHECKING, TypeVar
from typing_extensions import Never
from unittest.mock import patch

import torch

from .. import polyfills, variables
from ..bytecode_transformation import create_call_function, create_rot_n, is_generator
from ..exc import (
    handle_observed_exception,
    InfiniteGeneratorError,
    ObservedException,
    ObservedGeneratorExit,
    ObservedUserStopIteration,
    raise_observed_exception,
    SkipFrame,
    unimplemented,
    Unsupported,
)
from ..guards import GuardBuilder, install_guard
from ..source import AttrSource, ConstantSource, DefaultsSource, GetItemSource
from ..utils import (
    check_constant_args,
    check_unspec_or_constant_args,
    counters,
    identity,
    is_function,
    is_wrapper_or_member_descriptor,
    istype,
    make_cell,
)
from .base import typestr, ValueMutationNew, VariableTracker
from .constant import ConstantVariable


try:
    from torch.distributed.fsdp._fully_shard import _fsdp_param_group
except ModuleNotFoundError:
    _fsdp_param_group = None


if TYPE_CHECKING:
    from torch._dynamo.symbolic_convert import InstructionTranslator
    from torch._higher_order_ops.triton_kernel_wrap import (
        TritonGridType,
        TritonKernelType,
    )


_F = TypeVar("_F", bound=Callable)


def wrap_bound_arg(tx: "InstructionTranslator", val, source=None):
    # Source propagation is best effort since not every object we encounter has a source to begin with.
    if isinstance(val, VariableTracker):
        return val
    elif not source:
        return VariableTracker.build(tx, val)
    else:
        # Create a lazy variable to avoid guarding on __defaults__ unless really
        # needed.
        return variables.LazyVariableTracker.create(val, source)


def wrap_args_kwargs(tx: "InstructionTranslator", result):
    for k, v in list(result.items()):
        if isinstance(v, (tuple, dict)):
            # args/kwargs
            result[k] = wrap_bound_arg(tx, v)


def init_cellvars(parent, result: Dict[str, VariableTracker], code):
    """
    Update `result` to add mapping from local name to new cells created
    directly by `code`, or update SideEffects in `parent` if the a local cell is
    already in `result` (cell argument).
    """
    side_effects = parent.output.side_effects

    for name in code.co_cellvars:
        new_cell = side_effects.track_cell_new()
        if name in result:
            # This handles when a function argument is a cell (e.g., captured by
            # a nested func). See `MAKE_CELL` bytecode for more info.
            side_effects.store_cell(new_cell, result.pop(name))
        result[name] = new_cell


def _create_nested_fn(
    code, f_globals, name, defaults, closure, kwdefaults, annotations
):
    from types import FunctionType

    func = FunctionType(code, f_globals, name, defaults, closure)
    func.__kwdefaults__ = kwdefaults

    if isinstance(annotations, tuple):
        from itertools import pairwise

        annotations = dict(pairwise(annotations))

    # TypeError: __annotations__ must be set to a dict object
    assert annotations is None or isinstance(annotations, dict)
    func.__annotations__ = annotations

    return func


class BaseUserFunctionVariable(VariableTracker):
    def get_filename(self):
        return self.get_code().co_filename

    def get_name(self):
        return self.get_code().co_name

    def call_function(
        self,
        tx: "InstructionTranslator",
        args: "List[VariableTracker]",
        kwargs: "Dict[str, VariableTracker]",
    ) -> "VariableTracker":
        return tx.inline_user_function_return(self, [*self.self_args(), *args], kwargs)

    def call_hasattr(self, tx: "InstructionTranslator", name: str) -> VariableTracker:
        result = False

        try:
            result = hasattr(self.get_function(), name)
        except NotImplementedError:
            if name == "__name__" and isinstance(self, NestedUserFunctionVariable):
                result = True
        return variables.ConstantVariable.create(result)

    def inspect_parameter_names(self):
        return list(inspect.signature(self.get_function()).parameters)

    def closure_vars(self, tx):
        return {}


class UserFunctionVariable(BaseUserFunctionVariable):
    """Some unsupported user-defined global function"""

    _nonvar_fields = {
        "fn",
        "is_constant",
        *BaseUserFunctionVariable._nonvar_fields,
    }

    @classmethod
    def create_with_source(cls, value, source):
        install_guard(source.make_guard(GuardBuilder.CLOSURE_MATCH))
        return cls(value, source=source)

    def __init__(self, fn, is_constant=False, **kwargs) -> None:
        super().__init__(**kwargs)
        if getattr(fn, "_dynamo_marked_constant", False):
            # This method should be treated as a constant for the purposes of compilation
            self.is_constant = True
        else:
            self.is_constant = False

        assert isinstance(
            fn, (types.FunctionType, torch.jit.ScriptFunction)
        ), f"expected FunctionType found {typestr(fn)} {fn}"
        # TODO(anijain2305) - Replace directly calling UserFunctionVariable with
        # VariableBuilder, which handles the wrapping of _torchdynamo_inline.
        # unpack @torch._dynamo.optimize()(fn) wrapped function
        fn = inspect.getattr_static(fn, "_torchdynamo_inline", fn)
        self.fn: types.FunctionType = fn

    def as_python_constant(self):
        if istype(self, UserFunctionVariable):
            return self.fn
        # subclasses (such as methods) usually aren't a constant
        return super().as_python_constant()

    def self_args(self):
        return []

    def get_function(self):
        return self.fn

    def get_code(self):
        return self.fn.__code__

    def python_type(self):
        return types.FunctionType

    def has_self(self):
        return getattr(self.fn, "__self__", None) is not None

    def get_globals(self):
        return self.fn.__globals__

    def bind_args(self, parent, args, kwargs) -> Dict[str, VariableTracker]:
        """
        Assume `args` and `kwargs` are VariableTracker arguments for a call to
        this function, create new bindings for initial locals.
        """
        assert not self.is_constant
        root_tx = parent.output.root_tx
        wrap = functools.partial(wrap_bound_arg, tx=root_tx)

        fn: types.FunctionType = self.fn
        defaults = fn.__defaults__ or []
        defaults_sources = [
            None if self.source is None else DefaultsSource(self.source, idx)
            for idx, _ in enumerate(defaults)
        ]
        fake_func = types.FunctionType(
            fn.__code__,
            fn.__globals__,
            fn.__name__,
            tuple(
                [
                    wrap(val=arg, source=source)
                    for arg, source in zip(defaults, defaults_sources)
                ]
            ),
            fn.__closure__,
        )
        if fn.__kwdefaults__:
            kwdefaults_sources = {
                k: (
                    None
                    if self.source is None
                    else DefaultsSource(self.source, k, is_kw=True)
                )
                for k in fn.__kwdefaults__
            }
            fake_func.__kwdefaults__ = {
                k: wrap(val=v, source=kwdefaults_sources[k])
                for k, v in fn.__kwdefaults__.items()
            }

        bound = inspect.signature(fake_func).bind(*args, **kwargs)
        bound.apply_defaults()
        result = dict(bound.arguments.items())

        wrap_args_kwargs(root_tx, result)
        init_cellvars(parent, result, fn.__code__)
        closure = self.fn.__closure__ or ()
        assert len(closure) == len(self.fn.__code__.co_freevars)
        for idx, name, cell in zip(
            itertools.count(), self.fn.__code__.co_freevars, closure
        ):
            # TODO refactor these 3 branches.
            side_effects = parent.output.side_effects
            if cell in side_effects:
                cell_var = side_effects[cell]

            elif self.source:
                closure_cell = GetItemSource(
                    AttrSource(self.source, "__closure__"), idx
                )
                closure_cell_contents = AttrSource(closure_cell, "cell_contents")
                try:
                    contents_var = VariableTracker.build(
                        parent, cell.cell_contents, closure_cell_contents
                    )
                except ValueError:
                    # Cell has not yet been assigned
                    contents_var = variables.DeletedVariable()
                cell_var = side_effects.track_cell_existing(
                    closure_cell, cell, contents_var
                )

            else:
                # TODO figure out why source isn't available here, and whether
                # we can fix that and remove this branch.
                try:
                    contents_var = VariableTracker.build(parent, cell.cell_contents)
                except ValueError:
                    # Cell has not yet been assigned
                    contents_var = variables.DeletedVariable()
                cell_var = side_effects.track_cell_existing(None, cell, contents_var)

            result[name] = cell_var

        return result

    def var_getattr(self, tx: "InstructionTranslator", name: str):
        source = self.source and AttrSource(self.source, name)
        try:
            subobj = inspect.getattr_static(self.fn, name)
        except AttributeError:
            return variables.GetAttrVariable(self, name, source=source)
        if source:
            return variables.LazyVariableTracker.create(subobj, source)
        return VariableTracker.build(tx, subobj)

    def call_hasattr(self, tx: "InstructionTranslator", name: str) -> VariableTracker:
        result = hasattr(self.fn, name)
        return variables.ConstantVariable.create(result)

    def call_function(
        self,
        tx: "InstructionTranslator",
        args: "List[VariableTracker]",
        kwargs: "Dict[str, VariableTracker]",
    ) -> "VariableTracker":
        if self.is_constant:
            return invoke_and_store_as_constant(
                tx, self.fn, self.get_name(), args, kwargs
            )
        if (
            tx.output.current_tracer.under_activation_checkpoint
            and not tx.output.current_tracer.allow_side_effects_under_checkpoint
        ):
            try:
                from torch.distributed.fsdp._fully_shard._fsdp_state import FSDPState
            except Exception:
                FSDPState = None
            if FSDPState is not None and self.fn in [
                FSDPState._pre_forward,
                FSDPState._post_forward,
            ]:
                with torch._dynamo.side_effects.allow_side_effects_under_checkpoint(tx):
                    return super().call_function(tx, args, kwargs)
        return super().call_function(tx, args, kwargs)


class LocalGeneratorObjectVariable(VariableTracker):
    def __init__(
        self,
        code: types.CodeType,
        f_globals,
        inline_tracer: Optional["InstructionTranslator"],
        **kwargs,
    ):
        super().__init__(**kwargs)
        self.code = code
        self.f_globals = f_globals
        self.inline_tracer = inline_tracer

    def get_code(self):
        return self.code

    def get_filename(self):
        return self.get_code().co_filename

    def get_name(self):
        return self.get_code().co_name

    def get_function(self):
        raise NotImplementedError

    def has_self(self):
        return False

    def __name__(self):
        return self.get_name()

    def __str__(self):
        return f"{self.__class__.__name__}({self.get_name()})"

    __repr__ = __str__

    def reconstruct(self, codegen):
        from torch._dynamo.symbolic_convert import InstructionTranslator

        tx = InstructionTranslator.current_tx()
        tracer = self._get_inline_tracer(tx)
        try:
            prev = tx.output.should_exit
            tx.output.should_exit = False
            if not tracer.generator_exhausted:
                self.remaining_items = self.force_unpack_var_sequence(tx)
            variables.ListIteratorVariable(self.remaining_items).reconstruct(codegen)
        finally:
            tx.output.should_exit = prev

    def bind_args(self, tx, args, kwargs):
        return self.fn.bind_args(tx, args, kwargs)

    def get_globals(self):
        return self.f_globals

    def python_type(self):
        return types.GeneratorType

    def _get_inline_tracer(self, tx):
        from torch._dynamo.symbolic_convert import InliningInstructionTranslator

        if self.inline_tracer is None:
            self.inline_tracer = InliningInstructionTranslator.build_inline_tracer(
                tx, self, [], {}
            )
        return self.inline_tracer

    def next_variable(self, tx):
        tracer = self._get_inline_tracer(tx)

        try:
            # Hierarchically, tx can be seen as the parent of the inline tracer
            # created on call_function. Any exception needs to be propagated to tx
            # for Dynamo to behave correctly
            with patch.dict(counters, {"unimplemented": counters["inline_call"]}):
                return tracer.inline_call_()
        except ObservedException as e:
            tx.exn_vt_stack.extend(tracer.exn_vt_stack)
            raise e
        except InfiniteGeneratorError:
            # test/dynamo/test_misc.py::test_iterator_limit
            raise
        except Unsupported as e:
            torch._C._dynamo.eval_frame.skip_code(self.get_code())
            raise SkipFrame from e

    def has_unpack_var_sequence(self, tx):
        return False

    def has_force_unpack_var_sequence(self, tx) -> builtins.bool:
        return True

    def force_unpack_var_sequence(self, tx) -> List[VariableTracker]:
        result = []
        while True:
            try:
                result.append(self.next_variable(tx))
            except ObservedUserStopIteration:
                handle_observed_exception(tx)
                break
        return result

    def _setup_exception(self, tx, exc):
        tracer = self._get_inline_tracer(tx)
        tracer.push(exc)
        try:
            tracer._raise_exception_variable(None)
        except ObservedException as e:
            # if no handler is available (i.e. user code doesn't catch it), the
            # exception is raised again.
            tracer.exception_handler(e)

<<<<<<< HEAD
    def _is_inside_try_finally(self, tracer):
        exn_tab_entry = tracer.current_instruction.exn_tab_entry
        return (sys.version_info >= (3, 11) and exn_tab_entry) or (
            sys.version_info < (3, 11) and tracer.block_stack
        )

    def _is_generator_new(self):
=======
    def _is_generator_just_started(self):
>>>>>>> 8b07488c
        return self.inline_tracer is None or self.inline_tracer.instruction_pointer == 0

    def _is_generator_exhausted(self):
        return getattr(self.inline_tracer, "generator_exhausted", False)

    def call_method(
        self,
        tx: "InstructionTranslator",
        name: str,
        args: "List[VariableTracker]",
        kwargs: "Dict[str, VariableTracker]",
    ) -> "VariableTracker":
        if name == "__next__":
            return self.next_variable(tx)
        elif name == "__iter__":
            # iter(gen) returns itself
            return self
        elif name == "send":
            # Sends a value into the generator function. Returns the next value
            # yielded by the generator, or raises StopIteration if the generator
            # exits without yielding another value
            if self._is_generator_just_started() and len(args):
                # can't send non-None value to a just-started generator
                # Test: GeneratorCPythonTests.test_send_non_none_to_new_gen
                if not all(
                    isinstance(arg, ConstantVariable) and arg.value is None
                    for arg in args
                ):
                    raise_observed_exception(TypeError, tx)
            tracer = self._get_inline_tracer(tx)
            tracer.push_many(args)
            return self.next_variable(tx)
        elif name == "close":
            # * Raises a GeneratorExit at the point where the generator function was paused.
            # * If the generator function catches the exception and returns a
            # value, this value is returned from close() - Python 3.13+
            # * If the generator function is already closed, or raises GeneratorExit
            # (by not catching the exception), close() returns None.
            # * If the generator yields a value, a RuntimeError is raised.
            # * If the generator raises any other exception, it is propagated to the caller.
            # * If the generator has already exited due to an exception or normal
            # exit, close() returns None and has no other effect.

            # Return None if close is called on a just-started generator
            # See test GeneratorCloseCpythonTests::test_close_not_started

            if self._is_generator_just_started() or self._is_generator_exhausted():
                return variables.ConstantVariable(None)

            tracer = self._get_inline_tracer(tx)

            # Raise GeneratorExit to see if user code catches it. Any other exception
            # is propagated to the parent frame.
            if sys.version_info >= (3, 12):
                # There's an extra block on Python 3.12+ to handle StopIteration
                # see: https://github.com/python/cpython/blob/8f93dd8a8f237b277abad20d566df90c5cbd7f1e/Objects/genobject.c#L394-L397
                #
                #   1           0 RETURN_GENERATOR
                #               2 POP_TOP
                #               4 RESUME                   0

                #   2           6 LOAD_CONST               1 (1)
                #               8 YIELD_VALUE              1
                #              10 RESUME                   1
                #              12 POP_TOP
                #              14 RETURN_CONST             0 (None)
                #         >>   16 CALL_INTRINSIC_1         3 (INTRINSIC_STOPITERATION_ERROR)
                #              18 RERAISE                  1
                # ExceptionTable:
                #   4 to 14 -> 16 [0] lasti
                self._setup_exception(
                    tx, variables.ExceptionVariable(GeneratorExit, ())
                )
                if tracer.next_instruction.opname == "CALL_INTRINSIC_1":
                    return variables.ConstantVariable(None)
            else:
                try:
                    self._setup_exception(
                        tx, variables.ExceptionVariable(GeneratorExit, ())
                    )
                except ObservedGeneratorExit:
                    # If it doesn't catch, we just return None, as per the text above
                    return variables.ConstantVariable(None)

            try:
                # Raise RuntimeError if the generator yields any other value
                if self.next_variable(tx):
                    raise_observed_exception(RuntimeError, tx)
            except ObservedGeneratorExit:
                tracer.generator_exhausted = True
                return variables.ConstantVariable(None)
            except ObservedUserStopIteration:
                # In Python 3.13+, one can capture GeneratorExit and return a value
                # See test_generator.py::test_close_capture_GeneratorExit_return
                # https://discuss.python.org/t/let-generator-close-return-stopiteration-value/24786/26
                # https://github.com/python/cpython/pull/104771
                assert tracer.symbolic_result is not None
                return tracer.symbolic_result
        elif name == "throw":
            # * Raises an exception at the point where the generator was paused, and
            # returns the next value yielded by the generator.
            # * If the generator exits without yielding, raise StopIteration
            # * If the generator function does not catch the passed-in exception,
            # or raises a different exception, then that exception propagates to the caller.

            # Setup the exception table and jump target in case of try...finally
            tracer = self._get_inline_tracer(tx)
            try:
                self._setup_exception(tx, args[0])
            except ObservedException:
                # propagate the exception back to the parent caller
                tx.exn_vt_stack.extend(tracer.exn_vt_stack)
                raise

            retval = self.next_variable(tx)

            if self._is_inside_try_finally(tracer):
                # Run the finally block and expect StopIteration from it.
                # If it yields or raises anything else, we need to handle it.
                try:
                    r = self.next_variable(tx)
                    if r:
                        # msg: generator ignored GeneratorExit
                        raise_observed_exception(RuntimeError, tracer)
                except ObservedUserStopIteration:
                    pass
            return retval

        super().call_method(tx, name, args, kwargs)


class ContextlibContextManagerLocalGeneratorObjectVariable(
    LocalGeneratorObjectVariable
):
    """
    .. note::

        This is only used when the function is annotated with @contextlib.contextmanager

        It is a special case of a generator function as we do not allow return a context manager
        from a torch.compile function.
    """


class LocalGeneratorFunctionVariable(BaseUserFunctionVariable):
    """functions that behaves like iterators

    .. note::

        This is a wrapper around (Nested)UserFunctionVariable
    """

    def __init__(
        self,
        vt: VariableTracker,
        *,
        generator_cls=LocalGeneratorObjectVariable,
        **kwargs,
    ):
        super().__init__(**kwargs)
        self.vt = vt
        self.generator_cls = generator_cls

    def __getattr__(self, name):
        if name in self.__class__.__dict__.keys():
            return getattr(self, name)
        return getattr(self.vt, name)

    def _build_inline_tracer(self, tx, args, kwargs):
        from torch._dynamo.symbolic_convert import InliningInstructionTranslator

        return InliningInstructionTranslator.build_inline_tracer(
            tx,
            self,
            args,
            kwargs,
        )

    def call_function(
        self,
        tx: "InstructionTranslator",
        args: "List[VariableTracker]",
        kwargs: "Dict[str, VariableTracker]",
    ) -> "VariableTracker":
        assert is_generator(self.vt.get_code())

        inline_tracer = self._build_inline_tracer(tx, args, kwargs)
        code = self.vt.get_code()
        f_globals = self.vt.get_globals()

        # calling a generator returns a generator object
        return self.generator_cls(
            code,
            f_globals,
            inline_tracer,
            source=self.source,
        )


class FunctionDecoratedByContextlibContextManagerVariable(
    LocalGeneratorFunctionVariable
):
    """
    .. note::

        This is only used when the function is annotated with @contextlib.contextmanager
    """

    def __init__(self, vt, **kwargs):
        super().__init__(
            vt,
            generator_cls=ContextlibContextManagerLocalGeneratorObjectVariable,
            **kwargs,
        )

    def _build_inline_tracer(self, tx, args, kwargs):
        # NOTE: This only exists to not break support for context manager when
        # config.enable_faithful_generator_behavior = False and
        # config.enable_trace_contextlib = True. In case the former is false,
        # Dynamo should still be able to trace through @contextmanager functions
        tracer = super()._build_inline_tracer(tx, args, kwargs)
        assert isinstance(
            tracer,
            torch._dynamo.symbolic_convert.InliningGeneratorInstructionTranslator,
        )
        tracer.is_generator_from_ctx_manager = True
        return tracer


class UserMethodVariable(UserFunctionVariable):
    """Some unsupported user-defined method"""

    def __init__(self, fn, obj, **kwargs) -> None:
        super().__init__(fn=fn, **kwargs)
        self.obj = obj

    def __repr__(self) -> str:
        return f"{self.__class__.__name__}({self.fn}, {self.obj})"

    def self_args(self):
        return [self.obj]

    def python_type(self):
        return types.MethodType

    def call_function(
        self,
        tx: "InstructionTranslator",
        args: "List[VariableTracker]",
        kwargs: "Dict[str, VariableTracker]",
    ) -> "VariableTracker":
        # For nn.Module methods, redirecting to NNModuleVariable.call_method for optimized solution
        # rather than simple inlining. E.g, putting `call_method` op in FX graph for `forward` method
        # since we ensure `forward` of allowed modules can be traced by AOT safely.
        # Note this is not only for allowed modules, as user customized modules can extend from
        # allowed modules but using parent's `forward` method, which is also covered by this branch.

        # If we are tracing the higher order op, we want Dynamo to step inside
        # the module call so that Dynamo can see the underlying parameters and
        # buffers and raise them as inputs to the graph. The is_root_tracer
        # check bypasses the if condition for non-root tracers and directly
        # calls the super().call_function at the end, which is basically
        # equivalent of inlining the method.
        if tx.output.is_root_tracer() and isinstance(
            self.obj, variables.NNModuleVariable
        ):
            module_attr = getattr(self.fn, "__module__", "")
            # inline torch.nn.utils.parametrize
            if (
                module_attr is not None
                and module_attr.startswith("torch.nn.")
                and module_attr != "torch.nn.utils.parametrize"
                or self.is_constant
            ):
                return self.obj.call_method(
                    tx, self.fn.__name__, args, kwargs, constant=self.is_constant
                )
        elif (
            _fsdp_param_group is not None
            and self.fn is _fsdp_param_group.FSDPParamGroup.use_training_state
        ):
            return variables.TorchCtxManagerClassVariable(self.fn).call_function(
                tx, (self.obj, *args), kwargs
            )
        if self.is_constant:
            fn = getattr(self.obj.value, self.fn.__name__)
            return invoke_and_store_as_constant(tx, fn, self.get_name(), args, kwargs)
        return super().call_function(tx, args, kwargs)

    def inspect_parameter_names(self):
        return super().inspect_parameter_names()[1:]


class WrappedUserMethodVariable(UserMethodVariable):
    def __init__(self, wrapped, context, **kwargs) -> None:
        kwargs.pop("fn", None)
        kwargs.pop("obj", None)
        super().__init__(wrapped.fn, wrapped.obj, **kwargs)
        self.wrapped = wrapped
        self.context = context

    def call_function(
        self,
        tx: "InstructionTranslator",
        args: "List[VariableTracker]",
        kwargs: "Dict[str, VariableTracker]",
    ) -> "VariableTracker":
        self.context.enter(tx)
        result = super().call_function(tx, args, kwargs)
        self.context.exit(tx)
        return result


class WrappedUserFunctionVariable(UserFunctionVariable):
    def __init__(self, wrapped, context, **kwargs) -> None:
        kwargs.pop("fn", None)
        kwargs.pop("obj", None)
        super().__init__(wrapped.fn, **kwargs)
        self.wrapped = wrapped
        self.context = context

    def call_function(
        self,
        tx: "InstructionTranslator",
        args: "List[VariableTracker]",
        kwargs: "Dict[str, VariableTracker]",
    ) -> "VariableTracker":
        self.context.enter(tx)
        result = super().call_function(tx, args, kwargs)
        self.context.exit(tx)
        return result


def invoke_and_store_as_constant(tx: "InstructionTranslator", fn, name, args, kwargs):
    def convert(x):
        if isinstance(x, variables.TensorVariable):
            return x.get_real_value()
        return x.as_python_constant()

    args = [convert(x) for x in args]
    kwargs = {k: convert(v) for k, v in kwargs.items()}
    res = fn(*args, **kwargs)
    return tx.output.register_attr_or_module(
        res,
        name,
        source=ConstantSource(name),
    )


class NestedUserFunctionVariable(BaseUserFunctionVariable):
    _nonvar_fields = {
        "f_globals",
        *BaseUserFunctionVariable._nonvar_fields,
    }

    def __init__(
        self,
        fn_name,
        code,
        f_globals,
        defaults,
        kwdefaults,
        annotations,
        closure,
        # This is present when this function is created by
        # `functools.wrap(wrapped_fn)(this_fn)`.
        wrapped_fn=None,
        **kwargs,
    ) -> None:
        super().__init__(**kwargs)
        assert isinstance(fn_name.as_python_constant(), str)
        assert isinstance(code.as_python_constant(), types.CodeType)
        assert isinstance(f_globals, dict)
        self.fn_name = fn_name
        self.code = code
        self.f_globals = f_globals
        self.defaults = defaults
        self.kwdefaults = kwdefaults
        self.annotations = annotations
        self.closure = closure
        self.wrapped_fn: Optional[VariableTracker] = wrapped_fn

    def self_args(self):
        return []

    def get_code(self):
        return self.code.as_python_constant()

    def get_function(self):
        if self.closure:
            raise NotImplementedError
        func = types.FunctionType(
            self.code.as_python_constant(),
            self.f_globals,
            self.fn_name.as_python_constant(),
        )
        if self.defaults:
            func.__defaults__ = self.defaults.as_python_constant()
        if self.kwdefaults:
            func.__kwdefaults__ = self.kwdefaults.as_python_constant()
        if self.annotations:
            annotations = self.annotations.as_python_constant()
            if isinstance(annotations, tuple):
                from itertools import pairwise

                annotations = dict(pairwise(annotations))

            # TypeError: __annotations__ must be set to a dict object
            assert isinstance(annotations, dict)
            func.__annotations__ = annotations
        return func

    def has_closure(self):
        return self.closure is not None

    def has_self(self):
        return False

    def get_globals(self):
        return self.f_globals

    def bind_args(self, parent, args, kwargs):
        code = self.get_code()
        func = types.FunctionType(
            code,
            self.f_globals,
            self.fn_name.as_python_constant(),
            tuple(self.defaults.items) if self.defaults else None,
            tuple(make_cell(None) for _ in range(len(self.get_code().co_freevars))),
        )
        if self.kwdefaults:
            func.__kwdefaults__ = self.kwdefaults.keys_as_python_constant()
        bound = inspect.signature(func).bind(*args, **kwargs)
        bound.apply_defaults()
        result = dict(bound.arguments.items())
        wrap_args_kwargs(parent.output.root_tx, result)
        init_cellvars(parent, result, code)

        for idx, name in enumerate(code.co_freevars):
            assert name not in result
            cell = self.closure.items[idx]
            result[name] = cell

        return result

    def reconstruct(self, codegen):
        codegen.add_push_null(
            lambda: codegen.load_import_from(__name__, "_create_nested_fn")
        )
        codegen(self.code)
        codegen.extend_output([codegen.create_load_const_unchecked(self.f_globals)])
        codegen(ConstantVariable.create(self.code.value.co_name))

        if self.defaults:
            codegen(self.defaults)
        else:
            codegen.extend_output([codegen.create_load_const(None)])

        if self.closure:
            codegen(self.closure)
        else:
            codegen.extend_output([codegen.create_load_const(None)])

        if self.kwdefaults:
            codegen(self.kwdefaults)
        else:
            codegen.extend_output([codegen.create_load_const(None)])

        if self.annotations:
            try:
                annotations = self.annotations.as_python_constant()
                codegen.extend_output(
                    [codegen.create_load_const_unchecked(annotations)]
                )
            except NotImplementedError:
                codegen(self.annotations)
        else:
            codegen.extend_output([codegen.create_load_const(None)])

        codegen.extend_output(create_call_function(7, False))

        if self.wrapped_fn:
            codegen.add_push_null(
                lambda: codegen.load_import_from("functools", "wraps")
            )
            codegen(self.wrapped_fn)
            codegen.extend_output(create_call_function(1, False))
            codegen.extend_output(create_rot_n(2))
            codegen.extend_output(create_call_function(1, True))


class SkipFunctionVariable(VariableTracker):
    _nonvar_fields = {
        "value",
        "reason",
        *VariableTracker._nonvar_fields,
    }

    def __init__(self, value, reason=None, **kwargs) -> None:
        super().__init__(**kwargs)
        self.value = value
        self.reason = reason

    def as_python_constant(self):
        return self.value

    @classmethod
    def create_with_source(cls, value, source):
        if not is_wrapper_or_member_descriptor(value):
            # These descriptors are not guaranteed to return the same object on
            # attribute lookup. They are unlikely to be changed, so we can skip
            # guarding them.
            install_guard(source.make_guard(GuardBuilder.FUNCTION_MATCH))
        return cls(value, source=source)

    @staticmethod
    @functools.lru_cache(None)
    def fold_through_function_to_wrapper():
        return {
            collections.namedtuple: variables.UserDefinedClassVariable,
        }

    def call_function(
        self,
        tx: "InstructionTranslator",
        args: "List[VariableTracker]",
        kwargs: "Dict[str, VariableTracker]",
    ) -> "VariableTracker":
        if inspect.getattr_static(self.value, "_torchdynamo_disable", False):
            unimplemented(f"call torch._dynamo.disable() wrapped function {self.value}")
        # Fold through the functions(e.g, collections.namedtuple)
        # that inputs & outputs are all python constants
        elif (
            self.value in self.fold_through_function_to_wrapper().keys()
            and check_constant_args(args, kwargs)
        ):
            value = self.value(
                *[x.as_python_constant() for x in args],
                **{k: v.as_python_constant() for k, v in kwargs.items()},
            )
            return self.fold_through_function_to_wrapper().get(self.value)(
                value, mutation_type=ValueMutationNew()
            )
        elif self.value is functools.wraps and not kwargs and len(args) == 1:

            def wraps(fn):
                if isinstance(fn, variables.NestedUserFunctionVariable):
                    return fn.clone(wrapped_fn=args[0])
                unimplemented(f"functools.wraps({fn})")

            return variables.LambdaVariable(wraps)
        else:
            try:
                path = inspect.getfile(self.value)
                msg = f"'skip function {self.value.__qualname__} in file {path}'"
            except TypeError:
                known_python_builtin_modules = {"_abc", "_warnings"}
                if self.value.__module__ in known_python_builtin_modules:
                    msg = (
                        f"Graph break due to unsupported Python builtin {self.value.__module__}.{self.value.__qualname__}. "
                        f"Please file an issue on GitHub "
                        f"so the PyTorch team can add support for it. "
                    )
                elif (
                    self.value.__module__ is not None
                    and self.value.__module__.startswith("optree")
                ):
                    msg = (
                        f"Graph break for an optree C/C++ function {self.value.__module__}.{self.value.__qualname__}."
                        f" Consider using torch.utils._pytree - "
                        f"https://github.com/pytorch/pytorch/blob/main/torch/utils/_pytree.py"
                    )
                    # also warn on it because most users won't see the graph break message
                    torch._dynamo.utils.warn_once(msg)
                else:
                    msg = (
                        f"Graph break due to unsupported builtin {self.value.__module__}.{self.value.__qualname__}. "
                        f"This function is either a Python builtin (e.g. _warnings.warn) "
                        f"or a third-party C/C++ Python extension (perhaps created with pybind). "
                        f"If it is a Python builtin, please file an issue on GitHub "
                        f"so the PyTorch team can add support for it and see the next case for a workaround. "
                        f"If it is a third-party C/C++ Python extension, please "
                        f"either wrap it into a PyTorch-understood custom operator "
                        f"(see https://pytorch.org/tutorials/advanced/custom_ops_landing_page.html "
                        f"for more details) or, if it is traceable, use "
                        f"torch.compiler.allow_in_graph."
                    )
                    # also warn on it because most users won't see the graph break message
                    torch._dynamo.utils.warn_once(msg)
            if self.value.__qualname__ == "allow_in_graph":
                msg = (
                    "Found an allow_in_graph decorator to a function which "
                    "is created inside the parent function that is getting "
                    "compiled. This is not supported for now."
                )
            msg += f"', {self.reason}'" if self.reason else ""
            unimplemented(msg)


class WrapperUserFunctionVariable(VariableTracker):
    """
    Used to represent a wrapper object that contains the actual callable as an
    attribute. For example, torch.jit.script/trace have the original function at
    their _torchdynamo_inline attribute. Similarly, functions with
    __script_if_tracing_wrapper have the original attr at "__original_fn".
    """

    def __init__(self, wrapper_obj, attr_to_trace, **kwargs) -> None:
        super().__init__(**kwargs)
        self.wrapper_obj = wrapper_obj
        self.attr_to_trace = attr_to_trace

    def var_getattr(self, tx: "InstructionTranslator", name):
        if name == self.attr_to_trace:
            val = getattr(self.wrapper_obj, self.attr_to_trace)
            source = self.source and AttrSource(self.source, name)
            return VariableTracker.build(tx, val, source)

        return super().var_getattr(tx, name)

    def call_function(
        self,
        tx: "InstructionTranslator",
        args: "List[VariableTracker]",
        kwargs: "Dict[str, VariableTracker]",
    ) -> "VariableTracker":
        return variables.UserFunctionVariable(
            polyfills.getattr_and_trace
        ).call_function(
            tx, [self, variables.ConstantVariable(self.attr_to_trace), *args], kwargs
        )


def _traceable_collective_remaps():
    # We can't rely on importing from distributed, since it's not always built
    if torch.distributed.is_available():
        from torch.distributed._functional_collectives import (
            traceable_collective_remaps,
        )

        return traceable_collective_remaps
    return {}


def _traceable_collectives_source(tx: "InstructionTranslator", fn):
    assert torch.distributed.is_available(), "Illegal invocation."
    assert fn in _traceable_collective_remaps().values()

    inner_name = fn.__name__
    path_source = tx.import_source("torch.distributed._functional_collectives")
    return AttrSource(path_source, inner_name)


class CollectiveFunctionRewriteVariable(UserFunctionVariable):
    """
    Some of the torch.distributed.* collective APIs are possible to rewrite to 'traceable' collectives.

    This class provides both a way to check if a function is remappable, and perform the remapping.

    In the case that a function is 'remappable' but only for some combinations of call-time arguments,
    we check the args at `call_function` time and fall back to graph-breaking if needed.  This is no worse
    than status-quo as we currently graph-break on all distributed.* collectives.
    """

    def __init__(self, fn, *, replacement_var, **kwargs) -> None:
        super().__init__(fn, **kwargs)
        assert isinstance(replacement_var, UserFunctionVariable)
        self.replacement_var = replacement_var

    @staticmethod
    def create(tx: "InstructionTranslator", old_fn, source, **options):
        new_fn, new_source = CollectiveFunctionRewriteVariable.rewrite(tx, old_fn)
        return CollectiveFunctionRewriteVariable(
            old_fn,
            replacement_var=UserFunctionVariable(new_fn, source=new_source, **options),
            source=source,
            **options,
        )

    @staticmethod
    def can_rewrite(variable):
        return (
            inspect.isfunction(variable) and variable in _traceable_collective_remaps()
        )

    @staticmethod
    def rewrite(tx: "InstructionTranslator", fn):
        new_fn = _traceable_collective_remaps()[fn]
        return new_fn, _traceable_collectives_source(tx, new_fn)

    def call_function(
        self,
        tx: "InstructionTranslator",
        args: "List[VariableTracker]",
        kwargs: "Dict[str, VariableTracker]",
    ) -> "VariableTracker":
        # call_function must check any unsupported arguments and graph-break.
        # It's safe to assume args/kwargs from orig_fn map 1:1 to args/kwargs of remapped_fn,
        # since that's the contract for putting a mapping in `traceable_collective_remaps`
        import torch.distributed as dist
        from torch.distributed._functional_collectives import REDUCE_OP_TO_STR

        # Merge args into kwargs so positional and keyword args
        # can be processed the same way.
        signature = inspect.signature(self.fn)
        kwargs = dict(signature.bind(*args, **kwargs).arguments)
        args = ()

        if "async_op" in kwargs and kwargs["async_op"].as_python_constant():
            unimplemented(
                f"CollectiveFunctionRewriteVariable can't support async_op=True for {self.fn}"
            )

        if self.fn in (
            dist.all_reduce,
            dist.reduce_scatter_tensor,
            dist._reduce_scatter_base,
        ):
            reduce_op_var = kwargs.get("op")
            reduce_op = (
                reduce_op_var.value
                if reduce_op_var is not None
                else signature.parameters["op"].default
            )
            if reduce_op not in REDUCE_OP_TO_STR:
                raise ValueError(f"Unsupported all_reduce op: {reduce_op}")
            kwargs["op"] = variables.ConstantVariable.create(
                REDUCE_OP_TO_STR[reduce_op]
            )
        return self.replacement_var.call_function(tx, args, kwargs)


class FunctoolsPartialVariable(VariableTracker):
    def __init__(self, func: VariableTracker, args, keywords, **kwargs) -> None:
        super().__init__(**kwargs)
        self.func = func
        assert isinstance(args, list)
        self.args = args
        assert isinstance(keywords, dict)
        self.keywords = keywords

    def reconstruct(self, codegen):
        codegen.add_push_null(lambda: codegen.load_import_from("functools", "partial"))
        codegen(self.func)
        if self.args:
            codegen.foreach(self.args)
        if not self.keywords:
            codegen.extend_output(create_call_function(len(self.args) + 1, False))
            return

        codegen.foreach(self.keywords.values())
        keys = tuple(self.keywords.keys())
        codegen.extend_output(
            codegen.create_call_function_kw(len(keys) + len(self.args) + 1, keys, False)
        )

    def get_function(self):
        return self.as_python_constant()

    def call_function(
        self,
        tx: "InstructionTranslator",
        args: "List[VariableTracker]",
        kwargs: "Dict[str, VariableTracker]",
    ) -> "VariableTracker":
        merged_args = self.args + args
        merged_kwargs = {**self.keywords, **kwargs}
        return self.func.call_function(tx, merged_args, merged_kwargs)

    def call_hasattr(self, tx: "InstructionTranslator", name: str) -> VariableTracker:
        # functools.partial uses slots, so attributes are constant
        return variables.ConstantVariable.create(
            hasattr(functools.partial(identity), name)
        )

    def as_python_constant(self):
        return functools.partial(
            self.func.as_python_constant(),
            *[arg.as_python_constant() for arg in self.args],
            **{k: v.as_python_constant() for k, v in self.keywords.items()},
        )

    def guard_as_python_constant(self):
        """Similar to as_python_constant(), but add ID_MATCH guards to try to force things to become constants"""
        return functools.partial(
            self.func.guard_as_python_constant(),
            *[v.guard_as_python_constant() for v in self.args],
            **{k: v.guard_as_python_constant() for k, v in self.keywords.items()},
        )


class PolyfilledFunctionVariable(VariableTracker):
    _nonvar_fields = {
        "fn",
        "wrapped_fn",
        "traceable_fn",
        *VariableTracker._nonvar_fields,
    }

    @classmethod
    @functools.lru_cache(None)
    def _get_polyfill_handlers(cls) -> Dict[Callable[..., Any], types.FunctionType]:
        return {}

    @classmethod
    def create_with_source(cls, value, source):
        install_guard(source.make_guard(GuardBuilder.FUNCTION_MATCH))

        return cls(value, source=source)

    def __init__(self, fn: _F, **kwargs) -> None:
        super().__init__(**kwargs)
        self.fn: _F = fn

        handler = self._get_polyfill_handlers().get(fn, fn)
        assert callable(handler), f"Polyfill handler {handler} is not callable for {fn}"
        for candidate_attr in (
            "__torch_dynamo_polyfill__",  # registered polyfill
            "__python_implementation__",  # self handler from third-party libraries
        ):
            candidate = getattr(handler, candidate_attr, None)
            if candidate:
                assert callable(candidate)
                traceable_fn = candidate
                break
        else:
            raise RuntimeError(
                f"Polyfill handler {handler} does not have a traceable function"
            )

        self.wrapped_fn: _F = handler
        self.traceable_fn: _F = traceable_fn

    @property
    def polyfill_fn(self) -> _F:
        return self.traceable_fn

    def can_constant_fold_through(self):
        return getattr(
            self.wrapped_fn, "__torch_dynamo_can_constant_fold_through__", False
        )

    def get_function(self):
        return self.as_python_constant()

    def call_function(
        self,
        tx: "InstructionTranslator",
        args: "List[VariableTracker]",
        kwargs: "Dict[str, VariableTracker]",
    ) -> "VariableTracker":
        if self.can_constant_fold_through() and check_unspec_or_constant_args(
            args, kwargs
        ):
            result = (
                self.fn(  # use the original function which is faster than the polyfill
                    *[x.as_python_constant() for x in args],
                    **{k: v.as_python_constant() for k, v in kwargs.items()},
                )
            )
            return VariableTracker.build(tx, result)

        # Special case for sum on tuple/list of ints
        if (
            self.fn is builtins.sum
            and len(args) == 1
            and not kwargs
            and isinstance(args[0], (variables.ListVariable, variables.TupleVariable))
            and all(
                (isinstance(x, variables.ConstantVariable) and isinstance(x.value, int))
                or (isinstance(x, variables.SymNodeVariable) and x.python_type() is int)
                for x in args[0].items
            )
        ):
            return variables.SymNodeVariable.create(
                tx,
                tx.output.create_proxy(
                    "call_function",
                    torch.sym_sum,
                    (tuple(a.as_proxy() for a in args[0].items),),
                    {},
                ),
                sym_num=torch.sym_sum(
                    [
                        (
                            x.value
                            if isinstance(x, variables.ConstantVariable)
                            else x.sym_num
                        )
                        for x in args[0].items
                    ]
                ),
            )

        traceable_function_variable = VariableTracker.build(tx, self.traceable_fn)
        return traceable_function_variable.call_function(tx, args, kwargs)

    def call_method(
        self,
        tx,
        name,
        args: "List[VariableTracker]",
        kwargs: "Dict[str, VariableTracker]",
    ) -> "VariableTracker":
        if name == "__call__":
            return self.call_function(tx, args, kwargs)

        method = getattr(self.fn, name, None)
        assert method is not None, f"Member {name} not found in {self.fn}"
        assert is_function(method), f"Member {name} is not callable in {self.fn}"
        options = {}
        if self.source:
            options["source"] = AttrSource(self.source, name)
        polyfilled_method_variable = PolyfilledFunctionVariable(method, **options)
        return polyfilled_method_variable.call_function(tx, args, kwargs)

    def as_python_constant(self):
        return self.fn


from torch._higher_order_ops.triton_kernel_wrap import (
    TMADescriptorMetadata,
    TritonHOPifier,
)


class DynamoTritonHOPifier(TritonHOPifier):
    def raise_unsupported(self, msg: str) -> Never:
        raise Unsupported(msg)

    def is_callable(self, maybe_callable: Any) -> bool:
        return isinstance(
            maybe_callable, (NestedUserFunctionVariable, UserFunctionVariable)
        )

    def get_value(self, val: Any) -> Any:
        return val.value

    def check_grid(self, grid) -> tuple[torch.fx.proxy.Proxy, ...]:
        from .lists import BaseListVariable

        if isinstance(grid, BaseListVariable):
            return grid.as_proxy()
        else:
            unimplemented(f"grid for the triton kernel is {type(grid)}")

    def call_grid(self, grid, meta, tx):
        meta = {variables.ConstantVariable.create(k): v for k, v in meta.items()}
        grid = grid.call_function(tx, [meta], {})
        return grid

    # We use this function to wrap call_prune_configs
    def call_user_defined_fn(self, user_fn, args, kwargs, tx, variable):
        from .builder import SourcelessBuilder

        wrapped_user_function = SourcelessBuilder.create(tx, user_fn)
        result = wrapped_user_function.call_function(tx, args, kwargs)
        return result

    def wrap_user_defined_obj(self, user_obj, tx, variable, name):
        from .builder import VariableBuilder

        wrapped_user_obj = VariableBuilder(
            tx, AttrSource(variable.kernel_source, f"{name}")
        )._wrap(user_obj)
        return wrapped_user_obj

    def maybe_unpack_configs(self, configs, tx):
        # unpack the list of configs
        configs = configs.unpack_var_sequence(tx)

        # guard_as_python_constant inserts guards for Dynamo to check if the configs object changed.
        configs = [config.guard_as_python_constant() for config in configs]

        return configs

    def maybe_unpack_heuristic_result(self, result: Any) -> Any:
        if not result.is_python_constant():
            self.raise_unsupported(
                "@triton.heuristics must return constant values because configs can only contain constant values."
            )

        return result.guard_as_python_constant()

    # We need to override call_getitem here so that we can add the source in the case
    # where we call the triton kernel with a grid
    def call_getitem(
        self,
        variable: "TritonKernelVariable",
        args: Sequence[Any],
    ) -> "TritonKernelVariable":
        # __getitem__ should only be called if we don't already have a grid
        # Only grid needs to be passed
        if variable.grid is not None or len(args) != 1:
            self.raise_unsupported(
                "Triton kernels should be called with only a single grid"
            )
        return type(variable)(
            kernel=variable.kernel,
            kernel_idx=variable.kernel_idx,
            grid=args[0],
            kernel_source=variable.source,
        )

    def call_HOP(self, variable, grids, combined_args_raw, tx) -> ConstantVariable:
        from .constant import ConstantVariable
        from .dicts import ConstDictVariable

        # as we can only pass tensors as non-const args in fx graph,
        # here we replace TMA descriptors (TMADescriptorVariable
        # instances) with the underlying tensors, while moving the
        # TMA descriptor-related metadata to a separate argument,
        # so that we can reconstruct the TMA descriptors downstream
        tma_descriptor_metadata: TMADescriptorMetadata = {}
        for k in list(combined_args_raw.keys()):
            v = combined_args_raw[k]
            if isinstance(v, TMADescriptorVariable):
                tma_descriptor_metadata[k] = v.to_metadata()
                combined_args_raw[k] = v.data_ptr.from_tensor

        combined_args = {
            variables.ConstantVariable.create(k): v
            for k, v in combined_args_raw.items()
        }

        from torch._higher_order_ops.triton_kernel_wrap import (
            kernel_side_table,
            triton_kernel_wrapper_mutation,
        )

        # Combine args and kwargs and pass as a dict so that if user defined triton
        # kernel uses variables as 'grid' or 'kernel', it does not conflict with
        # parameters of the wrapper function
        constant_args = {
            k: v.as_python_constant()
            for k, v in combined_args_raw.items()
            if isinstance(v, ConstantVariable)
        }
        non_constant_args = {
            k: v
            for k, v in combined_args.items()
            if not isinstance(v, ConstantVariable)
        }

        for v in non_constant_args.values():
            v = v.realize()
            if not isinstance(v, (variables.TensorVariable, variables.SymNodeVariable)):
                self.raise_unsupported(
                    f"Unexpected argument type for a Triton kernel: {repr(v)}."
                )

        constant_args_idx = kernel_side_table.add_constant_args(constant_args)
        meta = ConstDictVariable(non_constant_args, dict)
        tx.output.create_proxy(
            "call_function",
            triton_kernel_wrapper_mutation,
            (),
            {
                "kernel_idx": variable.kernel_idx,
                "constant_args_idx": constant_args_idx,
                "grid": grids,
                "tma_descriptor_metadata": tma_descriptor_metadata,
                "kwargs": meta.as_proxy(),
            },
        )

        return variables.ConstantVariable(
            None,
        )


dynamo_triton_hopifier_singleton = DynamoTritonHOPifier()


class TritonKernelVariable(VariableTracker):
    grid: "TritonGridType"
    kernel: "TritonKernelType"
    kernel_idx: Optional[int]
    kernel_source: "AttrSource"

    def __init__(self, kernel, kernel_idx, grid, **kwargs) -> None:
        self.kernel_source = kwargs.pop("kernel_source", None)
        super().__init__(**kwargs)
        dynamo_triton_hopifier_singleton.init_variable(self, kernel, kernel_idx, grid)

    def call_function(
        self,
        tx: "InstructionTranslator",
        args: "List[VariableTracker]",
        kwargs: "Dict[str, VariableTracker]",
    ) -> "VariableTracker":
        return dynamo_triton_hopifier_singleton.call_triton_kernel(
            self, args, kwargs, tx
        )

    def call_method(
        self,
        tx,
        name,
        args: "List[VariableTracker]",
        kwargs: "Dict[str, VariableTracker]",
    ) -> "VariableTracker":
        if name == "__getitem__":
            return dynamo_triton_hopifier_singleton.call_getitem(self, args)
        elif name == "run":
            return dynamo_triton_hopifier_singleton.call_run(self, args, kwargs, tx)

        # Bail out to parent's implementation
        return super().call_method(tx, name, args, kwargs)

    def specialize_symbolic(self, arg: Any) -> Any:
        from .constant import ConstantVariable
        from .tensor import SymNodeVariable

        # See [Note: Specialize tl.constexpr args in user-defined triton kernels]
        if isinstance(arg, SymNodeVariable):
            return ConstantVariable.create(arg.evaluate_expr())
        return arg


class TMADescriptorVariable(VariableTracker):
    def __init__(
        self,
        data_ptr: "variables.DataPtrVariable",
        dims: "List[ConstantVariable]",
        block_dims: "List[ConstantVariable]",
        element_size: "ConstantVariable",
        **kwargs,
    ):
        assert isinstance(data_ptr, variables.DataPtrVariable)
        super().__init__(**kwargs)
        self.data_ptr = data_ptr
        self.dims = dims
        self.block_dims = block_dims
        self.element_size = element_size

    def to_metadata(self):
        return (
            [dim.as_proxy() for dim in self.dims],
            [dim.as_proxy() for dim in self.block_dims],
            self.element_size.as_proxy(),
        )

    def reconstruct(self, codegen):
        codegen.add_push_null(
            lambda: codegen.load_import_from(
                "triton.tools.experimental_descriptor",
                f"create_{len(self.dims)}d_tma_descriptor",
            )
        )
        self.data_ptr.reconstruct(codegen)
        args = [*self.dims, *self.block_dims, self.element_size]
        codegen.foreach(args)
        codegen.call_function(len(args) + 1, False)


class CreateTMADescriptorVariable(VariableTracker):
    def __init__(
        self,
        rank: int,
        **kwargs,
    ) -> None:
        assert rank in (1, 2)
        super().__init__(**kwargs)
        self.rank = rank

    def call_function(
        self,
        tx: "InstructionTranslator",
        args: "List[VariableTracker]",
        kwargs: "Dict[str, VariableTracker]",
    ) -> "VariableTracker":
        ptr = kwargs["ptr"] if "ptr" in kwargs else args[0]

        if not isinstance(ptr, variables.DataPtrVariable):
            raise Unsupported(
                "Please ensure there were no graph breaks between "
                f"create_{self.rank}d_tma_descriptor and the upstream "
                ".data_ptr() call."
            )

        if self.rank == 1:
            assert len(args) + len(kwargs) == 4
            dims = [
                kwargs["dim"] if "dim" in kwargs else args[1],
            ]
            block_dims = [
                kwargs["block_dim"] if "block_dim" in kwargs else args[2],
            ]
        else:
            assert len(args) + len(kwargs) == 6
            dims = [
                kwargs["dim1"] if "dim1" in kwargs else args[1],
                kwargs["dim0"] if "dim0" in kwargs else args[2],
            ]
            block_dims = [
                kwargs["block_dim1"] if "block_dim1" in kwargs else args[3],
                kwargs["block_dim0"] if "block_dim0" in kwargs else args[4],
            ]
        element_size = kwargs["element_size"] if "element_size" in kwargs else args[-1]

        return TMADescriptorVariable(
            data_ptr=ptr,
            dims=dims,
            block_dims=block_dims,
            element_size=element_size,
        )<|MERGE_RESOLUTION|>--- conflicted
+++ resolved
@@ -443,17 +443,13 @@
             # exception is raised again.
             tracer.exception_handler(e)
 
-<<<<<<< HEAD
     def _is_inside_try_finally(self, tracer):
         exn_tab_entry = tracer.current_instruction.exn_tab_entry
         return (sys.version_info >= (3, 11) and exn_tab_entry) or (
             sys.version_info < (3, 11) and tracer.block_stack
         )
 
-    def _is_generator_new(self):
-=======
     def _is_generator_just_started(self):
->>>>>>> 8b07488c
         return self.inline_tracer is None or self.inline_tracer.instruction_pointer == 0
 
     def _is_generator_exhausted(self):
