# mypy: allow-untyped-defs
from __future__ import annotations

import contextlib
import ctypes
import dataclasses
import functools
import logging
import os
import queue
import time
import warnings
from concurrent.futures import ThreadPoolExecutor
from ctypes import byref, c_size_t, c_void_p, CDLL
from typing import (
    Any,
    Callable,
    Dict,
    Iterable,
    List,
    Optional,
    Sequence,
    TYPE_CHECKING,
    Union,
)

import torch
import torch._inductor.async_compile  # noqa: F401 required to warm up AsyncCompile pools
from torch import multiprocessing
from torch._dynamo.device_interface import get_interface_for_device
from torch._dynamo.testing import rand_strided
from torch._inductor import ir
from torch._inductor.codecache import (
    CppCodeCache,
    CUDACodeCache,
    DLLWrapper,
    get_hash,
    PyCodeCache,
)
from torch._inductor.utils import get_gpu_type, is_gpu
from torch.utils._ordered_set import OrderedSet


if TYPE_CHECKING:
    from multiprocessing.process import BaseProcess
    from multiprocessing.queues import Queue
    from types import ModuleType

    from torch._inductor.select_algorithm import TritonTemplateCaller
    from .codegen.common import WorkspaceArg

from . import config
from .codegen.common import WorkspaceZeroMode
from .runtime.benchmarking import benchmarker, LazyBenchmark
from .virtualized import V


CUDA_VISIBLE_DEVICES = "CUDA_VISIBLE_DEVICES"
EXIT_HANDLER_REGISTERED = False

log = logging.getLogger(__name__)


# Used to synchronize between parent and child processes
class Ping:
    pass


class Pong:
    pass


class NonzeroWorkspaceNotSupportedError(Exception):
    pass


@contextlib.contextmanager
def set_cuda_visible_device(device: Optional[int]):
    """
    Context manager to set the CUDA_VISIBLE_DEVICES environment variable to the
    specified single device. If device is None, don't manipulate the environment.
    """
    if device is None:
        yield
        return

    current = os.environ.get(CUDA_VISIBLE_DEVICES)
    os.environ[CUDA_VISIBLE_DEVICES] = str(device)
    try:
        yield
    finally:
        if current is None:
            del os.environ[CUDA_VISIBLE_DEVICES]
        else:
            os.environ[CUDA_VISIBLE_DEVICES] = current


@dataclasses.dataclass
class TuningProcess:
    """
    Abstraction for launching a helper process to benchmark kernels. Spawns
    the parent process and uses multiprocessing queues to send benchmark
    requests and return results.
    """

    device: Optional[int] = None
    process: Optional[BaseProcess] = None
    request_queue: Optional[Queue[Any]] = None
    response_queue: Optional[Queue[Any]] = None

    @staticmethod
    def process_main(
        request_queue: Queue[Any],
        response_queue: Queue[Any],
    ) -> None:
        """
        Entry point for the child process.
        """
        log.debug(
            "Entering TuningProcess child. Visible devices = %s",
            os.environ.get(CUDA_VISIBLE_DEVICES),
        )
        try:
            TuningProcess.workloop(request_queue, response_queue)
        except Exception:
            log.exception("Exception in TuningProcess")

    @staticmethod
    def workloop(request_queue: Queue[Any], response_queue: Queue[Any]) -> None:
        """
        Work loop for the benchmarking subprocess.
        """
        while True:
            obj = request_queue.get()

            if obj is None:
                break  # None is a sentinel for the child to terminate
            elif isinstance(obj, Ping):
                response_queue.put(Pong())
            elif isinstance(obj, BenchmarkRequest):
                response_queue.put(obj.benchmark())
            else:
                raise RuntimeError(f"Invalid request type {type(obj)}")

    def valid(self) -> bool:
        """
        True if the sub-process has been initialized.
        """
        return (
            self.process is not None
            and self.request_queue is not None
            and self.response_queue is not None
        )

    def clear(self) -> None:
        """
        Reset to an uninitialized state.
        """
        self.process = self.request_queue = self.response_queue = None

    def initialize(self) -> None:
        """
        Create child process, request/response queues, and do the warm up.
        Set the environment to make only the provided GPU device visible
        to the process.
        """
        if self.valid():
            return

        # cuda runtime does not work with "fork", use "spawn" to start processes.
        ctx = multiprocessing.get_context("spawn")
        self.request_queue = ctx.Queue()
        self.response_queue = ctx.Queue()

        self.process = ctx.Process(
            target=self.process_main,
            args=(
                self.request_queue,
                self.response_queue,
            ),
        )
        assert self.process is not None
        with set_cuda_visible_device(self.device):
            self.process.start()

    def put(self, obj: Any) -> None:
        """
        Push a work item to the child process.
        """
        # In case of a prior crash, ensure the subprocess is running
        self.initialize()
        assert self.request_queue is not None
        self.request_queue.put(obj)

    def get(
        self, result_timeout=120.0, graceful_timeout=3.0, terminate_timeout=1.0
    ) -> Any:
        """
        Get a response from the child process. Raises queue.Empty on timeout
        or if the process dies.

        This method is (so far) only used by TuningProcessPool, where torch._inductor.config entries are being used
        to populate the timeouts:

        Arguments:

            @param result_timeout: Timeout in seconds, defaults to 120.0 or to
                                   config.max_autotune_subproc_result_timeout_seconds when called by TuningProcessPool
            @param graceful_timeout: Timeout in seconds to allow graceful shutdown (SIGTERM is sent after this time).
                                    Defaults to 3.0 or to config.max_autotune_subproc_graceful_timeout_seconds
            @param terminate_timeout: Timeout in seconds after SIGTERM, until we send SIGKILL if the process
                                      remains alive. Defaults to 1.0 or to
                                      config.max_autotune_subproc_terminate_timeout_seconds.
        Returns:
            A response from the child process (Any type)
        """
        assert self.process is not None
        assert self.response_queue is not None
        while True:
            try:
                remaining_timeout = result_timeout
                res = None
                while remaining_timeout is not None and remaining_timeout >= 1.0:
                    remaining_timeout -= 0.5
                    try:
                        res = self.response_queue.get(timeout=0.5)
                        break
                    except queue.Empty:
                        if not self.process.is_alive():
                            raise  # is being caught a few lines below
                if res is None:
                    res = self.response_queue.get(timeout=remaining_timeout)
                return res
            except queue.Empty:
                status = self.process.exitcode
                if status is None:
                    self.kill(
                        graceful_timeout=graceful_timeout,
                        terminate_timeout=terminate_timeout,
                    )
                else:
                    # child process crashed
                    self.clear()
                raise

    def terminate(self) -> None:
        """
        Signal the child process to terminate.
        """
        if self.valid():
            assert self.process is not None
            assert self.request_queue is not None
            self.request_queue.put(None)

    def wait(self) -> None:
        """
        Wait for the child process to exit.
        """
        if self.process is not None:
            self.process.join()
            self.clear()

    def kill(self, graceful_timeout=5.0, terminate_timeout=1.0) -> None:
        # Tries to kill the process, using a graceful_timeout in which the process
        # is allowed to exit gracefully. If the process is still alive,
        # it will be terminated. If that is not sufficient to end it
        # within terminate_timeout seconds, it will be killed.
        if self.process is not None:
            self.terminate()
            self.process.join(timeout=graceful_timeout)
            if self.process.is_alive():
                log.warning(
                    "Sending SIGTERM to process with PID %d",
                    self.process.pid,
                )
                self.process.terminate()
                self.process.join(timeout=terminate_timeout)
                if self.process.is_alive():
                    log.error(
                        "Sending SIGKILL to process with PID %d",
                        self.process.pid,
                    )
                    self.process.kill()  # This should definitely end the process
            self.clear()


@dataclasses.dataclass
class TuningProcessPool:
    """
    Maintains a pool of TuningProcesses to benchmark kernels in parallel
    across devices. By default, we create one TuningProcess per device and
    set the sub-process environment to make only that device visible.
    """

    processes: Optional[queue.Queue[TuningProcess]] = None
    executor: Optional[ThreadPoolExecutor] = None

    def initialize(self) -> None:
        """
        Start the child processes.
        """
        assert (self.processes is None) == (self.executor is None)
        if self.processes is not None:
            return

        devices = self.get_device_list()
        log.debug("Sub-process autotune device list: %s", devices)

        # Launch the child processes and push a msg to "warm up"
        self.processes = queue.Queue()
        for device in devices:
            p = TuningProcess(device=device)
            p.initialize()
            p.put(Ping())
            self.processes.put(p)

        # Wait for the initialization to finish
        for p in self.processes.queue:
            assert isinstance(p.get(result_timeout=None), Pong)

        # Use a thread pool to manage distributing work to the subprocesses.
        # Threads block on an available process, so it makes sense to match
        # the number of threads with the number of devices.
        self.executor = ThreadPoolExecutor(max_workers=len(devices))

        # Register the exit handler for the parent process so it will terminate
        # the child processes.
        global EXIT_HANDLER_REGISTERED
        if not EXIT_HANDLER_REGISTERED:
            EXIT_HANDLER_REGISTERED = True
            import atexit

            atexit.register(self.terminate)

    def get_device_list(self) -> Sequence[Optional[int]]:
        """
        Gather the list of devices to be used in the pool.
        """
        if not config.autotune_multi_device:
            # Don't use multiple devices
            return [None]

        gpu_type = get_gpu_type()
        device_interface = get_interface_for_device(gpu_type)
        count = device_interface.device_count()

        # If the user specified the visible devices in the env, use those.
        if CUDA_VISIBLE_DEVICES in os.environ:
            devices = [int(d) for d in os.environ[CUDA_VISIBLE_DEVICES].split(",")]
            assert len(devices) <= count
            return devices

        return list(range(count))

    def terminate(self) -> None:
        """
        Signal all child processes to terminate.
        """
        if self.executor is not None:
            self.executor.shutdown()
            self.executor = None

        if self.processes is not None:
            for p in self.processes.queue:
                p.terminate()
            for p in self.processes.queue:
                p.wait()
            self.processes = None

    def target(self, choice: TritonTemplateCaller) -> float:
        """
        Entry point for the thread-pool helper threads: Wait for an open TuningProcess,
        remove it from the queue, execute the benchmark in that subprocess, and return
        the TuningProcess to the queue.
        """
        assert choice.bmreq is not None
        assert self.processes is not None

        process = self.processes.get()
        process.put(choice.bmreq)
        try:
            return process.get(
                config.max_autotune_subproc_result_timeout_seconds,
                config.max_autotune_subproc_graceful_timeout_seconds,
                config.max_autotune_subproc_terminate_timeout_seconds,
            )
        except queue.Empty:
            warnings.warn(
                f"Failed to benchmark choice '{choice}'. It will be ignored. "
                "Please debug the root cause in case the choice can bring perf gains."
            )
            # set to INF so this choice will be ignored
            return float("inf")
        finally:
            self.processes.put(process)

    def benchmark(
        self,
        choices: List[TritonTemplateCaller],
    ) -> Dict[TritonTemplateCaller, float]:
        """
        Benchmark each choice in a separate process.
        """
        assert self.processes is not None, "Tuning process pool is not initialized"
        assert self.executor is not None

        results = {}

        # Use a ThreadExecutorPool to spread the work across the subprocesses and
        # to grab subprocesses as soon as they're free.
        for choice, result in zip(choices, self.executor.map(self.target, choices)):
            results[choice] = result

        return results


tuning_pool = TuningProcessPool()


LayoutOrBuffer = Union[ir.Layout, ir.Buffer]


@dataclasses.dataclass
class TensorMeta:
    device: torch.device
    dtype: torch.dtype
    sizes: torch._prims_common.ShapeType
    strides: torch._prims_common.StrideType
    offset: int
    name: Optional[str] = None

    @classmethod
    def from_irnodes(
        cls, irnodes: Union[LayoutOrBuffer, Sequence[LayoutOrBuffer]]
    ) -> Union[TensorMeta, List[TensorMeta]]:
        if isinstance(irnodes, Sequence):
            result: List[Any] = [cls.from_irnodes(x) for x in irnodes]
            assert all(isinstance(x, TensorMeta) for x in result)
            return result

        node = irnodes
        if isinstance(node, ir.Layout):
            node = ir.Buffer(name="fake", layout=node)

        dtype = node.get_dtype()
        assert dtype is not None
        device = node.get_device()
        assert device is not None

        return TensorMeta(
            device=device,
            dtype=dtype,
            sizes=V.graph.sizevars.size_hints(
                node.get_size(),
                fallback=config.unbacked_symint_fallback,
            ),
            strides=V.graph.sizevars.size_hints(
                node.get_stride(),
                fallback=config.unbacked_symint_fallback,
            ),
            offset=V.graph.sizevars.size_hint(
                node.get_layout().offset,
                fallback=config.unbacked_symint_fallback,
            ),
            name=node.get_name(),
        )

    def to_tensor(self) -> torch.Tensor:
        return rand_strided(
            self.sizes,
            self.strides,
            device=self.device,
            dtype=self.dtype,
            extra_size=self.offset,
        )


@dataclasses.dataclass
class BenchmarkRequest:
    """
    Only handle triton template benchmark for now. The extern kernel benchmark
    can be done inside the same process since they usually don't cause crash.

    Important: Instances of this class and subclasses have to be serializable
    across process boundaries. Do not put CUDA Tensors in here!
    """

    def __init__(
        self,
        kernel_name: str,
        input_tensor_meta: Union[TensorMeta, List[TensorMeta]],
        output_tensor_meta: Union[TensorMeta, List[TensorMeta]],
        extra_args: Iterable[Any],
    ) -> None:
        # the kernel name defined in the module
        self.kernel_name = kernel_name

        if isinstance(input_tensor_meta, TensorMeta):
            input_tensor_meta = [input_tensor_meta]
        self.input_tensor_meta = input_tensor_meta

        if isinstance(output_tensor_meta, (tuple, list)):
            assert len(output_tensor_meta) == 1
            output_tensor_meta = output_tensor_meta[0]
        self.output_tensor_meta = output_tensor_meta

        self.extra_args = extra_args

    def make_run_fn(
        self, *input_tensors: torch.Tensor, output_tensor: torch.Tensor
    ) -> Callable[[], None]:
        raise NotImplementedError

    def cleanup_run_fn(self) -> None:
        pass

    def do_bench(
        self,
        fn,
        *input_tensors: torch.Tensor,
        output_tensor: Optional[torch.Tensor] = None,
        lazy: bool = False,
    ) -> Union[LazyBenchmark, float]:
        raise NotImplementedError

    def benchmark(
        self,
        *input_tensors: torch.Tensor,
        output_tensor: Optional[torch.Tensor] = None,
        lazy: bool = False,
    ) -> Union[LazyBenchmark, float]:
        debug = log.isEnabledFor(logging.DEBUG)
        if debug:
            start_ts = time.time()

        # create args and out tensor
        if output_tensor is None:
            assert len(input_tensors) == 0
            input_tensors = tuple(x.to_tensor() for x in self.input_tensor_meta)
            output_tensor = self.output_tensor_meta.to_tensor()

        if debug:
            create_tensor_elapse = time.time() - start_ts  # type: ignore[possibly-undefined]
            start_ts = time.time()
        try:
            fn = self.make_run_fn(*input_tensors, output_tensor=output_tensor)
        except NonzeroWorkspaceNotSupportedError:
            # Skipping all ops with nonzero workspace requirements
            log.info("Skipping op due to nonzero workspace requirement")
            return float("inf")

        if debug:
            load_elapse = time.time() - start_ts  # type: ignore[possibly-undefined]
            start_ts = time.time()

        out = self.do_bench(fn, *input_tensors, output_tensor, lazy=True)

        if debug:
            bench_elapse = time.time() - start_ts  # type: ignore[possibly-undefined]
            log.debug(
                "InChildProcess %s: load %f, create tensor %f, bench %f",
                str(self),
                load_elapse,  # type: ignore[possibly-undefined]
                create_tensor_elapse,  # type: ignore[possibly-undefined]
                bench_elapse,
            )
        self.cleanup_run_fn()
        return out


class TestBenchmarkRequest(BenchmarkRequest):
    """
    Supports unit testing. Defined in this file so that the TuningProcess
    sub-process knows how to unpickle these objects.
    """

    def __init__(self, value: Optional[float] = None) -> None:
        self.value = value

    def benchmark(
        self,
        *input_tensors: torch.Tensor,
        output_tensor: Optional[torch.Tensor] = None,
        lazy: bool = False
    ) -> Union[LazyBenchmark, float]:
        if self.value is None:
            raise Exception("Failed to run")  # noqa: TRY002
        return self.value


class GPUDeviceBenchmarkMixin:
    def do_bench(
        self,
        fn,
        *input_tensors: torch.Tensor,
        output_tensor: Optional[torch.Tensor] = None,
        lazy: bool = False,
    ) -> Union[LazyBenchmark, float]:
        device_idx_set = OrderedSet(
            tensor.device.index
            for tensor in [*input_tensors, output_tensor]
            if isinstance(tensor, torch.Tensor)
            and is_gpu(tensor.device.type)
            and tensor.device.index is not None
        )
        assert len(device_idx_set) <= 1, f"Can not mix devices {device_idx_set}"
        device_type = next(
            (
                tensor.device.type
                for tensor in input_tensors
                if is_gpu(tensor.device.type)
            ),
            "cuda",
        )
        device_interface = get_interface_for_device(device_type)
        if len(device_idx_set) == 1:
            device_idx = next(iter(device_idx_set))
        else:
            device_idx = device_interface.current_device()
        with device_interface.device(device_idx):  # type: ignore[attr-defined]
            if lazy:
<<<<<<< HEAD
                out = benchmarker.lazy_benchmark_gpu(
                    fn, pruning_key="max-autotune-gemm"
                )
            else:
                out = benchmarker.benchmark_gpu(fn)

        return out
=======
                return benchmarker.lazy_benchmark_gpu(fn)
            return benchmarker.benchmark_gpu(fn)
>>>>>>> ed758bd3


class CPUDeviceBenchmarkMixin:
    def do_bench(
        self,
        fn,
        *input_tensors: torch.Tensor,
        output_tensor: Optional[torch.Tensor] = None,
        lazy: bool = False,
    ) -> Union[LazyBenchmark, float]:
        if lazy:
            return benchmarker.lazy_benchmark_cpu(fn)
        return benchmarker.benchmark_cpu(fn)


class TritonBenchmarkRequest(BenchmarkRequest):
    # Important: Instances of this class have to be serializable
    # across process boundaries. Do not put CUDA Tensors in here!
    def __init__(
        self,
        kernel_name: str,
        input_tensor_meta: Union[TensorMeta, List[TensorMeta]],
        output_tensor_meta: Union[TensorMeta, List[TensorMeta]],
        extra_args: Iterable[Any],
        module_path: str,  # the path of the module defining the triton kernel
        module_cache_key: str,
        grid: List[int],
        num_stages: int,
        num_warps: int,
        matrix_instr_nonkdim: int = 0,  # only used for hip to choose the shape of mfma instruction.
        workspace_arg: Optional[WorkspaceArg] = None,
    ) -> None:
        super().__init__(kernel_name, input_tensor_meta, output_tensor_meta, extra_args)
        self.module_path = module_path
        self.module_cache_key = module_cache_key
        self.grid = grid
        self.num_stages = num_stages
        self.num_warps = num_warps
        self.matrix_instr_nonkdim = matrix_instr_nonkdim
        self.workspace_arg = workspace_arg

    def make_run_fn(
        self, *input_tensors: torch.Tensor, output_tensor: torch.Tensor
    ) -> Callable[[], None]:
        mod = PyCodeCache.load_by_key_path(self.module_cache_key, self.module_path)
        log.debug(
            "benchmark module key: %s, path: %s",
            self.module_cache_key,
            self.module_path,
        )

        run_method = getattr(mod, self.kernel_name).run
        extra_args = list(self.extra_args)
        run_method.__self__.with_bandwidth_info = False

        # Newer version of triton add warmup argument to JITFunction.run.
        # This code handles backward-compatibility.
        warmup_arg = {}
        import inspect

        if "warmup" in inspect.signature(run_method).parameters:
            warmup_arg["warmup"] = False

        if output_tensor.device.type == "cpu":
            stream = 0
        else:
            device_type = output_tensor.device.type
            device_interface = get_interface_for_device(device_type)
            stream = device_interface.get_raw_stream(
                self.output_tensor_meta.device.index
            )

        if self.workspace_arg is not None:
            # Create a function that handles both workspace creation and kernel execution
            workspace_arg = self.workspace_arg

            def run_with_workspace():
                # Create workspace tensor
                workspace_size = workspace_arg.count
                workspace_tensor = torch.empty_strided(
                    (workspace_size,),
                    (1,),
                    dtype=torch.uint8,
                    device=output_tensor.device,
                )

                # Handle zero initialization if needed
                if workspace_arg.zero_mode == WorkspaceZeroMode.ZERO_ON_CALL:
                    workspace_tensor.zero_()

                # Run the kernel with workspace
                run_method(
                    *input_tensors,
                    output_tensor,
                    *extra_args,
                    workspace_tensor,
                    grid=self.grid,
                    **warmup_arg,
                    stream=stream,
                    benchmark_run=True,
                )

            return run_with_workspace
        if isinstance(
            getattr(mod, self.kernel_name),
            torch._inductor.runtime.triton_heuristics.DebugAutotuner,
        ):
            return functools.partial(
                run_method,
                *input_tensors,
                output_tensor,
                *extra_args,
                grid=self.grid,
                **warmup_arg,
                stream=stream,
            )
        else:
            return functools.partial(
                run_method,
                *input_tensors,
                output_tensor,
                *extra_args,
                grid=self.grid,
                **warmup_arg,
                stream=stream,
                benchmark_run=True,
            )

    def precompile(self):
        mod = PyCodeCache.load_by_key_path(self.module_cache_key, self.module_path)
        getattr(mod, self.kernel_name).precompile()

    def __str__(self) -> str:
        return f"{self.kernel_name=}, {self.module_path=}, {self.module_cache_key=}"


class TritonGPUBenchmarkRequest(GPUDeviceBenchmarkMixin, TritonBenchmarkRequest):
    pass


class TritonCPUBenchmarkRequest(CPUDeviceBenchmarkMixin, TritonBenchmarkRequest):
    pass


class CUDABenchmarkRequest(GPUDeviceBenchmarkMixin, BenchmarkRequest):
    # Important: Instances of this class have to be serializable
    # across process boundaries. Do not put CUDA Tensors in here!

    def __init__(
        self,
        kernel_name: str,
        input_tensor_meta: Union[TensorMeta, List[TensorMeta]],
        output_tensor_meta: Union[TensorMeta, List[TensorMeta]],
        extra_args: Iterable[Any],
        source_code: str,
    ) -> None:
        super().__init__(kernel_name, input_tensor_meta, output_tensor_meta, extra_args)
        self.source_code = source_code
        self.workspace_size: int = 0
        self.workspace: Optional[torch.Tensor] = None
        self.DLL: Optional[DLLWrapper] = None
        self._workspace_size_updated = False
        self.hash_key: str = ""
        self.source_file: str = ""
        self.hash_key, self.source_file = CUDACodeCache.write(self.source_code, "so")

    def precompile(self):
        # Prepopulate CUDACodeCache
        # may happen in separate Threadpool
        log.debug("Precompiling %s", self)
        CUDACodeCache.compile(self.source_code, "so")
        log.debug("Done precompiling %s", self)

    def make_run_fn(
        self, *input_tensors: torch.Tensor, output_tensor: torch.Tensor
    ) -> Callable[[], None]:
        self.ensure_dll_loaded()
        self.update_workspace_size()
        args = [
            c_void_p(tensor.data_ptr())
            for tensor in list(input_tensors) + [output_tensor]
        ]
        log.debug(
            "make_run_fn: self.kernel_name=%s, self.source_file=%s, self.hash_key=%s, self.DLL=%s, args=%s, self.extra_args=%s",
            self.kernel_name,
            self.source_file,
            self.hash_key,
            self.DLL,
            args,
            self.extra_args,
        )
        stream_ptr = c_void_p(torch.cuda.current_stream().cuda_stream)
        run_method = getattr(self.DLL, self.kernel_name)
        workspace_ptr = c_void_p(0)
        if self.workspace_size > 0:
            self.workspace = torch.zeros(
                (self.workspace_size + 7) // 8,
                dtype=torch.float64,
                device=output_tensor.device,
            )
            workspace_ptr = c_void_p(self.workspace.data_ptr())

        # Generate partial function.
        return functools.partial(
            run_method,
            *args,
            *self.extra_args,
            None,  # null workspace size ptr
            workspace_ptr,  # set workspace ptr,
            stream_ptr,
        )

    def update_workspace_size(self) -> None:
        if self._workspace_size_updated:
            return
        self.ensure_dll_loaded()
        unique_input_count = len(
            {meta.name for meta in self.input_tensor_meta}  # noqa: set_linter
        )
        args = [c_void_p(None) for _ in range(unique_input_count + 1)]
        stream_ptr = c_void_p(torch.cuda.current_stream().cuda_stream)

        run_method = getattr(self.DLL, self.kernel_name)
        # Retrieve workspace_size and initialize workspace.
        c_workspace_size = c_size_t()
        run_method(
            *args,  # input ptrs and output ptrs
            *self.extra_args,
            byref(
                c_workspace_size
            ),  # set workspace size ptr to retrieve workspace size
            None,  # null workspace ptr
            stream_ptr,
        )
        torch.cuda.synchronize()  # shake out any CUDA errors
        self.workspace_size = c_workspace_size.value
        log.debug(
            "update_workspace_size called: new workspace size=%d, self.kernel_name=%s, self.source_file=%s, self.hash_key=%s, self.DLL=%s, args=%s, self.extra_args=%s",  # noqa: B950
            self.workspace_size,
            self.kernel_name,
            self.source_file,
            self.hash_key,
            self.DLL,
            args,
            self.extra_args,
        )
        self._workspace_size_updated = True

    def ensure_dll_loaded(self):
        if self.DLL is None:
            self.DLL, self.hash_key, self.source_file = CUDACodeCache.load(
                self.source_code, "so"
            )

    def cleanup_run_fn(self) -> None:
        if self.DLL is not None:
            self.DLL.close()
        self.workspace = None

    def __str__(self) -> str:
        return f"{self.kernel_name=}, {self.source_file=}, {self.hash_key=}"


class CppBenchmarkRequest(CPUDeviceBenchmarkMixin, BenchmarkRequest):
    # Important: Instances of this class have to be serializable
    # across process boundaries. Do not put Tensors in here!

    def __init__(
        self,
        kernel_name: str,
        input_tensor_meta: Union[TensorMeta, List[TensorMeta]],
        output_tensor_meta: Union[TensorMeta, List[TensorMeta]],
        extra_args: Iterable[Any],
        source_code: str,
    ) -> None:
        super().__init__(kernel_name, input_tensor_meta, output_tensor_meta, extra_args)
        self.source_code = source_code
        self.hash_key = get_hash(source_code)
        self.DLL: Optional[Union[CDLL, ModuleType]] = None

    def precompile(self):
        # Prepopulate CppCodeCache
        # may happen in separate Threadpool
        log.debug("Precompiling %s", self)
        CppCodeCache.load(self.source_code, device_type="cpu")
        log.debug("Done precompiling %s", self)

    def make_run_fn(
        self, *input_tensors: torch.Tensor, output_tensor: torch.Tensor
    ) -> Callable[[], None]:
        # TODO(jgong5): use CppPythonBindingsCodeCache for better binding perf
        self.DLL = CppCodeCache.load(self.source_code, device_type="cpu")
        args = [tensor.data_ptr() for tensor in list(input_tensors) + [output_tensor]]
        log.debug(
            "make_run_fn: self.kernel_name=%s, self.DLL=%s, args=%s, self.extra_args=%s",
            self.kernel_name,
            self.DLL,
            args,
            self.extra_args,
        )
        run_method = getattr(self.DLL, self.kernel_name)
        # Assume only size with type ctypes.c_ulonglong in extra_args
        assert all(isinstance(arg, ctypes.c_ulonglong) for arg in self.extra_args)
        run_method.argtypes = [ctypes.c_ulonglong] * (
            len(args) + len(list(self.extra_args))
        )

        # Generate partial function.
        return functools.partial(
            run_method,
            *args,
            *self.extra_args,
        )

    def cleanup_run_fn(self) -> None:
        if self.DLL is not None:
            """
            Check close attr due to it crash on Windows.
            """
            if hasattr(self.DLL, "close"):
                self.DLL.close()

    def __str__(self) -> str:
        return f"{self.kernel_name=}"


def benchmark_in_sub_process(
    choices: List[TritonTemplateCaller],
) -> Dict[TritonTemplateCaller, float]:
    """
    Do benchmarking in a subprocess and return the perf number (latency).
    """
    return tuning_pool.benchmark(choices)<|MERGE_RESOLUTION|>--- conflicted
+++ resolved
@@ -619,18 +619,10 @@
             device_idx = device_interface.current_device()
         with device_interface.device(device_idx):  # type: ignore[attr-defined]
             if lazy:
-<<<<<<< HEAD
-                out = benchmarker.lazy_benchmark_gpu(
+                return benchmarker.lazy_benchmark_gpu(
                     fn, pruning_key="max-autotune-gemm"
                 )
-            else:
-                out = benchmarker.benchmark_gpu(fn)
-
-        return out
-=======
-                return benchmarker.lazy_benchmark_gpu(fn)
             return benchmarker.benchmark_gpu(fn)
->>>>>>> ed758bd3
 
 
 class CPUDeviceBenchmarkMixin:
