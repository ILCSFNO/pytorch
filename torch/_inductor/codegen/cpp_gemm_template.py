# mypy: allow-untyped-defs
import contextlib
import logging
import math
from functools import lru_cache
from typing import Any, Callable, cast, Dict, List, Optional, Union
from unittest.mock import patch

import torch
import torch.utils
from torch.utils._ordered_set import OrderedSet

from ..._dynamo.utils import counters
from .. import config, ir, lowering as L
from ..kernel.mm_common import mm_args
from ..select_algorithm import DataProcessorTemplateWrapper
from ..utils import (
    has_free_symbols,
    is_same_mkldnn_tensor,
    is_same_tensor,
    parallel_num_threads,
)
from ..virtualized import ops, V
from .cpp import get_export_declaration
from .cpp_micro_gemm import (
    CppMicroBrgemm,
    CppMicroGemm,
    CppMicroGemmAMX,
    create_micro_gemm,
    LayoutType,
)
from .cpp_template import CppTemplate
from .cpp_template_kernel import CppTemplateKernel
from .cpp_utils import (
    create_epilogue_with_attr,
    DTYPE_TO_CPP,
    GemmBlocking,
    get_gemm_template_output_and_compute_dtype,
)


log = logging.getLogger(__name__)

GEMM_TEMPLATE_INIT_BLOCKING = r"""
    constexpr int64_t num_threads = {{num_threads}};
    constexpr int64_t N = {{N}};
    constexpr int64_t K = {{K}};
    constexpr int64_t Mr = {{micro_gemm.register_blocking.block_m}};
    constexpr int64_t Nr = {{micro_gemm.register_blocking.block_n}};
    constexpr int64_t Kr = {{micro_gemm.register_blocking.block_k}};
    constexpr int64_t Nr_blocks = (N + Nr - 1) / Nr;
    constexpr int64_t Kr_blocks = (K + Kr - 1) / Kr;

{%- if is_dynamic_M %}
    const int64_t M = {{kernel.size(GemmOut, 0)}};
    const int64_t Mr_blocks = (M + Mr - 1) / Mr;
    {%- if num_threads > 1 %}
    int64_t Mt_blocks, Nt_blocks, Kt_blocks;
    mm_get_thread_blocking(num_threads, {{config.cpp.gemm_max_k_slices}}, M, N, K, Mr, Nr, Kr, Mt_blocks, Nt_blocks, Kt_blocks);
    {%- else %}
    const auto Mt_blocks = Mr_blocks;
    const auto Nt_blocks = Nr_blocks;
    const auto Kt_blocks = Kr_blocks;
    {%- endif %}
    int64_t Mc_blocks, Nc_blocks, Kc_blocks;
    uint32_t L1_cache_size = {{L1_cache_size}};
    uint32_t L2_cache_size = {{L2_cache_size}};
    mm_get_cache_blocking<{{kernel.dtype(X)}}, {{kernel.dtype(W)}}>(
        num_threads,
        M,
        N,
        K,
        Mr,
        Nr,
        Kr,
        Mt_blocks,
        Nt_blocks,
        Kt_blocks,
        Mc_blocks,
        Nc_blocks,
        Kc_blocks,
        L1_cache_size,
        L2_cache_size
    );
    const int64_t num_Mc_blocks = (Mr_blocks + Mc_blocks - 1) / Mc_blocks;
    const int64_t num_Nc_blocks = (Nr_blocks + Nc_blocks - 1) / Nc_blocks;
    const int64_t num_Mt_blocks = (Mr_blocks + Mt_blocks - 1) / Mt_blocks;
    const int64_t num_Nt_blocks = (Nr_blocks + Nt_blocks - 1) / Nt_blocks;
    const int64_t num_Kt_blocks = (Kr_blocks + Kt_blocks - 1) / Kt_blocks;
{%- else %}
    constexpr int64_t M = {{kernel.size(GemmOut, 0)}};
    constexpr int64_t Mr_blocks = (M + Mr - 1) / Mr;
    constexpr int64_t Mt_blocks = {{template.thread_blocking(num_threads).block_m}};
    constexpr int64_t Nt_blocks = {{template.thread_blocking(num_threads).block_n}};
    constexpr int64_t Kt_blocks = {{template.thread_blocking(num_threads).block_k}};
    constexpr int64_t Mc_blocks = {{template.cache_blocking(num_threads).block_m}};
    constexpr int64_t Nc_blocks = {{template.cache_blocking(num_threads).block_n}};
    constexpr int64_t Kc_blocks = {{template.cache_blocking(num_threads).block_k}};
    constexpr int64_t num_Mc_blocks = (Mr_blocks + Mc_blocks - 1) / Mc_blocks;
    constexpr int64_t num_Nc_blocks = (Nr_blocks + Nc_blocks - 1) / Nc_blocks;
    constexpr int64_t num_Mt_blocks = (Mr_blocks + Mt_blocks - 1) / Mt_blocks;
    constexpr int64_t num_Nt_blocks = (Nr_blocks + Nt_blocks - 1) / Nt_blocks;
    constexpr int64_t num_Kt_blocks = (Kr_blocks + Kt_blocks - 1) / Kt_blocks;
{%- endif %}

    // make sure all partitions are assigned
    {{kernel.assert_function}}(
        Mt_blocks * Nt_blocks * Kt_blocks * {{num_threads}} >= Mr_blocks * Nr_blocks * Kr_blocks,
        "Not all partitions are assigned."
    );
"""

GEMM_TEMPLATE_MULTI_THREADS_PARAMS = r"""
const int tid = omp_get_thread_num();
const int64_t k_group_id = tid / num_Kt_blocks;
const int64_t k_slice_id = tid % num_Kt_blocks;
const int64_t n_group_id = k_group_id / num_Nt_blocks;
const int64_t n_slice_id = k_group_id % num_Nt_blocks;
const int64_t k_block_start = k_slice_id * Kt_blocks;
const int64_t k_block_end = std::min(k_block_start + Kt_blocks, Kr_blocks);
const int64_t n_block_start = n_slice_id * Nt_blocks;
const int64_t n_block_end = std::min(n_block_start + Nt_blocks, Nr_blocks);
const int64_t m_block_start = std::min(n_group_id * Mt_blocks, Mr_blocks);
const int64_t m_block_end = std::min(m_block_start + Mt_blocks, Mr_blocks);
const int64_t num_Mc_blocks_per_thread = (m_block_end - m_block_start + Mc_blocks - 1) / Mc_blocks;
"""

GEMM_TEMPLATE_SINGLE_THREAD_PARAMS = r"""
constexpr int tid = 0;
constexpr int64_t k_group_id = 0;
constexpr int64_t k_slice_id = 0;
constexpr int64_t n_group_id = 0;
constexpr int64_t n_slice_id = 0;
constexpr int64_t m_block_start = 0;
constexpr int64_t n_block_start = 0;
constexpr int64_t n_block_end = Nr_blocks;
constexpr int64_t k_block_start = 0;
constexpr int64_t k_block_end = Kr_blocks;
{%- if is_dynamic_M %}
const int64_t num_Mc_blocks_per_thread = num_Mc_blocks;
const int64_t m_block_end = Mr_blocks;
{%- else %}
constexpr int64_t num_Mc_blocks_per_thread = num_Mc_blocks;
constexpr int64_t m_block_end = Mr_blocks;
{%- endif %}
"""

GEMM_TEMPLATE_M_LOOP_PARAMS = r"""
const int64_t my_mc_block_id = (mc_block_id + n_slice_id) % num_Mc_blocks_per_thread;
const int64_t mc = m_block_start + my_mc_block_id * Mc_blocks;
const int64_t m_start = mc * Mr;
const int64_t m_end = std::min(std::min(mc + Mc_blocks, m_block_end) * Mr, M);
const int64_t m_size = m_end - m_start;
"""

GEMM_TEMPLATE_N_LOOP_PARAMS = r"""
const int64_t n_start = nc * Nr;
const int64_t n_end = std::min(std::min(nc + Nc_blocks, n_block_end) * Nr, N);
const int64_t n_size = n_end - n_start;
// NB: assume we pad N, nc_block_end won't exceed padded N here.
const int64_t nc_block_end = std::min(nc + Nc_blocks, n_block_end);
"""

GEMM_TEMPLATE_MICROKERNEL_DEF = r"""
{{template.header().getvalue()}}

{{micro_gemm.codegen_define(kernel)}}
"""

GEMM_TEMPLATE_STUB_DEF = r"""
{%- if x_scale is not none %}
    {%- set kernel_args = {"X": X, "W": W, "inp": inp, "x_scale": x_scale, "x_zp": x_zp, "w_scale": w_scale, "w_zp": w_zp,} %}
{%- else %}
    {%- set kernel_args = {"X": X, "W": W, "inp": inp} %}
{%- endif %}

extern "C" {{export_declaration}}
{{kernel.def_kernel(inputs=kernel_args, outputs={"Y": Y}, aliases=aliases)}}
"""

GEMM_TEMPLATE = r"""
{{ template.codegen_gemm_stub_def() }}
{
    {{ kernel.maybe_codegen_profile() }}
    {{ template.codegen_blocks(
        num_threads, N, K, micro_gemm, is_dynamic_M, kernel, GemmOut, config, L1_cache_size, L2_cache_size, X, W
    ) }}

{%- if maybe_k_slicing %}
    std::unique_ptr<std::unique_ptr<{{DTYPE_TO_CPP[acc_buf_dtype]}}[]>[]> local_buf_ptrs;
    if (num_Kt_blocks > 1) {
        local_buf_ptrs.reset(new std::unique_ptr<{{DTYPE_TO_CPP[acc_buf_dtype]}}[]>[num_Mc_blocks * num_Nc_blocks * num_Kt_blocks]);
    }
{%- endif %}

{%- if num_threads > 1 %}
    #pragma omp parallel num_threads({{num_threads}})
    {
        {{ template.codegen_multi_threads_params()|indent(8, false) }}
{%- else %}
    {
        {{ template.codegen_single_thread_params(is_dynamic_M)|indent(8, false) }}
{%- endif %}
        {{ micro_gemm.codegen_init(kernel) }}
{%- if use_local_acc %}
    {%- set acc_buf_name = "local_acc_buf" %}
        {{ kernel.define_buffer(acc_buf_name, ["Mc_blocks*Mr", "Nc_blocks*Nr"], acc_buf_dtype) }}
{%- endif %}
        for (int64_t mc_block_id = 0; mc_block_id < num_Mc_blocks_per_thread; mc_block_id++) {
            {{ template.codegen_m_loop_params()|indent(12, false) }}
            for (int64_t nc = n_block_start; nc < n_block_end; nc += Nc_blocks) {
                {{ template.codegen_n_loop_params()|indent(16, false) }}
{%- if use_local_acc %}
    {%- set acc = kernel.local_buffers[acc_buf_name] %}
                {{ kernel.reinit_buffer_if_null(acc_buf_name) }}
{%- else %}
    {%- set acc = kernel.slice_nd(GemmOut, [("m_start", "m_end"), ("n_start", "n_end")]) %}
{%- endif %}
                for (int64_t kc = k_block_start; kc < k_block_end; kc += Kc_blocks) {
                    int64_t k_start = kc * Kr;
                    int64_t k_end = std::min(std::min(kc + Kc_blocks, k_block_end) * Kr, K);
{%- set tile_X = kernel.slice_nd(X, [("m_start", "m_end"), ("k_start", "k_end")]) %}
                    for (int64_t nci = nc; nci < nc_block_end; nci++) {
{%- set acc_slice = kernel.slice_nd(acc, [("0", "m_end - m_start"), ("(nci - nc)*Nr", "(nci - nc + 1)*Nr")]) %}
{%- if template.should_block_weights %}
{%- set tile_W_3d = kernel.slice_nd(W, [("nci", "nci + 1"), ("k_start", "k_end"), ()]) %}
{%- set tile_W = kernel.view(tile_W_3d, ["k_end - k_start", micro_gemm.register_blocking.block_n]) %}
{%- else %}
{%- set tile_W = kernel.slice_nd(W, [("k_start", "k_end"), ("n_start", "n_start + n_size")]) %}
{%- endif %}
                        if (kc == k_block_start) {
                            {{ micro_gemm.codegen_call(kernel, tile_X, tile_W, acc_slice, accum=False)|indent(28, false) }}
                        } else {
                            {{ micro_gemm.codegen_call(kernel, tile_X, tile_W, acc_slice, accum=True)|indent(28, false) }}
                        }
                    }
                }
{%- if maybe_k_slicing %}
                if (num_Kt_blocks > 1) {
                    const int64_t mxn_cache_block_id = (mc / Mc_blocks) * num_Nc_blocks + nc;
                    local_buf_ptrs[mxn_cache_block_id * num_Kt_blocks + k_slice_id].reset(
                        {{ kernel.release_buffer(acc_buf_name) }});
                } else
{%- endif %}
                {
{%- set tile_Y = kernel.slice_nd(Y_2d, [("m_start", "m_end"), ("n_start", "n_end")]) %}
{%- set tile_acc = kernel.slice_nd(acc, [("0", "m_end - m_start"), ("0", "n_end - n_start")]) %}
                    {{ kernel.store_output(
                        tile_Y, tile_acc, GemmOut, epilogue_nodes, offsets=("m_start", "n_start"), reindexers=reindexers
                    )|indent(20, false)
                    }}
                }
            }
        }
{%- if maybe_k_slicing %}
        if (num_Kt_blocks > 1) {
            #pragma omp barrier
            for (int64_t mc = m_block_start; mc < m_block_end; mc += Mc_blocks) {
                // We slice M-dim and each thread in the k-slicing group works on a slice
                const int64_t m_start_unsliced = mc * Mr;
                const int64_t m_end_unsliced = std::min(std::min(mc + Mc_blocks, m_block_end) * Mr, M);
                const int64_t m_size_unsliced = m_end_unsliced - m_start_unsliced;
                const int64_t m_slice_size = (m_size_unsliced + num_Kt_blocks - 1) / num_Kt_blocks;
                const int64_t m_start = std::min(m_start_unsliced + m_slice_size * k_slice_id, m_end_unsliced);
                const int64_t m_end = std::min(m_start_unsliced + m_slice_size * (k_slice_id + 1), m_end_unsliced);
                const int64_t m_size = m_end - m_start;
                const int64_t m_offset = m_start - m_start_unsliced;
                for (int64_t nc = n_block_start; nc < n_block_end; nc += Nc_blocks) {
                    const int64_t n_start = nc * Nr;
                    const int64_t n_end = std::min(std::min(nc + Nc_blocks, n_block_end) * Nr, N);
                    const int64_t n_size = n_end - n_start;
                    const int64_t mxn_cache_block_id = (mc / Mc_blocks) * num_Nc_blocks + nc;
                    auto {{acc_buf_name}} = local_buf_ptrs[mxn_cache_block_id * num_Kt_blocks].get();
                    for (int64_t other_slice = 1; other_slice < num_Kt_blocks; other_slice++) {
                        auto other_acc = local_buf_ptrs[mxn_cache_block_id * num_Kt_blocks + other_slice].get();
                        for (int64_t m = m_offset; m < m_offset + m_size; m++) {
                            #pragma omp simd
                            for (int64_t n = 0; n < n_size; n++) {
                                {{acc_buf_name}}[m*Nr + n] += other_acc[m*Nr + n];
                            }
                        }
                    }
    {%- set tile_acc_m_slice = kernel.slice_nd(tile_acc, [("m_offset", "m_offset + m_end - m_start"), ()]) %}
                    {{ kernel.store_output(
                        tile_Y, tile_acc_m_slice, GemmOut, epilogue_nodes, offsets=("m_start", "n_start"), reindexers=reindexers
                    )|indent(20, false)
                    }}
                }
            }
        }
{%- endif %}
        {{ micro_gemm.codegen_finalize(kernel) }}
    }
}
"""


def get_padded_n(n, block_n):
    return (n + block_n - 1) // block_n * block_n


def transpose_w(
    W: Union[ir.IRNode, torch.Tensor], trans_w: bool
) -> Union[ir.IRNode, torch.Tensor]:
    """
    Transpose W based on the trans_w flag.
    """
    if isinstance(W, ir.IRNode):
        if trans_w:
            if not isinstance(W, ir.TensorBox):
                W = ir.TensorBox(W)
            W = L.permute(W, [1, 0])
    else:
        if trans_w:
            assert isinstance(W, torch.Tensor)
            W = W.transpose(0, 1)
    return W


def expand_bias(
    B: Union[ir.IRNode, torch.Tensor, None], X: Union[ir.IRNode, torch.Tensor]
) -> Optional[Union[ir.IRNode, torch.Tensor]]:
    """
    Expand Bias to the same size of X.
    """
    if B is not None:
        if isinstance(B, ir.IRNode):
            if not isinstance(B, ir.TensorBox):
                B = ir.TensorBox(B)
            assert hasattr(X, "get_size")
            B = L.expand(B, (X.get_size()[0], B.get_size()[-1]))
        else:
            assert isinstance(B, torch.Tensor)
            assert isinstance(X, torch.Tensor)
            B = B.expand(X.shape[0], B.shape[-1])
    return B


def prune_tensors(input_nodes: List[ir.TensorBox], new_input_nodes: List[ir.TensorBox]):
    """
    Prune unused tensors from `V.graph` since the GEMM Template use new packed weight.
    """

    def share_storage(base_tensor: torch.Tensor, comp_tensor: torch.Tensor):
        return base_tensor.is_mkldnn == comp_tensor.is_mkldnn and (
            is_same_tensor(base_tensor, comp_tensor)
            or is_same_mkldnn_tensor(base_tensor, comp_tensor)
        )

    def get_candidates(input_nodes, new_input_nodes):
        # Only Constant Buffer like weight and bias might be changed in GEMM Template.
        # The Inductor IR Node may changed, but still share the storage. For example:
        # bias in bfloat16 case which only do the expand
        return [
            node
            for node in input_nodes
            if (
                node not in new_input_nodes
                and isinstance(node, (ir.TensorBox, ir.StorageBox))
                and node.get_name() in V.graph.constants
                and not any(
                    (
                        isinstance(new_node, (ir.TensorBox, ir.StorageBox))
                        and new_node.get_name() in V.graph.constants
                        and share_storage(
                            V.graph.constants[node.get_name()],
                            V.graph.constants[new_node.get_name()],
                        )
                    )
                    for new_node in new_input_nodes
                )
            )
        ]

    for candidate_node in get_candidates(input_nodes, new_input_nodes):
        # By using the new packed weight for the GEMM template, we can prune the
        # old weight if it has no other users. This saves memory but makes the FX graph
        # non-retraceable. To support retracing, we can add a repack node to the
        # FX graph. For example:
        # mkldnn._linear_pointwise <- repack_linear_wgt <- packed_wgt_for_template
        candidate_tensor_users = 0
        candidate_tensor = V.graph.constants[candidate_node.get_name()]
        for node in reversed(V.graph.graph.nodes):
            # Case may happen when the candidate tensor is used by more than 1 get_attr node
            # https://github.com/pytorch/pytorch/issues/134998
            if node.op == "get_attr" and hasattr(
                V.graph.module, node.name
            ):  # candidate tensor might already be deleted
                comp_tensor = getattr(V.graph.module, node.name)
                if isinstance(comp_tensor, torch.Tensor) and share_storage(
                    candidate_tensor, comp_tensor
                ):
                    candidate_tensor_users += 1

        for node in reversed(V.graph.graph.nodes):
            # The get_attr node has only 1 user fx node
            # The candidate tensor has been used by only 1 get_attr node
            if (
                node.name == candidate_node.get_name()
                and len(node.users) == 1
                and candidate_tensor_users == 1
            ):
                del V.graph.constants[node.name]
                delattr(V.graph.module, node.name)
                delattr(V.graph.graph.owning_module, node.name)


def gen_2d_view_of_epilogue_buf(
    Y: ir.Buffer,
    template_buffer: ir.Buffer,
    epilogue_nodes: List[ir.IRNode],
    reindexers: List[Optional[Callable[[List[Any]], List[Any]]]],
    default_reindexers: List[Optional[Callable[[List[Any]], List[Any]]]],
) -> tuple[
    Union[ir.Buffer, ir.ReinterpretView],
    List[Optional[Callable[[List[Any]], List[Any]]]],
]:
    """
    The dimension and the indexing could be different between the GEMM output, i.e. `template_buffer`, which is
    2D with MxN) and the output from the template after epilogues, i.e. `Y`. In the GEMM template code,
    we are not aware of the dimension and the indexing of the epilogues and always work on 2D tiles according to
    the indexing of the GEMM output.
    In this function, we return a 2D buffer (`Y_2d`) according to GEMM output (reinterpreted from `Y` if needed) and
    build a reindexer that converts the indexing of `Y` into `Y_2d`.
    """
    Y_2d: Union[ir.Buffer, ir.ReinterpretView] = Y
    if (
        Y.get_size() == template_buffer.get_size()
        and Y.get_stride() == template_buffer.get_stride()
    ):
        reindexers.extend(default_reindexers)
        Y_2d = Y
    else:

        def get_reindexer(epilogue_node, default_reindexer=None):
            # From template_buffer to epilogue_node_ordered (ordered by stride decreasingly, in dense format), for example:
            #   template_buffer:
            #       size (324, 512), stride (512, 1)
            #   epilogue_node_ordered (ordered by stride decreasingly, in dense format):
            #       size (1, 18, 18, 512), stride (165888, 9216, 512, 1)
            stride_order = list(
                ir.get_stride_order(
                    V.graph.sizevars.size_hints(epilogue_node.get_stride())
                )
            )
            fill_order = ir.stride_order2fill_order(stride_order)
            reversed_fill_order = list(reversed(fill_order))
            size_with_stride_ordered_decreasingly = [
                epilogue_node.get_size()[i] for i in reversed_fill_order
            ]
            reshape_reindex = ir.View.dynamic_reshape_indexer(
                size_with_stride_ordered_decreasingly,
                template_buffer.get_size(),
            )
            if default_reindexer:
                reshape_reindex = ir.fuse_reindexing(reshape_reindex, default_reindexer)

            # From epilogue_node_ordered (ordered by stride decreasingly, in dense format) to epilogue_node, for example:
            #   epilogue_node_ordered (ordered by stride decreasingly, in dense format):
            #       size (1, 18, 18, 512), stride (165888, 9216, 512, 1)
            #   epilogue_node:
            #       size (1, 18, 18, 512), stride (165888, 1, 9216, 512)
            from_stride_ordered_decreasingly_to_epilogue_node_order = [
                (len(stride_order) - 1) - stride_order[i]
                for i in range(len(stride_order))
            ]
            stride_reindex = ir.same_reorder(
                from_stride_ordered_decreasingly_to_epilogue_node_order
            )

            reindexer = ir.fuse_reindexing(stride_reindex, reshape_reindex)
            return reindexer

        if default_reindexers is None:
            default_reindexers = [None] * len(epilogue_nodes)
        new_reindexers = [
            get_reindexer(epilogue_node, default_reindexer)
            for epilogue_node, default_reindexer in zip(
                epilogue_nodes, default_reindexers
            )
        ]
        reindexers.extend(new_reindexers)
        if isinstance(Y, ir.BaseView):
            storage = ir.StorageBox(Y.unwrap_view())
        else:
            assert isinstance(Y, ir.Buffer)
            storage = ir.StorageBox(Y)
        Y_2d = ir.ReinterpretView(data=storage, layout=template_buffer.get_layout())
    return Y_2d, reindexers


class CppGemmTemplate(CppTemplate):
    def __init__(
        self,
        input_nodes,
        layout: ir.Layout,
        num_threads: int,
        register_blocking: GemmBlocking,
        beta=1,
        alpha=1,
        has_bias=False,
<<<<<<< HEAD
        epilogue_creator: Optional[Callable[..., ir.Pointwise]] = None,
=======
        epilogue_creator: Optional[Callable[[ir.Buffer], ir.Pointwise]] = None,
        should_block_weights: bool = True,
        name="packed_gemm",
>>>>>>> b3bf252e
    ) -> None:
        assert layout.dtype in [torch.float, torch.bfloat16, torch.half, torch.uint8]
        super().__init__(
            name,
            input_nodes,
            layout,
            num_threads,
            epilogue_creator=epilogue_creator,
        )
        self.beta = beta
        self.alpha = alpha
        self.has_bias = has_bias
        self.register_blocking = register_blocking
        m, n = layout.size[-2:]
        k = input_nodes[0].get_size()[-1]
        self.m, self.n, self.k = m, n, k
        self.padded_n = get_padded_n(n, self.register_blocking.block_n)
        self.is_dynamic_M = has_free_symbols((m,))
        self.should_block_weights = should_block_weights
        self.thread_blocking = self.make_thread_blocking_cache()
        self.cache_blocking = self.make_cache_blocking_cache()

    def make_thread_blocking_cache(self):
        cache = lru_cache()(self._thread_blocking)

        def thread_blocking(num_threads: int) -> GemmBlocking:
            return cache(num_threads)

        return thread_blocking

    def _thread_blocking(self, num_threads: int) -> GemmBlocking:
        """
        NOTE [Thread blocking in Cpp GEMM]
        We use simple heuristics to decide the thread blocking:
        1. Make sure all threads are occupied as much as possible.
        2. For (m, n) blocks, favor more square-sized thread blocks for better data reuse.
        3. If (m, n) blocks cannot occupy all the threads, we consider k-slicing.
        TODO(jgong5): allow tuning various blocking options
        """

        def get_factors(number):
            factors = []
            for i in range(int(number**0.5), 0, -1):
                if number % i == 0:
                    factors.append(number // i)
                    factors.append(i)
            return factors

        def get_blocking(m_factor, n_factor, k_factor, m_blocks, n_blocks, k_blocks):
            thread_block_k = math.ceil(k_blocks / k_factor)
            thread_block_n = math.ceil(n_blocks / n_factor)
            thread_block_m = math.ceil(m_blocks / m_factor)
            return GemmBlocking(thread_block_m, thread_block_n, thread_block_k)

        assert (
            not self.is_dynamic_M
        ), "Unable to determine thread blocking for dynamic M."
        register_blocking = self.register_blocking
        m_blocks = math.ceil(self.m / register_blocking.block_m)
        n_blocks = math.ceil(self.n / register_blocking.block_n)
        k_blocks = math.ceil(self.k / register_blocking.block_k)
        factors = get_factors(num_threads)
        assert len(factors) > 0

        if config.cpp.gemm_thread_factors is not None:
            factors = [int(i) for i in config.cpp.gemm_thread_factors.split(",")]
            assert len(factors) == 3
            assert math.prod(factors) == self.num_threads
            return get_blocking(
                factors[0], factors[1], factors[2], m_blocks, n_blocks, k_blocks
            )

        # we favor square-sized thread blocks for good data reuse
        def get_better_blocking(blocking, best_blocking):
            if best_blocking is None:
                best_blocking = blocking
            else:
                block_m_size = blocking.block_m * register_blocking.block_m
                block_n_size = blocking.block_n * register_blocking.block_n
                best_block_m_size = best_blocking.block_m * register_blocking.block_m
                best_block_n_size = best_blocking.block_n * register_blocking.block_n
                if blocking.block_k > best_blocking.block_k:
                    best_blocking = blocking
                elif (
                    blocking.block_k == best_blocking.block_k
                    and block_m_size + block_n_size
                    < best_block_m_size + best_block_n_size
                ):
                    best_blocking = blocking
            return best_blocking

        best_blocking = None
        # check if we can have a thread-blocking to occupy all threads without k-slicing
        for n_factor in factors:
            m_factor = num_threads // n_factor
            if n_blocks >= n_factor and m_blocks >= m_factor:
                blocking = get_blocking(
                    m_factor, n_factor, 1, m_blocks, n_blocks, k_blocks
                )
                best_blocking = get_better_blocking(blocking, best_blocking)

        if best_blocking is None:
            for k_factor in factors:
                if k_blocks >= k_factor and (
                    config.cpp.gemm_max_k_slices == 0
                    or k_factor <= config.cpp.gemm_max_k_slices
                ):
                    n_factors = get_factors(num_threads // k_factor)
                    for n_factor in n_factors:
                        m_factor = (num_threads // k_factor) // n_factor
                        if n_blocks >= n_factor and m_blocks >= m_factor:
                            blocking = get_blocking(
                                m_factor,
                                n_factor,
                                k_factor,
                                m_blocks,
                                n_blocks,
                                k_blocks,
                            )
                            best_blocking = get_better_blocking(blocking, best_blocking)

        if best_blocking is None:
            for n_factor in factors:
                m_factor = num_threads // n_factor
                if n_blocks >= n_factor or m_blocks >= m_factor:
                    blocking = get_blocking(
                        m_factor, n_factor, 1, m_blocks, n_blocks, k_blocks
                    )
                    best_blocking = get_better_blocking(blocking, best_blocking)

        assert best_blocking is not None
        return best_blocking

    def make_cache_blocking_cache(self):
        cache = lru_cache()(self._cache_blocking)

        def cache_blocking(num_threads: int) -> GemmBlocking:
            return cache(num_threads)

        return cache_blocking

    def _cache_blocking(self, num_threads: int) -> GemmBlocking:
        def get_cache_blocking(register_blocking, thread_blocking):
            Mr = register_blocking.block_m
            Nr = register_blocking.block_n
            Kr = register_blocking.block_k

            Mt_blocks = thread_blocking.block_m
            Nt_blocks = thread_blocking.block_n
            Kt_blocks = thread_blocking.block_k

            if config.cpp.gemm_cache_blocking is not None:
                blockings = [int(i) for i in config.cpp.gemm_cache_blocking.split(",")]
                assert len(blockings) == 3
                Mc_blocks, Nc_blocks, Kc_blocks = blockings
                return (
                    min(Mc_blocks, Mt_blocks),
                    min(Nc_blocks, Nt_blocks),
                    min(Kc_blocks, Kt_blocks),
                )

            # The ratios below are empirically determined to decide
            # the effective sizes of L1 and L2.
            # TODO: tune the factor here
            L1_limit_factor = 0.8
            L2_limit_factor = 0.5

            L1_cache_size = (
                torch._C._cpu._L1d_cache_size()
            )  # per core cache size in Bytes
            assert (
                L1_cache_size > 0
            ), f"Expect L1_cache_size > 0 but got {L1_cache_size}"
            L1 = L1_cache_size * L1_limit_factor

            L2_cache_size = (
                torch._C._cpu._L2_cache_size()
            )  # per core cache size in Bytes
            assert (
                L2_cache_size > 0
            ), f"Expect L2_cache_size > 0 but got {L2_cache_size}"
            L2 = L2_cache_size * L2_limit_factor

            def get_num_byte(dtype):
                return torch.tensor([], dtype=dtype).element_size()

            dtype_A = self.input_nodes[0].get_dtype()
            dtype_B = self.input_nodes[1].get_dtype()
            num_byte_A = get_num_byte(dtype_A)
            num_byte_B = get_num_byte(dtype_B)
            if dtype_A is torch.bfloat16 and dtype_B is torch.int8 and Kr != 1:
                # We will cache dequantized weights (BF16) in L1D for AMX micro-kernel.
                # In this case, the choice of the micro-kernel being used can't be decoupled from
                # the cache blocking.
                # TODO: Decouple the choice of micro-kernel from cache blocking
                num_byte_B *= num_byte_A

            # NOTE [CPP GEMM Cache Blocking Algorithm]
            # Our overall strategy is to
            # 1) Make cache blocks of B L1-reside and reused by multiple rows of A, i.e. Mc.
            #    Here, B is Kc x Nr where Nr is a single register block. We use L1 size to
            #    decide Kc. We want to make Mc large enough to better reuse B.
            # 2) Make cache blocks of A L2-reside, which would limit Mc. We want to reuse A
            #    along N, where we have two sub-strategies (see notes below) to decide Mc and Nc.

            # Step 1: Decide Kc assuming B block is L1-reside.
            size_cache_B = Kr * Kt_blocks * Nr * num_byte_B

            Kc_blocks = Kt_blocks
            if size_cache_B > L1:
                Kc_blocks = math.floor(L1 / (Kr * Nr * num_byte_B))

            # Step 2: Decide Mc assuming A block is L2-reside.
            min_Mc_ratio = 2  # TODO(jgong5): something to tune?
            min_Mc_blocks = math.ceil(min_Mc_ratio * Mr / Nr)
            assert min_Mc_blocks >= 1
            Kt_bytes = Kt_blocks * Kr * num_byte_A
            if min_Mc_blocks * Mr * Kt_bytes < L2:
                # Strategy 1: A (Mc x Kt) resides in L2 and reused by all Nt
                # when Nc_blocks is kept 1. Mc should be large enough (>= min_Mc_blocks)
                # to reuse B (Kc x Nr) in L1. This makes C (Mc x Nr) small enough to reside
                # in L1.
                Mc_blocks = min(Mt_blocks, math.floor(L2 / (Mr * Kt_bytes)))
                Nc_blocks = 1
            else:
                # Strategy 2: Kt is too large to hold A (Mc x Kt) in L2, we reuse
                # A (Mc x Kc) in L2 by B (Kc x Nc). C (Mc x Nc) resides in L2.
                Mc_blocks = Mt_blocks
                Nc_blocks = min(math.ceil(Mc_blocks * Mr / Nr), Nt_blocks)
                Nc_bytes = Nc_blocks * Nr * 4  # assume C or acc is float32/int32
                Kc_bytes = Kc_blocks * Kr * num_byte_A
                if Mc_blocks * Mr * (Kc_bytes + Nc_bytes) > L2:
                    # The following is the solution for 4*Mc*Nc + Mc*Kc_bytes = L2,
                    # assuming Mc == Nc for good data reuse.
                    M_max = (math.sqrt(Kc_bytes * Kc_bytes + 16 * L2) - Kc_bytes) / 8
                    if M_max < Mc_blocks * Mr:
                        Mc_blocks = math.floor(M_max / Mr)
                        Nc_blocks = min(math.ceil(Mc_blocks * Mr / Nr), Nt_blocks)

            return Mc_blocks, Nc_blocks, Kc_blocks

        assert (
            not self.is_dynamic_M
        ), "Unable to determine cache blocking for dynamic M."
        register_blocking = self.register_blocking
        thread_blocking = self.thread_blocking(num_threads)

        return GemmBlocking(*get_cache_blocking(register_blocking, thread_blocking))

    def log_blockings(self):
        log.debug(f"Register blocking: {self.register_blocking}")  # noqa: G004
        if self.is_dynamic_M:
            # thread and cache blockings are determined at runtime for dynamic shapes
            return
        log.debug(
            f"Cache blocking: {self.cache_blocking(self.num_threads)}"  # noqa: G004
        )
        thread_blocking = self.thread_blocking(self.num_threads)
        log.debug(f"Thread blocking: {thread_blocking}")  # noqa: G004

        def get_occupancy():
            m_blocks = math.ceil(self.m / self.register_blocking.block_m)
            n_blocks = math.ceil(self.n / self.register_blocking.block_n)
            k_blocks = math.ceil(self.k / self.register_blocking.block_k)
            m = math.ceil(m_blocks / thread_blocking.block_m)
            n = math.ceil(n_blocks / thread_blocking.block_n)
            k = math.ceil(k_blocks / thread_blocking.block_k)
            return (m, n, k)

        log.debug(
            f"Number of threads: {self.num_threads}, occupancy: {get_occupancy()}"  # noqa: G004
        )

    def maybe_k_slicing(self):
        if self.num_threads == 1:
            return False
        if self.is_dynamic_M:
            # TODO(jgong5): perhaps use size hint to decide?
            return True
        register_blocking = self.register_blocking
        k_blocks = math.ceil(self.k / register_blocking.block_k)
        thread_blocking = self.thread_blocking(self.num_threads)
        return k_blocks > thread_blocking.block_k

    @classmethod
    def add_choices(
        cls,
        choices,
        layout,
        input_nodes,
        beta=1,
        alpha=1,
        has_bias=False,
        trans_w=False,
        input_indices=None,
        epilogue_creator: Optional[Callable[[ir.Buffer], ir.Pointwise]] = None,
        act_mapping: Optional[dict[int, ir.TensorBox]] = None,
    ):
        if input_indices is None:
            input_indices = list(range(len(input_nodes)))
        only_one_input = (
            input_nodes[0] == input_nodes[1] if len(input_nodes) > 1 else False
        )

        def reorder_and_filter(inputs, layout_or_out):
            if has_bias:
                assert len(input_indices) >= 3
                # Assume the input order is [inp, x, w] and we reorder it to [x, w, inp]
                inp_idx = input_indices[0]
                x_idx = input_indices[1]
                w_idx = input_indices[2]
                return [
                    inputs[x_idx],
                    inputs[w_idx],
                    inputs[inp_idx],
                    *[inputs[idx] for idx in input_indices[3:]],
                ], layout_or_out
            elif len(inputs) >= len(input_indices):
                assert len(input_indices) >= 2
                return [inputs[idx] for idx in input_indices], layout_or_out
            else:
                # For when input is used for x and w, i.e. X@X.T or similar
                # Assumes the first input is the only input
                assert len(inputs) == 1
                return [inputs[0]] * len(input_indices), layout_or_out

        new_inputs, new_layout = reorder_and_filter(input_nodes, layout)
        is_mkldnn_wgt = (
            new_inputs[1].get_name() in V.graph.constants
            and V.graph.constants[new_inputs[1].get_name()].is_mkldnn
        )
        if is_mkldnn_wgt:
            # It shouldn't happen as viewing an mkldnn tensor, we can extend the
            # implementation if it does.
            assert not isinstance(new_inputs[1], ir.BaseView)
        # Note that the layout of MKLDNN Tensor is with the wrong stride
        view_size = new_inputs[1].layout.size
        view_stride = new_inputs[1].layout.stride
        view_offset = new_inputs[1].layout.offset

        def maybe_to_dense(inputs, layout_or_out):
            new_inputs = list(inputs)
            if isinstance(inputs[1], torch.Tensor):
                W = inputs[1]
                new_inputs[1] = W.to_dense() if W.is_mkldnn else W
            return new_inputs, layout_or_out

        def normalize_shapes(inputs, layout_or_out):
            new_inputs = list(inputs)
            if not is_mkldnn_wgt and isinstance(new_inputs[1], torch.Tensor):
                if view_size[0].is_symbol:
                    # If batch size B is dynamic, we need to infer the batch size from the input
                    assert all(not dim.is_symbol for dim in view_size[1:])
                    size = torch.tensor(new_inputs[1].size()).prod()
                    fixed_size = torch.tensor(view_size[1:], dtype=torch.int).prod()
                    view_size[0] = (size // fixed_size).item()
                # With the assumptation that W is the storage of unwrap view
                # thus view it back here
                new_inputs[1] = new_inputs[1].as_strided(
                    view_size, view_stride, view_offset
                )

            if not trans_w:
                return new_inputs, layout_or_out
            X = new_inputs[0]
            W = new_inputs[1]
            B = new_inputs[2] if has_bias else None
            W = transpose_w(W, trans_w)
            B = expand_bias(B, X)  # type:ignore[arg-type]
            new_inputs[1] = W
            if B is not None:
                new_inputs[2] = B
            return new_inputs, layout_or_out

        # TODO(jgong5): decide proper number of threads per problem size
        num_threads = parallel_num_threads()
        new_inputs, _ = normalize_shapes(*maybe_to_dense(new_inputs, new_layout))
        m, n, k, *_ = mm_args(new_inputs[0], new_inputs[1])
        output_dtype, compute_dtype = get_gemm_template_output_and_compute_dtype(
            new_inputs[0].get_dtype()
        )
        micro_gemm = create_micro_gemm(
            "micro_gemm",
            m,
            n,
            k,
            input_dtype=new_inputs[0].get_dtype(),
            input2_dtype=new_inputs[1].get_dtype(),
            output_dtype=output_dtype,
            compute_dtype=compute_dtype,
            alpha=alpha,
            num_threads=num_threads,
        )
        assert micro_gemm is not None
        block_weights = cls.check_if_block_weight(new_inputs[1], micro_gemm)

        def preprocessor(inputs, layout):
            new_inputs, new_layout = normalize_shapes(
                *maybe_to_dense(*reorder_and_filter(inputs, layout))
            )
            if only_one_input and isinstance(new_inputs[0], torch.Tensor):
                return new_inputs[1:], new_layout
            return cls.prep_weight(new_inputs, new_layout, micro_gemm, block_weights)

        def postprocessor(output):
            if isinstance(output, ir.TensorBox):
                # prepack the weight as input to the template buffer
                template_buffer = ir.InputsKernel.unwrap_storage_for_input(output)
                assert isinstance(template_buffer, ir.CppTemplateBuffer)
                new_input_nodes, _ = reorder_and_filter(input_nodes, layout)

                W_node = new_input_nodes[1]
                if W_node.get_name() not in V.graph.constants:
                    return output
                W = V.graph.constants[W_node.get_name()]
                new_input_nodes[1] = W
                new_input_nodes, new_layout = normalize_shapes(
                    *maybe_to_dense(new_input_nodes, layout)
                )
                new_input_nodes, _ = cls.prep_weight(
                    new_input_nodes, new_layout, micro_gemm, block_weights
                )
                W_packed = new_input_nodes[1]
                W_packed_constant = V.graph.add_tensor_constant(W_packed)
                new_input_nodes[1] = W_packed_constant

                # Prune unused tensors
                prune_tensors(input_nodes, new_input_nodes)

                template_buffer.inputs[1] = ir.InputsKernel.unwrap_storage_for_input(
                    W_packed_constant
                )
            return output

        template = DataProcessorTemplateWrapper(
            cls,
            preprocessor,
            postprocessor,
            input_nodes=input_nodes,
            layout=layout,
            num_threads=num_threads,
            register_blocking=micro_gemm.register_blocking,
            beta=beta,
            alpha=alpha,
            has_bias=has_bias,
            epilogue_creator=epilogue_creator,
            should_block_weights=block_weights,
        )
        template.maybe_append_choice(choices)
        return template

    @staticmethod
    def get_padded_size(n, block_n, k, should_block_weight):
        padded_n = get_padded_n(n, block_n)
        # We assume that all GEMM weight tensors should be blocked and padded
        new_size = [padded_n // block_n, k, block_n]
        return new_size, padded_n

    @classmethod
    def prep_weight(
        cls,
        inputs,
        layout: ir.Layout,
        micro_gemm: CppMicroGemm,
        should_block_weight: bool,
    ):
        """
        NOTE Weight prep consists of 2 separate steps:
        1. Blocking the weight tensor into a 3D shape: [n//block_n, k, block_n]
           This is always done if the weight tensor is contant, i.e. for all GEMM and some BMM.
           For BMM, we also block non-contiguous weight tensors, since they would be reshaped anyway.
           This assumes that blocked, contiguous weights will be more efficient for the GEMM kernel,
           and is worth the overhead of reshape and blocking.

           This blocking includes additional padding, when n is not a multiple of block_n.
           This padding allows a more efficient microkernel implementation. For BMM, this is only done
           if reshape would happen anyway, i.e.  if the weight tensor is constant, is not contiguous,
           or is using AMX VNNI layout.
        2. Packing the weight tensor into a VNNI-friendly shape. For constant input,
           this is done at the same time as the weight blocking.

        At compile time, the constant weight tensors are blocked and packed. For non-constant tensors (e.g. BMM)
        which will be blocked (non-contiguous or VNNI-layout tensors), the weight tensor is blocked and packed at runtime.

        CppBmmTemplate overrides the methods get_padded_size, and block_weight in order to accommodate
        an additional dimension for the batch size and to determine if the weight tensor should be blocked.
        """
        W = inputs[1]
        new_inputs = list(inputs)
        if isinstance(W, ir.IRNode):
            k, n = W.get_size()[-2:]
        else:
            k, n = W.shape[-2:]
        _, block_n, _ = micro_gemm.register_blocking
        new_size, padded_n = cls.get_padded_size(n, block_n, k, should_block_weight)
        padding = padded_n - n

        if should_block_weight:
            blocked_w = cls.block_weight(W, new_size, padding)
        else:
            blocked_w = W
        new_inputs[1] = cls.pack_vnni_weight(blocked_w, micro_gemm, new_size)

        def _is_int8_gemm(inputs):
            return (
                isinstance(inputs[0], ir.IRNode)
                and inputs[0].get_dtype() == torch.uint8
            ) or (
                isinstance(inputs[0], torch.Tensor) and inputs[0].dtype == torch.uint8
            )

        if _is_int8_gemm(new_inputs):
            BCompensate = None
            if isinstance(W, ir.IRNode):
                BCompensate = V.graph.add_tensor_constant(
                    V.graph.constants[W.get_name() + "_BMatrixCompens"],
                    W.get_name() + "_BMatrixCompens",
                )
            else:
                # Use the original W, not the blocked_w in new_inputs[1] to calculate BCompensate
                BCompensate = torch.sum(W.to_dense().to(torch.float), dim=0)  # type: ignore[assignment]
            new_inputs.append(BCompensate)
        return new_inputs, layout

    @staticmethod
    def check_if_block_weight(W, micro_gemm):
        return True

    @classmethod
    def block_weight(cls, W, new_size, padding):
        # These are separated into two methods to allow subclasses to override them separately
        if isinstance(W, ir.IRNode):
            if W.get_name() in V.graph.constants:
                # Create a new buffer, representing the constant blocked tensor
                blocked_w = ir.Buffer(
                    name=W.get_name(),  # Borrow the registered buffer name
                    layout=ir.FixedLayout(
                        W.get_device_or_error(),
                        W.get_dtype(),
                        new_size,
                        ir.FlexibleLayout.contiguous_strides(new_size),
                        0,
                    ),
                )
            else:
                if not isinstance(W, ir.TensorBox):
                    W = ir.TensorBox(W)
                permute_dims = list(range(len(new_size)))
                permute_dims[-2], permute_dims[-3] = permute_dims[-3], permute_dims[-2]
                permute_size = list(new_size)
                permute_size[-2], permute_size[-3] = permute_size[-3], permute_size[-2]
                blocked_w = L.constant_pad_nd(W, (0, padding))
                blocked_w = L.permute(
                    L.view(blocked_w, permute_size),
                    permute_dims,
                )
        else:
            assert isinstance(W, torch.Tensor)
            # Pad the weight tensor and reshape it into a 3D blocked shape
            blocked_size = list(new_size)
            blocked_size[-2], blocked_size[-3] = blocked_size[-3], blocked_size[-2]
            blocked_w = (
                torch.nn.functional.pad(W, (0, padding))  # type: ignore[assignment]
                .reshape(*blocked_size)
                .transpose(-3, -2)
                .contiguous()
            )
        return blocked_w

    @classmethod
    def pack_vnni_weight(cls, W, micro_gemm, new_size):
        # These are separated into two methods to allow subclasses to override them separately
        if isinstance(W, ir.IRNode):
            if isinstance(W, ir.Buffer) and W.get_name() in V.graph.constants:
                return W
            k = new_size[-2]
            if not isinstance(W, ir.TensorBox):
                W = ir.TensorBox(W)
            if micro_gemm.get_b_layout() != LayoutType.NORMAL:
                permute_dims = list(range(len(new_size) + 1))
                permute_dims[-1], permute_dims[-2] = permute_dims[-2], permute_dims[-1]
                vnni_size = 4 if micro_gemm.get_b_layout() == LayoutType.VNNI4 else 2
                vnni_view_size = list(new_size)
                vnni_view_size[-2] = k // vnni_size
                vnni_view_size.insert(-1, vnni_size)
                W = L.view(
                    L.permute(L.view(W, vnni_view_size), permute_dims),
                    new_size,
                )
            W = ir.ExternKernel.realize_input(W)
            W = ir.ExternKernel.require_contiguous(W)
            return W
        else:
            k = new_size[-2]
            # Apply VNNI packing to the weight tensor
            if micro_gemm.get_b_layout() != LayoutType.NORMAL:
                # TODO: Move VNNI weight packing for non-constant tensors into the template,
                # to improve cache locality and avoid full-tensor copy.
                layout_str = (
                    "VNNI4"
                    if micro_gemm.get_b_layout() == LayoutType.VNNI4
                    else "VNNI2"
                )
                assert micro_gemm.get_b_layout() in [
                    LayoutType.VNNI2,
                    LayoutType.VNNI4,
                ], f"We only support {layout_str} for now"
                vnni_size = 4 if micro_gemm.get_b_layout() == LayoutType.VNNI4 else 2
                assert (
                    k % vnni_size == 0
                ), f"k should be divisible by vnni_size for {layout_str} layout"
                vnni_view_size = list(new_size)
                vnni_view_size[-2] = k // vnni_size
                vnni_view_size.insert(-1, vnni_size)
                W = W.view(vnni_view_size).transpose(-1, -2).contiguous().view(new_size)
            # normalize stride to be "contiguous_strides" per size
            # this avoids the problems in L.view during template codegen
            new_stride = [1]
            for sz in reversed(W.shape[1:]):
                new_stride.insert(0, new_stride[0] * sz)
            W = W.as_strided(W.shape, new_stride)
            return W

    def get_default_reindexers(self, epilogue_nodes):
        return [None] * len(epilogue_nodes)

    def get_options(
        self,
        kernel: CppTemplateKernel,
        template_buffer_node: Optional[ir.CppTemplateBuffer] = None,
        flag_template_buffer_has_other_users: Optional[bool] = None,
        epilogue_nodes: Optional[List[ir.IRNode]] = None,
    ) -> Dict[str, Any]:
        assert len(self.input_nodes) >= 2

        int8_gemm = self.input_nodes[0].get_dtype() == torch.uint8
        x_scale = None
        x_zp = None
        w_scale = None
        w_zp = None
        if int8_gemm:
            X, W = self.input_nodes[0], self.input_nodes[1]
            bias_idx = 2 if self.has_bias else 1
            inp = self.input_nodes[bias_idx] if self.has_bias else None
            x_scale = self.input_nodes[bias_idx + 1]
            x_zp = self.input_nodes[bias_idx + 2]
            w_scale = self.input_nodes[bias_idx + 3]
            w_zp = self.input_nodes[bias_idx + 4]
            Y = self.output_node
        else:
            X, W = self.input_nodes[0], self.input_nodes[1]
            Y = self.output_node
            inp = self.input_nodes[2] if self.has_bias else None

        template_buffer_has_other_users = None

        if template_buffer_node is not None:
            # Use the updated prepacked weight buffer
            W = template_buffer_node.inputs[1]
            Y = template_buffer_node

            assert flag_template_buffer_has_other_users is not None
            template_buffer_has_other_users = flag_template_buffer_has_other_users

        template_buffer = Y
        gemm_output_buffer = template_buffer

        epilogues: List[ir.IRNode] = []
        reindexers: List[Optional[Callable[[List[Any]], List[Any]]]] = []
        epilogue_creators: List[Callable[[ir.Buffer], ir.Pointwise]] = []
        fake_buffers: List[ir.Buffer] = []
        Y_aliases = OrderedSet[str]()

        use_local_acc = (
            self.layout.dtype != torch.float
            or template_buffer_has_other_users
            or int8_gemm
            or self.padded_n != self.n
            or self.maybe_k_slicing()
        )

        # TODO(jgong5): for int8 gemm, bias-add is handled outside of gemm template,
        # but we'd better move it here to align with fp.
        if inp is not None and self.beta != 0 and not int8_gemm:
            # add an epilogue for bias add
            def _bias_add_epilogue(buf):
                return create_epilogue_with_attr(
                    buf, "bias_add", other=inp, beta=self.beta, dtype=self.layout.dtype
                )

            epilogue_creators.append(_bias_add_epilogue)

        if self.epilogue_creator is not None:
            epilogue_creators.append(self.epilogue_creator)

        # When the GEMM output buffer is localized but it has users other than the epilogue nodes,
        # we need to copy the value in the GEMM output local buffer to a global buffer.
        def need_copy_from_local_to_global_buffer_epilogue(
            use_local_acc, template_buffer_has_other_users, epilogue_creators
        ):
            # The GEMM output buffer is a global buffer, thus copy is not needed.
            if not use_local_acc:
                return False

            # The possible value of template_buffer_has_other_users is (None, False, True)
            # It is None when generating the gemm template during autotune and it will have value during scheduler codegen.
            # extra copy_from_local_to_global_buffer_epilogue is not needed in either of the below two cases:
            #   1. template_buffer_has_other_users is None (i.e. when doing the codegen during autotune)
            #   2. template_buffer_has_other_users is False, which means it's safe to keep the value in the
            #       GEMM output buffer in local buffer only (no users outside of the epilogues will use its value).
            if not template_buffer_has_other_users:
                return False

            # When bias is not None or self.epilogue_creator is not None,
            # there will be epilogue_creators after the GEMM.
            # The GEMM output buffer is localized while
            # the output buffer of the epilogue_creators is a global buffer.
            if epilogue_creators:
                return False

            return True

        if need_copy_from_local_to_global_buffer_epilogue(
            use_local_acc, template_buffer_has_other_users, epilogue_creators
        ):

            def copy_from_local_to_global_buffer_epilogue(input_buffer: ir.Buffer):
                dtype = self.layout.dtype
                input_loader = input_buffer.make_loader()

                def copy_inner(index):
                    input = input_loader(index)
                    result = ops.to_dtype(input, dtype)
                    return result

                return ir.Pointwise(
                    device=input_buffer.get_device_or_error(),
                    dtype=self.layout.dtype,
                    inner_fn=copy_inner,
                    ranges=input_buffer.get_size(),
                )

            epilogue_creators.append(copy_from_local_to_global_buffer_epilogue)

        # NOTE [How CPP GEMM template epilogues are organized]
        #   gemm_output_buffer
        #     --> zero or more in-template epilogues (created by `epilogue_creators`) -->
        #   template_buffer
        #     --> zero or more out-of-template epilogues (`epilogue_nodes`) -->
        #   Y
        if epilogue_creators:
            gemm_output_name = f"{template_buffer.get_name()}_GemmOut"
            gemm_output_buffer = ir.Buffer(
                name=gemm_output_name, layout=template_buffer.layout
            )
            current_input_buffer = gemm_output_buffer
            for i, creator in enumerate(epilogue_creators):
                if i == len(epilogue_creators) - 1:
                    buffer_name = template_buffer.get_name()
                else:
                    buffer_name = f"{gemm_output_name}_epilogue_{i}"
                epilogues.append(
                    ir.ComputedBuffer(
                        name=buffer_name,
                        layout=template_buffer.layout,
                        data=creator(current_input_buffer),
                    )
                )
                fake_buffers.append(current_input_buffer)
                Y_aliases.add(current_input_buffer.get_name())
                reindexers.append(None)
                if i < len(epilogue_creators) - 1:
                    current_input_buffer = ir.Buffer(
                        name=buffer_name, layout=template_buffer.layout
                    )

        Y_2d: Union[ir.Buffer, ir.ReinterpretView] = Y

        if epilogue_nodes:
            if not template_buffer_has_other_users:
                Y_aliases.add(template_buffer.get_name())
            epilogues.extend(epilogue_nodes)
            assert Y.get_numel() == epilogues[-1].get_numel()
            Y = cast(ir.Buffer, epilogues[-1])
            Y_2d, reindexers = gen_2d_view_of_epilogue_buf(
                Y,
                template_buffer,
                epilogue_nodes,
                reindexers,
                default_reindexers=self.get_default_reindexers(epilogue_nodes),
            )

        output_dtype, compute_dtype = get_gemm_template_output_and_compute_dtype(
            X.get_dtype()
        )
        micro_gemm = create_micro_gemm(
            f"{kernel.kernel_name}_micro_gemm",
            self.m,
            self.n,
            self.k,
            input_dtype=X.get_dtype(),
            input2_dtype=W.get_dtype(),
            output_dtype=output_dtype,
            compute_dtype=compute_dtype,
            alpha=self.alpha,
            num_threads=self.num_threads,
        )
        assert micro_gemm is not None
        assert self.register_blocking == micro_gemm.register_blocking
        self.log_blockings()
        if isinstance(micro_gemm, CppMicroGemmAMX):
            counters["inductor"]["cpp_micro_gemm_amx_counter"] += 1
        if isinstance(micro_gemm, CppMicroBrgemm):
            counters["inductor"]["cpp_micro_brgemm_counter"] += 1

        L1_cache_size = torch._C._cpu._L1d_cache_size()  # per core cache size in Bytes
        assert L1_cache_size > 0, f"Expect L1_cache_size > 0 but got {L1_cache_size}"

        L2_cache_size = torch._C._cpu._L2_cache_size()  # per core cache size in Bytes
        assert L2_cache_size > 0, f"Expect L2_cache_size > 0 but got {L2_cache_size}"

        options = dict(
            X=X,
            W=W,
            inp=inp,
            Y=Y,
            N=self.n,
            K=self.k,
            PADDED_N=self.padded_n,
            GemmOut=gemm_output_buffer,
            aliases={alias: Y.get_name() for alias in Y_aliases},
            beta=self.beta,
            alpha=self.alpha,
            num_threads=self.num_threads,
            micro_gemm=micro_gemm,
            is_dynamic_M=self.is_dynamic_M,
            template=self,
            kernel=kernel,
            export_declaration=get_export_declaration(),
            epilogue_nodes=epilogues,
            reindexers=reindexers,
            Y_2d=Y_2d,
            use_local_acc=use_local_acc,
            maybe_k_slicing=self.maybe_k_slicing(),
            x_scale=x_scale,
            x_zp=x_zp,
            w_scale=w_scale,
            w_zp=w_zp,
            acc_buf_dtype=torch.int32 if int8_gemm else torch.float,
            DTYPE_TO_CPP=DTYPE_TO_CPP,
            L1_cache_size=L1_cache_size,
            L2_cache_size=L2_cache_size,
            config=config,
            fake_buffers=fake_buffers,
        )
        return options

    def render(  # type: ignore[override, return]
        self,
        kernel: CppTemplateKernel,
        template_buffer_node: Optional[ir.CppTemplateBuffer] = None,
        flag_template_buffer_has_other_users: Optional[bool] = None,
        epilogue_nodes: Optional[List[ir.IRNode]] = None,
        **kwargs,
    ) -> str:
        options = self.get_options(
            kernel=kernel,
            template_buffer_node=template_buffer_node,
            flag_template_buffer_has_other_users=flag_template_buffer_has_other_users,
            epilogue_nodes=epilogue_nodes,
        )
        self.render_options = options

        with contextlib.ExitStack() as stack:
            for buf in options["fake_buffers"]:
                stack.enter_context(
                    patch.object(V.graph, "get_dtype", self._fake_get_dtype(buf))
                )
            return self._template_from_string(GEMM_TEMPLATE).render(**options)

    def codegen_blocks(
        self,
        num_threads,
        N,
        K,
        micro_gemm,
        is_dynamic_M,
        kernel,
        GemmOut,
        config,
        L1_cache_size,
        L2_cache_size,
        X,
        W,
    ):
        options = dict(
            num_threads=num_threads,
            N=N,
            K=K,
            micro_gemm=micro_gemm,
            is_dynamic_M=is_dynamic_M,
            kernel=kernel,
            GemmOut=GemmOut,
            config=config,
            L1_cache_size=L1_cache_size,
            L2_cache_size=L2_cache_size,
            template=self,
            X=X,
            W=W,
        )
        return self._template_from_string(GEMM_TEMPLATE_INIT_BLOCKING).render(options)

    def codegen_microkernel_def(self):
        return self._template_from_string(GEMM_TEMPLATE_MICROKERNEL_DEF).render(
            self.render_options
        )

    def codegen_gemm_stub_def(self):
        microkernel = self.codegen_microkernel_def()
        return microkernel + self._template_from_string(GEMM_TEMPLATE_STUB_DEF).render(
            self.render_options
        )

    def codegen_multi_threads_params(self):
        return self._template_from_string(GEMM_TEMPLATE_MULTI_THREADS_PARAMS).render()

    def codegen_single_thread_params(self, is_dynamic_M):
        options = dict(
            is_dynamic_M=is_dynamic_M,
        )
        return self._template_from_string(GEMM_TEMPLATE_SINGLE_THREAD_PARAMS).render(
            options
        )

    def codegen_m_loop_params(self):
        return self._template_from_string(GEMM_TEMPLATE_M_LOOP_PARAMS).render()

    def codegen_n_loop_params(self):
        return self._template_from_string(GEMM_TEMPLATE_N_LOOP_PARAMS).render()<|MERGE_RESOLUTION|>--- conflicted
+++ resolved
@@ -499,13 +499,9 @@
         beta=1,
         alpha=1,
         has_bias=False,
-<<<<<<< HEAD
         epilogue_creator: Optional[Callable[..., ir.Pointwise]] = None,
-=======
-        epilogue_creator: Optional[Callable[[ir.Buffer], ir.Pointwise]] = None,
         should_block_weights: bool = True,
         name="packed_gemm",
->>>>>>> b3bf252e
     ) -> None:
         assert layout.dtype in [torch.float, torch.bfloat16, torch.half, torch.uint8]
         super().__init__(
