# mypy: allow-untyped-defs
import os
from itertools import count
from typing import Callable, Dict, List, Optional

import sympy

import torch
import torch._inductor.async_compile  # noqa: F401 required to warm up AsyncCompile pools
import torch._ops

from .. import config, ir
from ..utils import sympy_product
from ..virtualized import V
from .cpp_utils import DTYPE_TO_CPP
from .cpp_wrapper_cpu import CppWrapperCpu
from .wrapper import (
    BufferLike,
    EnterSubgraphLine,
    ExitSubgraphLine,
    MemoryPlanningLine,
    MemoryPlanningState,
    PythonWrapperCodegen,
)


BufferName = str

# Default thread stack sizes vary by platform:
# - Linux: 8 MB
# - macOS: 512 KB
# - Windows: 1 MB
# Just pick something comfortably smaller than the smallest for now.
MAX_STACK_ALLOCATION_SIZE = 1024 * 100


class CppWrapperCpuArrayRef(CppWrapperCpu):
    """
    Generates cpp wrapper for running on CPU and calls cpp kernels

    This class is forked from CppWrapperCpu, with a difference that tensors may be
    represented as ArrayRef, see torch/csrc/inductor/aoti_runtime/arrayref_tensor.h
    """

    def __init__(self):
        if not hasattr(self, "device"):
            self.device = "cpu"
        super().__init__()
        self.supports_intermediate_hooks = False
        self.kernel_callsite_id = count()
        self.var_array_id = (
            count()
        )  # for different types of local array variable declarations
        self.int_array_id = count()  # for int array local variable declarations
        self.tmp_tensor_id = count()  # for tmp tensor local variable declarations
        self.arg_var_id = count()
        self.cached_output_id = count()
        self.scalar_to_tensor_id = count()
        self.custom_op_wrapper_loaded = False
<<<<<<< HEAD
        self.expr_printer = cexpr
        self.allow_stack_allocation: Optional[bool] = config.allow_stack_allocation
=======
        self.allow_stack_allocation: Optional[
            bool
        ] = config.aot_inductor.allow_stack_allocation
>>>>>>> d0f5df83
        self.stack_allocated_buffers: Dict[BufferName, BufferLike] = {}

    @staticmethod
    def create(
        is_subgraph: bool, subgraph_name: str, parent_wrapper: PythonWrapperCodegen
    ):
        # TODO - support subgraph codegen by lifting functions. Check the
        # comment at CppWrapperCpu `codegen_subgraph` function.
        return CppWrapperCpuArrayRef()

    @staticmethod
    def get_input_cpp_type(input):
        assert config.use_minimal_arrayref_interface

        if isinstance(input, sympy.Expr):
            from ..graph import may_get_constant_buffer_dtype

            dtype = may_get_constant_buffer_dtype(input)
            assert dtype is not None, f"Failed to get the dtype of sympy.Expr: {input}"
            return DTYPE_TO_CPP[dtype]
        return f"ArrayRefTensor<{DTYPE_TO_CPP[input.get_dtype()]}>"

    def write_header(self):
        if V.graph.is_const_graph:
            # We do not write header for constant graph, it will be written by main module.
            return

        super().write_header()
        with open(
            os.path.join(
                os.path.dirname(__file__), "aoti_runtime", "implementation.cpp"
            )
        ) as f:
            self.header.splice(f.read())

    def codegen_input_numel_asserts(self):
        for name, buf in V.graph.graph_inputs.items():
            if isinstance(buf, sympy.Expr):
                continue

            # comparing strides for 0 size tensor is tricky. Ignore them for now.
            if sympy_product(buf.get_size()) == 0:
                continue
            numel = buf.get_numel()
            self.prefix.writeline(f"assert_numel({name}, {numel});")

    def generate_kernel_call(
        self,
        kernel_name: str,
        call_args,
        grid=None,
        device_index=None,
        gpu=False,
        triton=False,
        arg_types=None,
        raw_args=None,
        grid_fn: str = "grid",
        triton_meta=None,
        autotune_configs=None,
        grid_extra_kwargs="",
    ):
        """
        Generates kernel call code.

        gpu: Defines whether the backend is GPU. Otherwise the backend is CPU.

        triton: Defines whether the GPU backend uses Triton for codegen.
                Otherwise it uses the CUDA language for codegen.
                Only valid when cuda == True.
        """
        assert (
            not gpu
        ), "CppWrapperCpuArrayRef.generate_kernel_call does not support GPU"
        assert arg_types is not None and len(call_args) == len(
            arg_types
        ), "Mismatch call_args and arg_types in generate_kernel_call"
        new_args = []
        for idx, arg in enumerate(call_args):
            if "*" in arg_types[idx]:
                var_name = f"var_{next(self.arg_var_id)}"
                self.writeline(f"auto* {var_name} = get_data_ptr_wrapper({arg});")
                new_args.append(f"({arg_types[idx]})({var_name})")
            else:
                # arg is a scalar
                new_args.append(arg)
        # debug printer related logic for cpp kernel type.
        debug_printer_manager = V.graph.wrapper_code.debug_printer
        debug_printer_manager.set_printer_args(
            call_args,
            kernel_name,
            None,
            None,
            "cpp",
        )
        with debug_printer_manager:
            self.writeline(self.wrap_kernel_call(kernel_name, new_args))

    def write_wrapper_decl(self):
        inputs_len = len(V.graph.graph_inputs.keys())
        if V.graph.aot_mode:
            if config.use_minimal_arrayref_interface and not V.graph.is_const_graph:
                input_cpp_types = ", ".join(
                    f"{CppWrapperCpuArrayRef.get_input_cpp_type(x)}"
                    for x in V.graph.graph_inputs.values()
                )
                output_arrayref_types = ", ".join(
                    f"ArrayRefTensor<{DTYPE_TO_CPP[x.get_dtype()]}>"
                    for x in V.graph.graph_outputs
                )

                self.prefix.splice(
                    f"""
                    using AOTInductorModelInputs = std::tuple<{input_cpp_types}>;
                    using AOTInductorModelOutputs = std::tuple<{output_arrayref_types}>;
                    """
                )

            if V.graph.const_module:
                self.header.splice(V.graph.const_module.wrapper_code.header)
                self.prefix.splice(V.graph.const_code)

            if V.graph.is_const_graph:
                self.prefix.splice(
                    """
                    void AOTInductorModel::_const_run_impl(
                        std::vector<AtenTensorHandle>& output_handles,
                        DeviceStreamType stream,
                        AOTIProxyExecutorHandle proxy_executor
                    ) {
                    """
                )
            else:
                if not config.aot_inductor.use_runtime_constant_folding:
                    # If we do not split the constant graph, we'll just create
                    # an empty implementation when wrapping the main module.
                    self.prefix.splice(
                        """
                        void AOTInductorModel::_const_run_impl(
                            std::vector<AtenTensorHandle>& output_handles,
                            DeviceStreamType stream,
                            AOTIProxyExecutorHandle proxy_executor
                        ) {}

                        """
                    )

                run_impl_proto = """
                    void AOTInductorModel::run_impl(
                        AtenTensorHandle*
                            input_handles, // array of input AtenTensorHandle; handles
                                            // are stolen; the array itself is borrowed
                        AtenTensorHandle*
                            output_handles, // array for writing output AtenTensorHandle; handles
                                            // will be stolen by the caller; the array itself is
                                            // borrowed
                        DeviceStreamType stream,
                        AOTIProxyExecutorHandle proxy_executor
                    ) {
                    """
                if config.aot_inductor.debug_compile:
                    self.generate_input_output_runtime_checks()
                    run_impl_proto += """
                        __check_inputs_outputs(input_handles, output_handles);
                    """
                if config.use_minimal_arrayref_interface:
                    self.prefix.splice(
                        """
                        template <>
                        AOTInductorModelOutputs AOTInductorModel::run_impl_minimal_arrayref_interface<
                          AOTInductorModelInputs, AOTInductorModelOutputs>(
                            const AOTInductorModelInputs& inputs,
                            DeviceStreamType stream,
                            AOTIProxyExecutorHandle proxy_executor
                        ) {
                        """
                    )
                    self.suffix.splice(run_impl_proto)
                    self.suffix.splice(
                        """
                            AOTInductorModelInputs inputs;
                            convert_handles_to_inputs(input_handles, inputs);
                            auto outputs = run_impl_minimal_arrayref_interface<AOTInductorModelInputs, AOTInductorModelOutputs>(
                                inputs, stream, proxy_executor);
                            // NOTE: outputs is full of ArrayRef to thread_local storage. If in the future we need this
                            // interface to perform well for a DSO using the minimal arrayref interface, all we need
                            // to do is provide ThreadLocalCachedTensor for each one!
                            convert_outputs_to_handles(outputs, output_handles);
                        }
                    """
                    )

                    self.suffix.splice(
                        """
                        extern "C" AOTIRuntimeError AOTInductorModelRunMinimalArrayrefInterface(
                            AOTInductorModelHandle model_handle,
                            const AOTInductorModelInputs& inputs,
                            AOTInductorModelOutputs& outputs) {
                          auto model = reinterpret_cast<torch::aot_inductor::AOTInductorModel*>(model_handle);
                          CONVERT_EXCEPTION_TO_ERROR_CODE({
                              outputs = model->run_impl_minimal_arrayref_interface<AOTInductorModelInputs, AOTInductorModelOutputs>(
                                  inputs,
                                  (torch::aot_inductor::DeviceStreamType)nullptr,
                                  nullptr);
                          })
                        }
                    """
                    )
                else:
                    self.prefix.splice(run_impl_proto)
        else:
            # cpp entry function for JIT with cpp wrapper
            self.prefix.splice(
                """
                void inductor_entry_impl(
                    AtenTensorHandle*
                        input_handles, // array of input AtenTensorHandle; handles
                                        // are stolen; the array itself is borrowed
                    AtenTensorHandle*
                        output_handles  // array for writing output AtenTensorHandle; handles
                                        // will be stolen by the caller; the array itself is
                                        // borrowed)
                ) {
                """
            )
        with self.prefix.indent():
            # assign inputs and outputs in both cases so the later codegen can be simplified
            if not config.use_minimal_arrayref_interface:
                if not V.graph.is_const_graph:
                    if V.graph.aot_mode:
                        num_args = len(V.graph.graph_inputs)
                    else:
                        # Weights are promoted in the JIT mode
                        num_args = len(V.graph.graph_inputs) + len(V.graph.constants)
                        # release GIL to support multiple instances inference (in different threads of the same process)
                        self.prefix.splice("py::gil_scoped_release release;")

                    self.prefix.splice(
                        f"""
                            auto inputs = steal_from_raw_handles_to_raii_handles(input_handles, {num_args});
                        """
                    )

            if inputs_len != 0:
                for idx, input_key in enumerate(V.graph.graph_inputs.keys()):
                    if config.use_minimal_arrayref_interface:
                        self.prefix.writeline(
                            f"auto {input_key} = std::get<{idx}>(inputs);"
                        )
                        continue
                    # unwrap input tensor back to scalar
                    if isinstance(V.graph.graph_inputs[input_key], sympy.Expr):
                        from ..graph import may_get_constant_buffer_dtype

                        dtype = may_get_constant_buffer_dtype(
                            V.graph.graph_inputs[input_key]  # type: ignore[arg-type]
                        )
                        assert (
                            dtype is not None
                        ), "Fails to get the dtype of the sympy.Expr"
                        self.codegen_tensor_item(
                            dtype, f"inputs[{idx}]", input_key, self.prefix
                        )
                    else:
                        self.prefix.writeline(
                            f"auto {input_key} = std::move(inputs[{idx}]);"
                        )

            assert all(
                isinstance(v, torch.Tensor) for v in list(V.graph.constants.values())
            ), "Expect all constants to be Tensor"
            for idx, constants_key in enumerate(V.graph.constants.keys()):
                if V.graph.aot_mode:
                    # Weights are stored in constants_ and owned by RAIIAtenTensorHandle there.
                    # Don't call std::move here because it will cause constants_ to lose the ownership.
                    self.prefix.writeline(
                        f"""auto {constants_key} = constants_->at({idx});"""
                    )
                else:
                    # Append constants as inputs to the graph
                    constants_idx = inputs_len + idx
                    self.prefix.writeline(
                        f"auto {constants_key} = std::move(inputs[{constants_idx}]);"
                    )

            self.codegen_inputs()

            if V.graph.aot_mode:
                if not V.graph.is_const_graph:
                    if config.use_minimal_arrayref_interface:
                        # TODO: input shape checking for regular tensor interface as well?
                        self.codegen_input_numel_asserts()
                    else:
                        self.prefix.writeline("inputs.clear();")
                self.prefix.writeline(
                    "auto& kernels = static_cast<AOTInductorModelKernels&>(*this->kernels_.get());"
                )

    def generate_return(self, output_refs: List[str]):
        cst_names = V.graph.constants.keys()
        arr_iface = (
            not V.graph.is_const_graph and config.use_minimal_arrayref_interface
        )  # For brevity.

        def use_thread_local_cached_output_tensor(idx, output):
            cached_output_name = f"cached_output_{next(self.cached_output_id)}"
            cache_type = "Array" if arr_iface else "Tensor"
            self.wrapper_call.writeline(
                f"thread_local ThreadLocalCachedOutput{cache_type}<std::decay_t<decltype({output})>> "
                f"{cached_output_name}({output});"
            )
            if arr_iface:
                self.wrapper_call.writeline(
                    f"{cached_output_name}.copy_data_from({output});"
                )
                output_entry = f"std::get<{idx}>(output_arrayref_tensors)"
                element_type = f"std::decay_t<decltype({output_entry}.data()[0])>"
                self.wrapper_call.writeline(
                    f"{output_entry} = {cached_output_name}.arrayref_tensor<{element_type}>();"
                )
            else:
                self.wrapper_call.writeline(
                    f"{cached_output_name}.copy_data_from({output});"
                )
                self.wrapper_call.writeline(
                    f"AOTI_TORCH_ERROR_CODE_CHECK(aoti_torch_new_uninitialized_tensor(&output_handles[{idx}]));"
                )
                self.wrapper_call.writeline(
                    f"AOTI_TORCH_ERROR_CODE_CHECK(aoti_torch_assign_tensors({cached_output_name}.tensor(), "
                    f"output_handles[{idx}]));"
                )

        if arr_iface:
            self.wrapper_call.writeline(
                "AOTInductorModelOutputs output_arrayref_tensors;"
            )

        output2idx: Dict[str, int] = {}
        for idx, output in enumerate(output_refs):
            if output == "nullptr":
                continue

            is_constant_buffer = output in cst_names
            output_buffer = V.graph.graph_outputs[idx]
            if isinstance(output_buffer, ir.BaseView):
                output_storage = output_buffer.unwrap_view()
                if isinstance(output_storage.data, ir.ConstantBuffer):
                    is_constant_buffer = True

            if isinstance(output_buffer, ir.ShapeAsConstantBuffer):
                # Need to wrap scalar into tensor as the main function returns a vector of tensors
                output_tensor = self.codegen_scalar_to_tensor(output)
                self.wrapper_call.writeline(
                    f"output_handles[{idx}] = {output_tensor}.release();"
                )
                continue

            output_is_tensor_handle_expr = (
                f"std::is_same_v<std::decay_t<decltype({output})>,"
                "RAIIAtenTensorHandle> || "
                f"std::is_same_v<std::decay_t<decltype({output})>,"
                "AtenTensorHandle> || "
                f"std::is_same_v<std::decay_t<decltype({output})>,"
                "ConstantHandle>"
            )
            self.wrapper_call.writeline(
                f"if constexpr ({output_is_tensor_handle_expr}) {{"
            )
            with self.wrapper_call.indent():
                if arr_iface:
                    cached_output_name = f"cached_output_{next(self.cached_output_id)}"
                    self.wrapper_call.writeline(
                        f"thread_local RAIIAtenTensorHandle {cached_output_name};"
                    )
                    if is_constant_buffer:
                        # NOTE(return_constant): In some rare cases where we return
                        # a constant, we have to return a copy of this constant,
                        # because (1) constants are not owned by the Model instance
                        # (2) constants remain the same cross inference runs,
                        # assuming they are not updated at runtime Basically, we
                        # cannot release or transfer the ownership of any original
                        # constant to the user.
                        self.wrapper_call.writeline(
                            f"AtenTensorHandle {cached_output_name}_tmp;"
                        )
                        self.wrapper_call.writeline(
                            f"aoti_torch_clone({output}, &{cached_output_name}_tmp);"
                        )
                        self.wrapper_call.writeline(
                            f"{cached_output_name} = {cached_output_name}_tmp;"
                        )
                    else:
                        self.wrapper_call.writeline(
                            f"{cached_output_name} = {output}.release();"
                        )
                    self.wrapper_call.writeline(
                        f"convert_handle_to_arrayref_tensor({cached_output_name}, "
                        f"std::get<{idx}>(output_arrayref_tensors));"
                    )
                else:
                    if is_constant_buffer:
                        # See NOTE(return_constant) above.
                        self.wrapper_call.writeline(
                            f"aoti_torch_clone({output}, &output_handles[{idx}]);"
                        )
                    else:
                        if output in output2idx:
                            src_idx = output2idx[output]
                            self.wrapper_call.writeline(
                                f"output_handles[{idx}] = output_handles[{src_idx}];"
                            )
                        else:
                            self.wrapper_call.writeline(
                                f"output_handles[{idx}] = {output}.release();"
                            )
            self.wrapper_call.writeline("} else {")
            with self.wrapper_call.indent():
                use_thread_local_cached_output_tensor(idx, output)
            self.wrapper_call.writeline("}")

            if output not in output2idx:
                output2idx[output] = idx
        if arr_iface:
            self.wrapper_call.writeline("return output_arrayref_tensors;")

    def memory_plan(self):
        from .memory_planning import MemoryPlanner

        self.lines = MemoryPlanner(self).plan(self.lines)
        # TODO: integrate memory planning & stack allocation?
        self.allow_stack_allocation = False

    def memory_plan_reuse(self):
        out_names = V.graph.get_output_names()

        while (
            self.lines
            and isinstance(self.lines[-1], MemoryPlanningLine)
            # TODO: this seems legit, NullLine has no node
            and self.lines[-1].node.name not in out_names  # type: ignore[attr-defined]
        ):
            # these lines will be pointless
            self.lines.pop()

        # codegen allocations in two passes
        planning_states = [MemoryPlanningState()]
        past_planning_states = []
        for i in range(len(self.lines)):
            line = self.lines[i]
            if isinstance(line, MemoryPlanningLine):
                self.lines[i] = line.plan(planning_states[-1])
            elif isinstance(line, EnterSubgraphLine):
                planning_states.append(MemoryPlanningState())
            elif isinstance(line, ExitSubgraphLine):
                past_planning_states.append(planning_states.pop())
        past_planning_states.append(planning_states.pop())
        assert len(planning_states) == 0

        # conservatively use the sum of all allocated buffer sizes
        # in potentially nested scopes as the total allocated size
        total_allocated_buffer_size = sum(
            s.total_allocated_buffer_size for s in past_planning_states
        )

        self.allow_stack_allocation = (
            self.allow_stack_allocation is not False
            and config.allow_stack_allocation
            and total_allocated_buffer_size <= MAX_STACK_ALLOCATION_SIZE
        )

    def can_stack_allocate_buffer(self, buffer):
        return (
            self.allow_stack_allocation
            and buffer.get_device().type == "cpu"
            and self.can_prove_buffer_has_static_shape(buffer)
            and ir.is_contiguous_strides_for_shape(
                buffer.get_stride(), buffer.get_size()
            )
        )

    def make_buffer_free(self, buffer):
        return (
            ""
            if isinstance(buffer.get_output_spec(), ir.MultiOutputLayout)
            or (V.graph.aot_mode and buffer.get_name() in self.stack_allocated_buffers)
            or (
                config.use_minimal_arrayref_interface
                and V.graph.aot_mode
                and buffer.get_name() in V.graph.graph_inputs
            )
            else f"{buffer.get_name()}.reset();"
        )

    def make_buffer_allocation(self, buffer):
        return self.make_allocation(
            buffer.get_name(),
            buffer.get_device(),
            buffer.get_dtype(),
            buffer.get_size(),
            buffer.get_stride(),
            buffer if self.can_stack_allocate_buffer(buffer) else None,
        )

    def make_allocation(
        self, name, device, dtype, shape, stride, buffer_if_can_stack_allocate=None
    ):
        orig_stride = stride
        device_str = self.codegen_device(device)
        dtype_code = self.codegen_dtype(dtype)
        size = self.codegen_shape_tuple(shape)
        stride = self.codegen_shape_tuple(orig_stride)
        size_array_var = self.codegen_int_array_var(
            size,
            self.wrapper_call.writeline,
            known_statically=self.is_statically_known_list_of_ints(shape),
            graph=self.get_codegened_graph(),
        )
        stride_array_var = self.codegen_int_array_var(
            stride,
            self.wrapper_call.writeline,
            known_statically=self.is_statically_known_list_of_ints(orig_stride),
            graph=self.get_codegened_graph(),
        )
        device_type, device_id = device_str.split(",")
        device_idx = "this->device_idx_" if V.graph.aot_mode else device_id
        if buffer_if_can_stack_allocate is not None:
            self.stack_allocated_buffers[name] = buffer_if_can_stack_allocate
            cpp_type = DTYPE_TO_CPP[dtype]
            numel = buffer_if_can_stack_allocate.get_numel()
            # Note: we don't zero storage because empty_strided doesn't zero either.
            self.wrapper_call.writeline(f"{cpp_type} {name}_storage[{numel}];")
            args = [
                f"{name}_storage",
                size_array_var,
                stride_array_var,
                device_type,
                device_idx,
            ]
            return f"ArrayRefTensor<{cpp_type}> {name}({', '.join(args)});"

        args = [
            str(len(shape)),
            size_array_var,
            stride_array_var,
            dtype_code,
            device_type,
            device_idx,
            f"&{name}_handle",
        ]

        self.wrapper_call.writeline(f"AtenTensorHandle {name}_handle;")
        self.wrapper_call.writeline(
            f"AOTI_TORCH_ERROR_CODE_CHECK(aoti_torch_empty_strided({', '.join(args)}));"
        )

        return f"RAIIAtenTensorHandle {name}({name}_handle);"

    def make_buffer_reuse(self, old: BufferLike, new: BufferLike, delete_old: bool):
        assert old.get_dtype() == new.get_dtype()
        old_name = old.get_name()
        new_name = new.get_name()
        del_line = ";"
        if old_name not in V.graph.get_output_names() and delete_old:
            del_line = f"; {self.make_buffer_free(old)}"

        if old.get_size() == new.get_size() and old.get_stride() == new.get_stride():
            if old_name in self.stack_allocated_buffers:
                self.stack_allocated_buffers[new_name] = new
            return self.codegen_exact_buffer_reuse(old_name, new_name, del_line)

        reinterpret_view = self.codegen_reinterpret_view(
            old, new.get_size(), new.get_stride(), 0, self.wrapper_call.writeline
        )
        if reinterpret_view in self.stack_allocated_buffers:
            self.stack_allocated_buffers[new_name] = new
        return f"{self.declare_maybe_reference}{new_name} = std::move({reinterpret_view}){del_line}  // reuse"

    def _assert_safe_to_use_borrow_arrayref_tensor_as_tensor(self):
        # Borrowing arguments to shim functions is only safe because we know
        # that the arguments can't be stack-allocated. Otherwise, to be sure
        # we can't return a dangling pointer, we need to either 1) be
        # certain that the shim function cannot return an alias of a
        # borrowed argument, or 2) be certain that the returned Tensor from
        # the shim function cannot escape.
        assert self.is_safe_to_use_borrow_arrayref_tensor_as_tensor(), (
            "borrowing arguments to shim functions is unsafe with "
            "stack allocation on! (see comment above this assertion)"
        )

    def is_safe_to_use_borrow_arrayref_tensor_as_tensor(self):
        return not self.allow_stack_allocation and not self.stack_allocated_buffers

    def generate_c_shim_extern_kernel_call(self, kernel, args):
        # In the abi_compatible mode, we call fallback aten ops through a C shim layer
        # Setting self.allow_stack_allocation to False because the exchange between
        # ArrayRefTensor and at::Tensor is still fragile.
        self.allow_stack_allocation = False

        wrapped_args = []
        debug_printer_manager = V.graph.wrapper_code.debug_printer

        for x in args:
            pieces = x.split(", ")
            for piece in pieces:
                # We only really *need* borrow_arrayref_tensor_as_tensor for
                # ArrayRefTensors. The code flowing into here uses `0` for nullptr,
                # which borrow_arrayref_tensor_as_tensor would blindly coerce to int,
                # so just avoid wrapping integers.
                # Name matching is to find tensor is hacky, but fixing all the
                # ArrayRefTensor issues is not a priority for now.
                if isinstance(piece, str) and piece.startswith(
                    ("buf", "arg", "wrap_with_raii_handle_if_needed")
                ):
                    self._assert_safe_to_use_borrow_arrayref_tensor_as_tensor()
                    piece = f"borrow_arrayref_tensor_as_tensor({piece})"
                wrapped_args.append(piece)

        debug_printer_manager.set_printer_args(args, kernel, None, None, "extern")
        with debug_printer_manager:
            shim_fn = self.get_c_shim_func_name(kernel)
            self.writeline(
                f"AOTI_TORCH_ERROR_CODE_CHECK({shim_fn}({', '.join(wrapped_args)}));"
            )

    def generate_scatter_fallback(
        self,
        output,
        inputs,
        cpp_kernel_name,
        python_kernel_name,
        src_is_tensor,
        reduce,
        kwargs,
    ):
        # No stack allocation when there is a fallback op
        self.allow_stack_allocation = False

        # call the ABI shim function instead of the ATen one
        cpp_kernel_name = self.get_c_shim_func_name(cpp_kernel_name)
        # TODO: consider remove "_out" and add missing inplace variants to fallback_ops.py
        cpp_kernel_name = cpp_kernel_name.replace("__", "_") + "_out"
        self._assert_safe_to_use_borrow_arrayref_tensor_as_tensor()
        inputs_wrapped = [
            (f"borrow_arrayref_tensor_as_tensor({x})" if isinstance(x, str) else str(x))
            for x in inputs
        ]
        line = f"{cpp_kernel_name}(borrow_arrayref_tensor_as_tensor({output}), {','.join(inputs_wrapped)}"

        if python_kernel_name.startswith("aten.scatter_reduce"):
            line += f", {','.join(kwargs)}"
        else:
            if src_is_tensor:
                if reduce:
                    line += f", {V.graph.wrapper_code.val_to_arg_str(reduce)}"
            else:
                assert (
                    reduce is None
                ), "Expect reduce to be None for aten.scatter_ with scalar src"
        line += ");"
        self.writeline(line)

    def generate_index_put_fallback(self, kernel, x, indices, values, accumulate):
        # No stack allocation when there is a fallback op
        self.allow_stack_allocation = False

        self._assert_safe_to_use_borrow_arrayref_tensor_as_tensor()
        # TODO: update aoti_torch_index_put_out in ir.py to use autogen out version
        # See the comment in codegen_reinterpret_view about why having something like
        # RAIIAtenTensorHandle(tmp_tensor_handle_2) in a tmp array can cause the correponding
        # tensor prematurely deallocated, thus this std::vector().data() trick here.
        indices_str = (
            "std::vector<AtenTensorHandle>{"
            + (
                ", ".join(
                    [f"borrow_arrayref_tensor_as_tensor({ind})" for ind in indices]
                )
            )
            + "}.data()"
        )
        args = [
            f"borrow_arrayref_tensor_as_tensor({x})",
            indices_str,
            str(len(indices)),
            f"borrow_arrayref_tensor_as_tensor({values})",
            accumulate,
        ]
        args.insert(
            0, f"borrow_arrayref_tensor_as_tensor({x})"
        )  # set x as the output tensor, this fallback mutates x.
        self.writeline(self.wrap_kernel_call(kernel, args))

    def generate_fallback_kernel_with_runtime_lookup(
        self,
        buf_name: str,
        python_kernel_name: str,
        cpp_kernel_name: str,
        codegen_args: List[str],
        op_overload: Optional[torch._ops.OpOverload] = None,
        raw_args=None,
        outputs=None,
    ):
        # No stack allocation when there is a fallback op
        self.allow_stack_allocation = False

        def extract_output_name(out):
            if out is None:
                return None
            elif isinstance(out, (ir.MultiOutput, ir._CollectiveKernel)):
                return out.get_name()
            elif isinstance(out, (list, tuple)):
                return type(out)(extract_output_name(o) for o in out)
            else:
                raise AssertionError(f"Unexpected output: {type(out)}")

        # output_args has the same pytree structure as outputs
        output_args = None
        if outputs is None:
            # outputs is not specified, the default is to write to buf_name
            output_args = [buf_name]
        else:
            output_args = extract_output_name(outputs)
            if isinstance(output_args, str):
                output_args = [output_args]

        if V.graph.aot_mode:
            assert op_overload is not None
            assert raw_args is not None
            assert outputs is not None

            return self.generate_fallback_kernel_with_runtime_lookup_aot(
                op_overload,
                raw_args,
                output_args,
                outputs,
            )
        else:
            return self.generate_fallback_kernel_with_runtime_lookup_jit(
                buf_name,
                python_kernel_name,
                cpp_kernel_name,
                codegen_args,
                op_overload,
                raw_args,
                output_args,
                outputs,
            )

    def codegen_device_copy(self, src, dst, non_blocking: bool):
        # aoti_torch_tensor_copy_ takes AtenTensorHandle as input,
        # while stack-allocation results in ArrayRefTensor
        # so disable stack allocation here
        self.allow_stack_allocation = False
        self.writeline(
            f"AOTI_TORCH_ERROR_CODE_CHECK(aoti_torch_copy_(expensive_copy_to_tensor_if_needed({dst}), {src}, {non_blocking}));"
        )

    def codegen_reinterpret_view(
        self,
        data,
        size,
        stride,
        offset,
        writeline: Callable[..., None],
        dtype=None,
    ) -> str:
        dim = str(len(size))
        original_offset = offset
        offset = self.codegen_sizevar(offset)
        call_strs = []
        final_tmp_name = None

        def create_reinterpret_call() -> tuple[str, str]:
            tmp_name = f"tmp_tensor_handle_{next(self.tmp_tensor_id)}"
            args = [
                f"{data.get_name()}",
                dim,
                self.codegen_int_array_var(
                    self.codegen_shape_tuple(size),
                    writeline,
                    known_statically=self.is_statically_known_list_of_ints(size),
                    graph=self.get_codegened_graph(),
                ),
                self.codegen_int_array_var(
                    self.codegen_shape_tuple(stride),
                    writeline,
                    known_statically=self.is_statically_known_list_of_ints(stride),
                    graph=self.get_codegened_graph(),
                ),
                offset,
            ]
            call_str = (
                f"auto {tmp_name} = reinterpret_tensor_wrapper({', '.join(args)});"
            )
            return tmp_name, call_str

        def create_dtypeview_call(reinterpret_call: str) -> tuple[str, List[str]]:
            tmp_AtenTensorHandle = f"tmp_{data.get_name()}_{next(self.tmp_tensor_id)}"
            call_strs = [f"AtenTensorHandle {tmp_AtenTensorHandle};"]
            dtype_name = str(dtype).split(".")[-1]
            device_name = data.layout.device.type
            get_dtype_function = f"aoti_torch_dtype_{dtype_name}"
            dtypeview_function = f"aoti_torch_{device_name}_view_dtype"
            call_strs.append(
                f"AOTI_TORCH_ERROR_CODE_CHECK({dtypeview_function}"
                f"({reinterpret_call}, {get_dtype_function}(), &{tmp_AtenTensorHandle}));"
            )
            tmp_RAIIAtenTensorHandle = (
                f"tmp_{data.get_name()}_{next(self.tmp_tensor_id)}_handle"
            )
            call_strs.append(
                f"RAIIAtenTensorHandle {tmp_RAIIAtenTensorHandle}({tmp_AtenTensorHandle});"
            )
            return tmp_RAIIAtenTensorHandle, call_strs

        if (
            size == data.layout.size
            and stride == data.layout.stride
            and original_offset == data.layout.offset
        ):
            # pure dtypeview
            if dtype is not None and dtype != data.dtype:
                tmp_output_name, tmp_call_strs = create_dtypeview_call(data.get_name())
                call_strs.extend(tmp_call_strs)
                final_tmp_name = tmp_output_name
            else:
                return data.get_name()
        else:
            # firstly create reinterpretview
            final_tmp_name, reinterpret_call = create_reinterpret_call()
            call_strs.append(reinterpret_call)

            if dtype is not None and dtype != data.dtype:
                # wrap it with dtypeview
                final_tmp_name, tmp_call_strs = create_dtypeview_call(final_tmp_name)
                call_strs.extend(tmp_call_strs)
            else:
                # No need to wrap with RAIIAtenTensorHandle when using stack allocation.
                call_strs.append(
                    f"auto wrap_with_raii_handle_if_needed_{final_tmp_name}"
                    f" = wrap_with_raii_handle_if_needed({final_tmp_name});"
                )
                final_tmp_name = f"wrap_with_raii_handle_if_needed_{final_tmp_name}"

        for line in call_strs:
            writeline(line)

        # NB, the return handle here represents a temporary tensor, which will be automatically
        # released.
        # Here's a sample usage in the cpp wrapper code:
        # ```
        # aoti_torch_addmm_out(
        #     buf1,
        #     arg1_1,
        #     RAIIAtenTensorHandle(tmp_tensor_handle_0),
        #     buf0,
        #     1L,
        #     1L));
        # ```
        # RAIIAtenTensorHandle(tmp_tensor_handle_0) will be released after the call to addmm_out.
        # This could be problematic when it's used in a different pattern, for example:
        # ````
        # AtenTensorHandle tensor_args[] = {RAIIAtenTensorHandle(tmp_tensor_handle_2), buf5, buf6};
        # aoti_torch_proxy_executor_call_function(..., tensor_args);
        # ````
        # RAIIAtenTensorHandle(tmp_tensor_handle_2) will be invalid when it's used in the latter
        # kernel call.
        #
        # This is solved by updating the proxy_executor invocation to
        # ```
        # aoti_torch_proxy_executor_call_function(...,
        #     std::vector<AtenTensorHandle>{
        #         RAIIAtenTensorHandle(tmp_tensor_handle_2), buf5, buf6
        #     }.data()
        # );
        # ```
        return final_tmp_name

    def val_to_arg_str(self, val, type_=None) -> str:
        if val is None:
            # None needs special care. It either represent nullopt or an empty tensor
            if type_ is None or isinstance(type_, torch.OptionalType):
                if type_ is not None and isinstance(
                    type_.getElementType(),
                    (
                        torch.ListType,
                        torch.TupleType,
                        torch.DeviceObjType,
                    ),
                ):
                    return "0, 0"
                else:
                    return "0"  # nullptr is not available in C
            elif isinstance(type_, torch.TensorType):
                # create an empty tensor, the equivalent of at::Tensor()
                var_name = f"var_{next(self.arg_var_id)}"
                self.writeline(f"AtenTensorHandle {var_name}_handle;")
                self.writeline(
                    f"AOTI_TORCH_ERROR_CODE_CHECK(aoti_torch_new_uninitialized_tensor(&{var_name}_handle));"
                )
                self.writeline(f"RAIIAtenTensorHandle {var_name}({var_name}_handle);")
                return var_name
            else:
                raise AssertionError("Can not map None to a known data type")

        if isinstance(type_, torch.OptionalType):
            element_type = type_.getElementType()
            if not isinstance(element_type, torch.TensorType):
                var_name = f"var_{next(self.arg_var_id)}"
                if isinstance(
                    element_type,
                    (torch.ListType, torch.TupleType, torch.DeviceObjType),
                ):
                    # type_ is something like Optional[List] or Optional[Device]
                    arg_str = self.val_to_arg_str(val, element_type)
                    # For datatypes with auxiliary info, we need to hoist out the extra arguments.
                    # NOTE: This only works if there is one additional argument, though it can easily be generalized.
                    main_value, aux = arg_str.rsplit(", ")
                    self.writeline(f"auto {var_name} = {main_value};")
                    return f"&{var_name}, {aux}"
                else:
                    self.writeline(
                        f"{self.c_type_for_prim_type(val, element_type)} {var_name} = {self.val_to_arg_str(val, element_type)};"
                    )
                    return f"&{var_name}"
            else:
                # type_ is Optional[Tensor]
                # Similar to other data type, use pointer to denote optional tensor arg in v2 C shim
                base_handle = self.val_to_arg_str(val, element_type)
<<<<<<< HEAD
                if config.use_minimal_arrayref_interface:
                    base_handle = f"convert_arrayref_tensor_to_tensor({base_handle})"
=======
                if config.aot_inductor.use_minimal_arrayref_interface:
                    if self.is_safe_to_use_borrow_arrayref_tensor_as_tensor():
                        base_handle = f"borrow_arrayref_tensor_as_tensor({base_handle})"
                    else:
                        base_handle = f"copy_arrayref_tensor_to_tensor({base_handle})"
>>>>>>> d0f5df83
                (
                    tmp_raii_handle_var,
                    tmp_raii_handle_var_decl,
                ) = self.create_tmp_raii_handle_var(base_handle)
                if tmp_raii_handle_var:
                    self.writeline(tmp_raii_handle_var_decl)
                    base_handle = tmp_raii_handle_var
                var_name = f"var_{next(self.arg_var_id)}"
                self.writeline(f"AtenTensorHandle {var_name} = {base_handle}.get();")
                return f"&{var_name}"

        elif isinstance(type_, torch.ListType):
            assert isinstance(
                val, (list, tuple)
            ), f"{val} does not match with arg type {type_}"
            element_type = type_.getElementType()
            var_name = f"var_array_{next(self.var_array_id)}"
            if len(val) == 0:
                # Zero-size array is not supported in the C or C++ standard, so
                # we declare a null pointer for it.
                self.writeline(
                    f"const {self.c_type_for_prim_type(None, element_type)}* {var_name} = nullptr;"
                )
            else:
                result = f"{{{', '.join(self.val_to_arg_str(x, element_type) for x in val)}}}"
                self.writeline(
                    f"const {self.c_type_for_prim_type(val[0], element_type)} {var_name}[] = {result};"
                )
            # Need to pass the array length because we can't use std::vector
            return f"{var_name}, {len(val)}"

        return self.val_to_arg_str_for_prim_type(val, type_)

    def codegen_tensor_item(
        self, dtype: torch.dtype, tensor: str, scalar: str, indented_buffer=None
    ):
        dtype_str = str(dtype).split(".")[-1]
        writer = indented_buffer or self

        if dtype == torch.float16 or dtype == torch.bfloat16:
            scalar_tmp = f"{scalar}_tmp"
            writer.writeline(f"{DTYPE_TO_CPP[dtype]} {scalar_tmp};")

            # We know that item_ doesn't alias the input, so borrowing should be safe.
            tensor = f"borrow_arrayref_tensor_as_tensor({tensor})"

            writer.writeline(
                f"AOTI_TORCH_ERROR_CODE_CHECK(aoti_torch_item_{dtype_str}({tensor}, &{scalar_tmp}));"
            )
            writer.writeline(f"float {scalar} = float({scalar_tmp});")
        else:
            writer.writeline(f"{DTYPE_TO_CPP[dtype]} {scalar};")

            # We know that item_ doesn't alias the input, so borrowing should be safe.
            tensor = f"borrow_arrayref_tensor_as_tensor({tensor})"

            writer.writeline(
                f"AOTI_TORCH_ERROR_CODE_CHECK(aoti_torch_item_{dtype_str}({tensor}, &{scalar}));"
            )

    def create_tmp_raii_handle_var(self, base_handle):
        if base_handle.startswith(
            (
                "borrow_arrayref_tensor_as_tensor",
                "copy_arrayref_tensor_to_tensor",
                "wrap_with_raii_handle_if_needed",
            )
        ):
            # wrap_with_raii_handle_if_needed creates a temp RAIIAtenTensorHandle, so we need to
            # explicitly store it. Otherwise, it will be destroyed before the fallback kernel call.
            tmp_var_name = f"var_{next(self.arg_var_id)}"
            return (
                tmp_var_name,
                f"RAIIAtenTensorHandle {tmp_var_name} = {base_handle};\n",
            )
        else:
            return "", ""<|MERGE_RESOLUTION|>--- conflicted
+++ resolved
@@ -57,14 +57,9 @@
         self.cached_output_id = count()
         self.scalar_to_tensor_id = count()
         self.custom_op_wrapper_loaded = False
-<<<<<<< HEAD
-        self.expr_printer = cexpr
-        self.allow_stack_allocation: Optional[bool] = config.allow_stack_allocation
-=======
         self.allow_stack_allocation: Optional[
             bool
         ] = config.aot_inductor.allow_stack_allocation
->>>>>>> d0f5df83
         self.stack_allocated_buffers: Dict[BufferName, BufferLike] = {}
 
     @staticmethod
@@ -77,7 +72,7 @@
 
     @staticmethod
     def get_input_cpp_type(input):
-        assert config.use_minimal_arrayref_interface
+        assert config.aot_inductor.use_minimal_arrayref_interface
 
         if isinstance(input, sympy.Expr):
             from ..graph import may_get_constant_buffer_dtype
@@ -165,7 +160,10 @@
     def write_wrapper_decl(self):
         inputs_len = len(V.graph.graph_inputs.keys())
         if V.graph.aot_mode:
-            if config.use_minimal_arrayref_interface and not V.graph.is_const_graph:
+            if (
+                config.aot_inductor.use_minimal_arrayref_interface
+                and not V.graph.is_const_graph
+            ):
                 input_cpp_types = ", ".join(
                     f"{CppWrapperCpuArrayRef.get_input_cpp_type(x)}"
                     for x in V.graph.graph_inputs.values()
@@ -229,7 +227,7 @@
                     run_impl_proto += """
                         __check_inputs_outputs(input_handles, output_handles);
                     """
-                if config.use_minimal_arrayref_interface:
+                if config.aot_inductor.use_minimal_arrayref_interface:
                     self.prefix.splice(
                         """
                         template <>
@@ -291,7 +289,7 @@
             )
         with self.prefix.indent():
             # assign inputs and outputs in both cases so the later codegen can be simplified
-            if not config.use_minimal_arrayref_interface:
+            if not config.aot_inductor.use_minimal_arrayref_interface:
                 if not V.graph.is_const_graph:
                     if V.graph.aot_mode:
                         num_args = len(V.graph.graph_inputs)
@@ -309,7 +307,7 @@
 
             if inputs_len != 0:
                 for idx, input_key in enumerate(V.graph.graph_inputs.keys()):
-                    if config.use_minimal_arrayref_interface:
+                    if config.aot_inductor.use_minimal_arrayref_interface:
                         self.prefix.writeline(
                             f"auto {input_key} = std::get<{idx}>(inputs);"
                         )
@@ -353,7 +351,7 @@
 
             if V.graph.aot_mode:
                 if not V.graph.is_const_graph:
-                    if config.use_minimal_arrayref_interface:
+                    if config.aot_inductor.use_minimal_arrayref_interface:
                         # TODO: input shape checking for regular tensor interface as well?
                         self.codegen_input_numel_asserts()
                     else:
@@ -365,7 +363,8 @@
     def generate_return(self, output_refs: List[str]):
         cst_names = V.graph.constants.keys()
         arr_iface = (
-            not V.graph.is_const_graph and config.use_minimal_arrayref_interface
+            not V.graph.is_const_graph
+            and config.aot_inductor.use_minimal_arrayref_interface
         )  # For brevity.
 
         def use_thread_local_cached_output_tensor(idx, output):
@@ -530,7 +529,7 @@
 
         self.allow_stack_allocation = (
             self.allow_stack_allocation is not False
-            and config.allow_stack_allocation
+            and config.aot_inductor.allow_stack_allocation
             and total_allocated_buffer_size <= MAX_STACK_ALLOCATION_SIZE
         )
 
@@ -550,7 +549,7 @@
             if isinstance(buffer.get_output_spec(), ir.MultiOutputLayout)
             or (V.graph.aot_mode and buffer.get_name() in self.stack_allocated_buffers)
             or (
-                config.use_minimal_arrayref_interface
+                config.aot_inductor.use_minimal_arrayref_interface
                 and V.graph.aot_mode
                 and buffer.get_name() in V.graph.graph_inputs
             )
@@ -992,16 +991,11 @@
                 # type_ is Optional[Tensor]
                 # Similar to other data type, use pointer to denote optional tensor arg in v2 C shim
                 base_handle = self.val_to_arg_str(val, element_type)
-<<<<<<< HEAD
-                if config.use_minimal_arrayref_interface:
-                    base_handle = f"convert_arrayref_tensor_to_tensor({base_handle})"
-=======
                 if config.aot_inductor.use_minimal_arrayref_interface:
                     if self.is_safe_to_use_borrow_arrayref_tensor_as_tensor():
                         base_handle = f"borrow_arrayref_tensor_as_tensor({base_handle})"
                     else:
                         base_handle = f"copy_arrayref_tensor_to_tensor({base_handle})"
->>>>>>> d0f5df83
                 (
                     tmp_raii_handle_var,
                     tmp_raii_handle_var_decl,
