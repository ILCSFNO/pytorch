--- conflicted
+++ resolved
@@ -53,18 +53,12 @@
     def __init__(
         self,
         debug_printer_level,
-<<<<<<< HEAD
         use_array_ref: bool,
-        args_to_print_or_save: Optional[List[str]] = None,
-        kernel_name: str = "",
-        kernel=None,
-=======
         args_to_print_or_save: Optional[list[str]] = None,
         kernel_name: str = "",
         kernel=None,
         arg_signatures: Optional[list[type]] = None,
         kernel_type=None,
->>>>>>> 40e27fbc
     ):
         self.debug_printer_level = IntermediateValueDebuggingLevel(debug_printer_level)
         self.use_array_ref = use_array_ref
