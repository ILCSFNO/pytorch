--- conflicted
+++ resolved
@@ -21,6 +21,7 @@
     Optional,
     Sequence,
     Tuple,
+    Type,
     Union,
 )
 
@@ -1097,7 +1098,7 @@
 
 
 class SIMDScheduling(BaseScheduling):
-    kernel_type = SIMDKernel  # override in subclass
+    kernel_type: Type[Any] = SIMDKernel  # override in subclass
 
     def __init__(self, scheduler) -> None:
         super().__init__()
@@ -1366,39 +1367,8 @@
         tiling = self.select_tiling(
             node_schedule, kernel_features.numel, kernel_features.reduction_numel
         )
-<<<<<<< HEAD
-
-        is_scan = kernel_features.contains_op("scan")
-        is_split_scan = is_scan and any(
-            node.is_split_scan() for node in kernel_features.scheduler_nodes()
-        )
-        kernel_type: Type[SIMDKernel] = self.kernel_type
-        if is_split_scan and issubclass(TritonSplitScanKernel, kernel_type):
-            kernel_type = TritonSplitScanKernel
-
-        kernel_args: List[Any] = [tiling]
-        kernel_kwargs: Dict[str, Any] = {"features": kernel_features}
-
-        if is_scan:
-            # TODO(jansel): scan does not yet work with cooperative reductions
-            kernel_kwargs["override_cooperative_reduction"] = False
-
-        # ops.sort only works with persistent reduction, and is not bandwidth bound anyway
-        # so taking the hit of non-coalesced loads is okay
-        if kernel_features.contains_op("sort"):
-            kernel_kwargs["override_persistent_reduction"] = True
-
-        kernel = kernel_type(
-            *kernel_args,
-            **kernel_kwargs,
-        )
-
-        kernels = self.add_multi_kernel_choices(
-            kernel, kernel_args, kernel_kwargs, node_schedule
-=======
         kernels = self.create_kernel_choices(
-            kernel_features, tiled_groups, {"features": kernel_features}
->>>>>>> 23db92ba
+            kernel_features, [tiling], {"features": kernel_features}
         )
         for kernel in kernels:
             self.codegen_node_schedule_with_kernel(node_schedule, kernel)
