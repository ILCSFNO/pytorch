# mypy: allow-untyped-defs
from __future__ import annotations

import collections
import contextlib
import dataclasses
import functools
import itertools
import logging
import os
import textwrap
from collections.abc import Iterable, Sequence
from functools import lru_cache
from typing import Any, Callable, cast, Optional, TYPE_CHECKING, Union

import sympy
from sympy.printing.precedence import PRECEDENCE

import torch
import torch._logging
import torch.utils._pytree as pytree
from torch._dynamo.device_interface import get_interface_for_device
from torch._dynamo.utils import identity, preserve_rng_state
from torch._prims_common import is_integer_dtype
from torch.utils._ordered_set import OrderedSet
from torch.utils._sympy.functions import CeilDiv, FloorDiv, ModularIndexing
from torch.utils._triton import has_triton_package

from ...utils._sympy.symbol import free_symbol_is_type, prefix_str, symbol_is_type, SymT
from ...utils._sympy.value_ranges import ValueRanges
from .. import config, ir, metrics
from ..codecache import code_hash, get_path, PyCodeCache
from ..runtime.benchmarking import benchmarker
from ..runtime.hints import (
    AutotuneHint,
    DeviceProperties,
    TRITON_MAX_BLOCK,
    TRITON_MAX_RSPLIT,
)
from ..runtime.runtime_utils import get_max_y_grid, next_power_of_2
from ..runtime.triton_heuristics import (
    cooperative_reduction_grid,
    grid as default_grid_fn,
)
from ..scheduler import BaseSchedulerNode, FusedSchedulerNode, Scheduler, SchedulerNode
from ..utils import (
    cache_on_self,
    DelayReplaceLine,
    get_bounds_index_expr,
    get_fused_kernel_name,
    get_kernel_metadata,
    is_welford_reduction,
    Placeholder,
    prefix_is_reduction,
    sympy_dot,
    sympy_product,
    sympy_subs,
    triton_type,
    triton_version_uses_attrs_dict,
    upcast_compute_type,
)
from ..virtualized import _ops as ops, OpsHandler, ReductionType, StoreMode, V
from ..wrapper_benchmark import get_kernel_category_by_source_code
from .block_analysis import BlockPatternMatcher
from .common import (
    ArgName,
    BackendFeature,
    ConstexprArg,
    CSE,
    CSEVariable,
    DeferredLine,
    IndentedBuffer,
    OpOverrides,
    PythonPrinter,
    SizeArg,
    TensorArg,
    WorkspaceArg,
    WorkspaceZeroMode,
)
from .simd import (
    constant_repr,
    IterationRanges,
    IterationRangesEntry,
    IterationRangesRoot,
    pexpr,
    SIMDKernel,
    SIMDScheduling,
)
from .triton_utils import (
    config_of,
    equal_1_arg_indices,
    non_constexpr_signature,
    should_unwrap_unspec_arg,
    signature_to_meta,
)


if TYPE_CHECKING:
    from types import ModuleType

    from ..ir import IRNode

log = logging.getLogger(__name__)
perf_hint_log = torch._logging.getArtifactLogger(__name__, "perf_hints")
schedule_log = torch._logging.getArtifactLogger(__name__, "schedule")
fusion_log = torch._logging.getArtifactLogger(__name__, "fusion")


class OpDtypeSupport:
    """
    Some Triton ops such as libdevice and tl.math only support float32 and float64.
    This class records which dtypes are supported by specific IR ops.
    """

    supported_dtypes: dict[str, OrderedSet[torch.dtype]] = {}
    convert_outputs: dict[str, bool] = {}

    @classmethod
    def register_upcast(cls, func: Callable[..., str], convert_output: bool):
        op_name = func.__name__
        cls.supported_dtypes[op_name] = OrderedSet([torch.float32, torch.float64])
        cls.convert_outputs[op_name] = convert_output


@lru_cache(None)
def gen_attr_descriptor_import():
    """
    import AttrsDescriptor if the triton version is new enough to have this
    class defined.
    """
    if not has_triton_package():
        return ""

    import triton.compiler.compiler

    # Note: this works because triton.compiler.compiler imports AttrsDescriptor from triton.backends.compiler
    # When support for the legacy AttrsDescriptor is removed then this import path should be changed.
    if hasattr(triton.compiler.compiler, "AttrsDescriptor"):
        return "from triton.compiler.compiler import AttrsDescriptor"
    else:
        return ""


@lru_cache(None)
def gen_common_triton_imports():
    imports = IndentedBuffer()
    imports.splice(
        """
        import triton
        import triton.language as tl
        """
    )
    if attr_desc := gen_attr_descriptor_import():
        imports.writeline(attr_desc)

    imports.splice(
        """
        from torch._inductor.runtime import triton_helpers, triton_heuristics
        from torch._inductor.runtime.triton_helpers import libdevice, math as tl_math
        from torch._inductor.runtime.hints import AutotuneHint, ReductionHint, TileHint, DeviceProperties
        """
    )
    return imports.getvalue()


class TritonSymbols:
    """
    Stores sympy.Symbol instances and constants associated with triton codegen.
    """

    reduction_types = OrderedSet([SymT.R0_INDEX, SymT.R1_INDEX])
    block_types = OrderedSet([SymT.XBLOCK, SymT.YBLOCK, SymT.ZBLOCK, *reduction_types])

    block_offsets = {
        symt: sympy.Symbol(f"{prefix_str[symt]}offset", integer=True, nonnegative=True)
        for symt in block_types
    }

    block_sizes = {
        symt: sympy.Symbol(
            f"{prefix_str[symt].upper()}BLOCK", integer=True, positive=True
        )
        for symt in block_types
    }

    @classmethod
    def get_block_size(cls, tree: IterationRanges) -> sympy.Symbol:
        return cls.block_sizes[tree.symt]

    @classmethod
    def get_block_offset(cls, tree: IterationRanges) -> sympy.Symbol:
        return cls.block_offsets[tree.symt]


@dataclasses.dataclass
class IndexingOptions:
    index_str: str
    mask_vars: OrderedSet[str]
    mask_str: str
    expand_str: Optional[str]
    _has_rindex: bool
    index: sympy.Expr

    def has_mask(self):
        return bool(self.mask_vars)

    def has_indirect(self):
        return free_symbol_is_type(self.index, SymT.TMP)

    def has_rindex(self):
        return self._has_rindex

    def has_tmpmask(self):
        return "tmp" in self.mask_str

    def has_rmask(self):
        return any(str(mask).startswith("r") for mask in self.mask_vars)


@dataclasses.dataclass
class BlockPtrOptions:
    params: BlockParameters
    constant_offset: sympy.Expr
    order: list[int]
    mask_vars: OrderedSet[str]
    broadcast_shape: Sequence[sympy.Expr]
    broadcasting_dims: list[bool]
    final_shape: Sequence[sympy.Expr]
    _boundary_check: Optional[list[int]] = None

    @property
    def shape(self) -> list[sympy.Expr]:
        return self.params.shape

    @property
    def block_shape(self) -> list[sympy.Expr]:
        return self.params.block_shape

    @property
    def strides(self) -> list[sympy.Expr]:
        return self.params.strides

    @property
    def offsets(self) -> list[sympy.Expr]:
        return self.params.offsets

    def codegen_broadcast_and_reshape(
        self,
        value: str,
        initial_shape: Sequence[sympy.Expr],
        final_shape: Sequence[sympy.Expr],
        allow_implicit: bool,
    ) -> str:
        """
        Generate a broadcast and a reshape for the block pointer.
        This restores stride-0 dimensions which were removed from the block pointer.
        """

        # Reshape to add singletons.
        pre_broadcast_shape = [
            sympy.S.One if is_broadcasting else dim
            for dim, is_broadcasting in zip(
                self.broadcast_shape, self.broadcasting_dims
            )
        ]
        value = triton_reshape(value, initial_shape, pre_broadcast_shape)

        # Broadcast singletons.
        # For loads, we can often implicitly broadcast singleton dimensions.
        # We need an explicit broadcast for stores, or if the final reshape does more
        # than add singletons.
        sizevars = V.graph.sizevars
        require_broadcast = any(self.broadcasting_dims) and (
            len(pre_broadcast_shape) != len(final_shape)
            or any(
                not (
                    sizevars.statically_known_equals(pre_dim, 1)
                    or sizevars.statically_known_equals(pre_dim, post_dim)
                )
                for pre_dim, post_dim in zip(pre_broadcast_shape, final_shape)
            )
        )

        if not allow_implicit or require_broadcast:
            value = f"tl.broadcast_to({value}, {V.kernel.index_to_str(self.broadcast_shape)})"

        # Reshape to the final shape.
        value = triton_reshape(value, self.broadcast_shape, final_shape)

        return value

    @staticmethod
    def create(
        *,
        params: BlockParameters,
        constant_offset: sympy.Expr,
        range_trees: list[IterationRangesEntry],
        mask_vars: OrderedSet[str],
        get_max_block: Callable[[str], int],
    ) -> BlockPtrOptions:
        """Helper to create a  BlockPtrOptions instance"""

        sizevars = V.graph.sizevars

        def lookup_size(exprs: Iterable[sympy.Expr]) -> list[sympy.Expr]:
            return [sizevars.lookup_precomputed_size(expr) for expr in exprs]

        # Look up precomputed sizes
        params.shape = lookup_size(params.shape)
        params.strides = lookup_size(params.strides)

        # Strip out dimensions of stride 0.
        # These will be restored with tl.broadcast_to.
        broadcasting_dims = [
            sizevars.statically_known_equals(stride, 0) for stride in params.strides
        ]

        # Strip out dimensions of size 1.
        # These will be restored by tl.reshape.
        singleton_dims = [
            sizevars.statically_known_equals(dim, 1) for dim in params.block_shape
        ]
        if all(singleton_dims):
            # Handle a pure singletons, e.g. [1, 1]
            singleton_dims[-1] = False

        # Record the post-broadcast shape before broadcasting dims are removed.
        # The pre-broadcast shape is identical to this, except broadcasting dims are
        # replaced with 1.
        broadcast_shape = [
            dim
            for dim, is_singleton in zip(params.block_shape, singleton_dims)
            if not is_singleton
        ]

        # Combine all removable dims.
        removable_dims = [any(dims) for dims in zip(singleton_dims, broadcasting_dims)]

        def remove_dims(it):
            """Removes any broadcasting or singleton dims from a given sequence"""
            return [
                item
                for item, is_removable in zip(it, removable_dims)
                if not is_removable
            ]

        # Drop removable dimensions from the input.
        params = BlockParameters(
            **{key: remove_dims(val) for key, val in dataclasses.asdict(params).items()}
        )

        # Compute the final shape, adjusting for special kernel types.
        final_shape = [TritonSymbols.get_block_size(tree) for tree in range_trees]
        if V.kernel.no_x_dim:
            assert range_trees[0].prefix == "x"
            final_shape.pop(0)

        reduction_ndim = V.kernel.num_reduction_dims
        if (
            not V.kernel.inside_reduction
            and len(params.strides) == len(V.kernel.numels) - reduction_ndim
            and V.kernel.features.is_reduction()
        ):
            # Need to expand rank to match the rank used inside the reduction loop
            final_shape += [sympy.S.One] * reduction_ndim

        result = BlockPtrOptions(
            params=params,
            constant_offset=V.graph.sizevars.lookup_precomputed_size(constant_offset),
            order=list(reversed(range(len(params.shape)))),
            mask_vars=mask_vars,
            final_shape=final_shape,
            broadcast_shape=broadcast_shape,
            broadcasting_dims=broadcasting_dims,
        )
        result.compute_boundary_check(get_max_block)
        return result

    def replace_offset(
        self, expr: sympy.Expr, replacement: sympy.Expr, symt: SymT
    ) -> sympy.Expr:
        """
        Replaces instances of {symt}_offset with the new expression.
        """
        roffset = TritonSymbols.block_offsets[symt]
        return sympy_subs(expr, {roffset: replacement})

    def format(self, name: str, roffset=True) -> str:
        """
        Codegen a call to tl.make_block_ptr()

        Args:
            name: variable name for pointer
            roffset: should rn_offset be included in offsets=..., for use with tl.advance()

        Returns:
            "tl.make_block_ptr(...)"
        """

        def remove_roffsets(expr: sympy.Expr) -> sympy.Expr:
            for symt in TritonSymbols.reduction_types:
                expr = self.replace_offset(expr, sympy.Integer(0), symt)
            return expr

        f = V.kernel.index_to_str
        offsets = [*self.offsets]
        if not roffset:
            offsets = [remove_roffsets(offset) for offset in offsets]
        args = [
            (
                f"{name} + ({f(self.constant_offset)})"
                if self.constant_offset != 0
                else name
            ),
            f"shape={f(self.shape)}",
            f"strides={f(self.strides)}",
            f"block_shape={f(self.block_shape)}",
            f"order={f(self.order)}",
            f"offsets={f(offsets)}",
        ]
        return f"tl.make_block_ptr({', '.join(args)})"

    def compute_boundary_check(self, get_max_block: Callable[[str], int]) -> None:
        """List of indices to pass to tl.load(boundary_check=...)"""
        sizevars = V.graph.sizevars

        # Substitute maximum block sizes in shape expressions.
        # This works in multiple_of checks because block sizes are powers of 2.
        block_to_max: dict[sympy.Expr, Any] = {
            block_size: get_max_block(prefix_str[symt])
            for symt, block_size in TritonSymbols.block_sizes.items()
        }

        self._boundary_check = [
            idx
            for idx in range(len(self.shape))
            if (
                not sizevars.statically_known_equals(self.strides[idx], sympy.S.Zero)
                and not sizevars.statically_known_multiple_of(
                    self.shape[idx], self.block_shape[idx]
                )
                and not sizevars.statically_known_multiple_of(
                    self.shape[idx], sympy_subs(self.block_shape[idx], block_to_max)
                )
                and not (
                    V.kernel.no_x_dim
                    and self.block_shape[idx] == TritonSymbols.block_sizes[SymT.XBLOCK]
                )
            )
        ]

    def boundary_check(self):
        assert self._boundary_check is not None
        return self._boundary_check

    def advance_roffset(self, symt: SymT) -> sympy.Expr:
        """
        Codegen string to pass to tl.advance(name, ...).

        Advance is the difference between offsets in each loop iteration.
        To compute it, we replace rN_offset with multiples of RN_BLOCK.
        Since we expect rN_offset to vary in range(0, rN_numel, RN_BLOCK), the first
        iteration has rN_offset=0, while the second has rN_offset=RN_BLOCK.
        """
        rblock = TritonSymbols.block_sizes[symt]
        advance = [
            (
                self.replace_offset(offset, rblock, symt)
                - self.replace_offset(offset, sympy.S.Zero, symt)
            )
            for offset in self.offsets
        ]
        return advance

    def has_indirect(self):
        return False  # block_ptr can't do indirect indexing

    def has_rindex(self) -> bool:
        return any(
            free_symbol_is_type(expr, TritonSymbols.reduction_types)
            for expr in self.block_shape
        )

    def has_rmask(self):
        return self.has_rindex()

    def has_tmpmask(self):
        return False  # block_ptr can't do indirect indexing

    def has_mask(self):
        return bool(self.boundary_check())


def triton_reshape(
    value: str, old_shape: Sequence[sympy.Expr], new_shape: Sequence[sympy.Expr]
):
    """Workaround https://github.com/openai/triton/issues/2836"""
    assert isinstance(old_shape, list) and isinstance(new_shape, list)

    old_shape_str = [V.kernel.index_to_str(shape) for shape in old_shape]
    new_shape_str = [V.kernel.index_to_str(shape) for shape in new_shape]

    if old_shape_str == new_shape_str:
        return value
    if [s for s in new_shape_str if s != "1"] != old_shape_str:
        return f"tl.reshape({value}, [{', '.join(new_shape_str)}])"
    # rewrite to [:, None] syntax, which is less buggy
    idx = 0
    expand = []
    for size in new_shape_str:
        if idx < len(old_shape_str) and size == old_shape_str[idx]:
            expand.append(":")
            idx += 1
        else:
            assert size == "1"
            expand.append("None")
    assert idx == len(old_shape_str)
    return f"{value}[{', '.join(expand)}]"


# NB: Inheriting from PythonPrinter is somewhat dangerous, because there are a
# number of operators which Triton "implements", but in a way that is
# inconsistent with Python semantics (and consistent with C semantics).  We
# must override all of these, or it is potential silent correctness problem
class TritonPrinter(PythonPrinter):
    def _print_TruncToInt(self, expr):
        assert len(expr.args) == 1
        return (
            f"libdevice.trunc({self._print(expr.args[0])}).to({V.kernel.index_dtype})"
        )

    def _print_Float(self, expr):
        if config.is_fbcode() and torch.version.hip:
            ret = f"{expr}"
        else:
            ret = f"tl.full([], {expr}, tl.float64)"
        return ret

    def _print_ToFloat(self, expr):
        assert len(expr.args) == 1
        s = self.parenthesize(expr.args[0], PRECEDENCE["Atom"] - 0.5)
        return f"{s}.to(tl.float64)"

    def _print_PythonMod(self, expr):
        quot, div = expr.args
        if quot.is_nonnegative and div.is_nonnegative:
            return self.stringify(expr.args, " % ", PRECEDENCE["Atom"] - 0.5)
        quot_s = self._print(quot)
        div_s = self._print(div)
        return f"triton_helpers.remainder_integer({quot_s}, {div_s})"

    def _print_FloorDiv(self, expr):
        assert expr.is_integer
        quot, div = expr.args
        if quot.is_nonnegative and div.is_nonnegative:
            return self.stringify(expr.args, " // ", PRECEDENCE["Atom"] - 0.5)
        quot_s = self._print(quot)
        div_s = self._print(div)
        return f"triton_helpers.div_floor_integer({quot_s},  {div_s})"

    # TODO: This is wrong, when lhs, rhs > 2**53, Python does a higher
    # precision algorithm, which we would need to replicate here
    def _print_IntTrueDiv(self, expr):
        return self.stringify(expr.args, " / ", PRECEDENCE["Atom"] - 0.5)

    # NB: sympy.floor/ceiling produce integers, so we have to do the
    # conversion to index dtype
    def _print_floor(self, expr):
        assert len(expr.args) == 1
        return (
            f"libdevice.floor({self._print(expr.args[0])}).to({V.kernel.index_dtype})"
        )

    def _print_FloorToInt(self, expr):
        assert len(expr.args) == 1
        return (
            f"libdevice.floor({self._print(expr.args[0])}).to({V.kernel.index_dtype})"
        )

    def _print_ceiling(self, expr):
        assert len(expr.args) == 1
        return f"libdevice.ceil({self._print(expr.args[0])}).to({V.kernel.index_dtype})"

    def _print_CeilToInt(self, expr):
        assert len(expr.args) == 1
        return f"libdevice.ceil({self._print(expr.args[0])}).to({V.kernel.index_dtype})"

    def _helper_sqrt(self, expr):
        return f"libdevice.sqrt(({self._print(expr)}).to(tl.float32))"

    def _print_FloatPow(self, expr):
        return (
            f"libdevice.pow({self._print(expr.args[0])}, {self._print(expr.args[1])})"
        )

    _print_PowByNatural = _print_FloatPow

    def _print_Where(self, expr):
        c = self.doprint(expr.args[0])
        p = self.doprint(expr.args[1])
        q = self.doprint(expr.args[2])
        return f"tl.where({c}, {p}, {q})"

    def _print_min_max_helper(self, expr: sympy.Expr, cmp: str) -> str:
        """
        Helper for max/min code genereration.
        cmp: > or <
        """
        if len(expr.args) == 1:
            return self._print(expr.args[0])

        mid = len(expr.args) // 2
        cls = type(expr)
        a = self._print(cls(*expr.args[:mid]))
        b = self._print(cls(*expr.args[mid:]))

        # Use a macro so we can propagate constexprs.
        # https://github.com/triton-lang/triton/issues/3815
        a, b = tuple(f"({x})" for x in (a, b))
        assert cmp in (">", "<"), f"Unexpected comparator: '{cmp}'"
        return f"({a} * ({a} {cmp}= {b}) + {b} * ({b} {cmp} {a}))"

    def _print_Min(self, expr):
        return self._print_min_max_helper(expr, "<")

    def _print_Max(self, expr):
        return self._print_min_max_helper(expr, ">")

    def _print_Abs(self, expr):
        assert len(expr.args) == 1
        return f"tl_math.abs({self._print(expr.args[0])})"

    def _print_OpaqueUnaryFn_cos(self, expr):
        assert len(expr.args) == 1
        return f"libdevice.cos(({self._print(expr.args[0])}).to(tl.float32))"

    def _print_OpaqueUnaryFn_cosh(self, expr):
        assert len(expr.args) == 1
        return f"libdevice.cosh(({self._print(expr.args[0])}).to(tl.float32))"

    def _print_OpaqueUnaryFn_acos(self, expr):
        assert len(expr.args) == 1
        return f"libdevice.acos(({self._print(expr.args[0])}).to(tl.float32))"

    def _print_OpaqueUnaryFn_sin(self, expr):
        assert len(expr.args) == 1
        return f"libdevice.sin(({self._print(expr.args[0])}).to(tl.float32))"

    def _print_OpaqueUnaryFn_sinh(self, expr):
        assert len(expr.args) == 1
        return f"libdevice.sinh(({self._print(expr.args[0])}).to(tl.float32))"

    def _print_OpaqueUnaryFn_asin(self, expr):
        assert len(expr.args) == 1
        return f"libdevice.asin(({self._print(expr.args[0])}).to(tl.float32))"

    def _print_OpaqueUnaryFn_tan(self, expr):
        assert len(expr.args) == 1
        return f"libdevice.tan(({self._print(expr.args[0])}).to(tl.float32))"

    def _print_OpaqueUnaryFn_tanh(self, expr):
        assert len(expr.args) == 1
        return f"libdevice.tanh(({self._print(expr.args[0])}).to(tl.float32))"

    def _print_OpaqueUnaryFn_atan(self, expr):
        assert len(expr.args) == 1
        return f"libdevice.atan(({self._print(expr.args[0])}).to(tl.float32))"

    def _print_RoundToInt(self, expr):
        assert len(expr.args) == 1
        return (
            f"libdevice.llrint({self._print(expr.args[0])}).to({V.kernel.index_dtype})"
        )

    def _print_RoundDecimal(self, expr):
        assert len(expr.args) == 2
        number, ndigits = expr.args
        if number.is_integer:
            # ndigits < 0 should have been filtered by the sympy function
            assert ndigits < 0
            raise ValueError(
                f"For integer inputs, only non-negative ndigits are currently supported, but got {ndigits}."
            )

        number_str = self.parenthesize(number, PRECEDENCE["Mul"])
        return f"libdevice.nearbyint(1e{ndigits} * {number_str}) * 1e{-ndigits}"


texpr = TritonPrinter().doprint


def triton_compute_type(dtype: torch.dtype) -> str:
    """Convert torch.dtype to triton type and upcast [b]float16 to float32"""
    return triton_type(upcast_compute_type(dtype))


def _get_primitive_bitwidth(dtype: torch.dtype) -> int:
    """Number of bits of triton_compute_type()"""
    dtype = upcast_compute_type(dtype)
    itemsize = getattr(dtype, "itemsize", None)
    if itemsize:
        return itemsize * 8
    else:
        return -1


def triton_store_type(dtype: torch.dtype) -> str:
    """Convert torch.dtype to triton type, with fix for storing tl.bool"""
    if dtype == torch.bool:
        dtype = torch.int8
    return triton_type(dtype)


def upcast_acc_dtype(dtype: torch.dtype) -> torch.dtype:
    """Implicit upcasts used for Triton reduction types"""
    if is_integer_dtype(dtype) and dtype.is_signed and dtype.itemsize <= 4:
        return torch.int32
    return upcast_compute_type(dtype)


def triton_acc_type(dtype: torch.dtype) -> str:
    """Convert torch.dtype to triton type, with reduction upcasts"""
    return triton_compute_type(upcast_acc_dtype(dtype))


class TritonCSEVariable(CSEVariable):
    def __init__(self, name, bounds: ValueRanges[Any], dtype: torch.dtype) -> None:
        super().__init__(name, bounds, dtype)
        # We'll use this to track which masks the variable needs when used for indirect indexing
        self.mask_vars = OrderedSet[str]()
        assert dtype is not None, "TritonCSEVariable must have dtype"

    def update_on_args(self, name, args, kwargs):
        for arg in args:
            if isinstance(arg, TritonCSEVariable):
                self.mask_vars.update(arg.mask_vars)
            elif isinstance(arg, sympy.Symbol):
                # most of the time index vars don't need masks associated with them
                # however, when index vars are used to compute indices for indirect reads
                # those reads should subsequently be masked,
                for symt in TritonSymbols.block_types:
                    if symbol_is_type(arg, symt):
                        self.mask_vars.update([f"{prefix_str[symt]}mask"])
                        break


def maybe_upcast_float32(convert_output: bool = True):
    """
    Codegen helper to upcast arguments to float32, depending on the config and dtype.
    This decorates tl.math/libdevice codegen functions.
    """

    def needs_upcast(var) -> bool:
        return (
            not config.triton.codegen_upcast_to_fp32
            and isinstance(var, CSEVariable)
            and var.dtype in (torch.float16, torch.bfloat16)
        )

    def maybe_upcast_arg(var) -> str:
        upcast_string = ".to(tl.float32)" if needs_upcast(var) else ""
        return f"{var}{upcast_string}"

    def decorator(func: Callable[..., Any]) -> Callable[..., Any]:
        # Record that this function only supports float32 and float64.
        OpDtypeSupport.register_upcast(func, convert_output)

        def wrapped(*args, **kwargs) -> str:
            # Optionally upcast args to float32.
            upcast_args = [maybe_upcast_arg(arg) for arg in args]
            upcast_kwargs = {key: maybe_upcast_arg(val) for key, val in kwargs.items()}

            # Infer the output dtype from the inputs.
            # This promotes to the largest input type.
            all_args = args + tuple(kwargs.values())
            input_dtypes = [
                var.dtype
                for var in all_args
                if isinstance(var, CSEVariable) and var.dtype is not None
            ]
            result_dtype = (
                functools.reduce(torch.promote_types, input_dtypes)
                if len(input_dtypes) > 0
                else None
            )

            # Call the decorated function, optionally downcasting the result.
            result = func(*upcast_args, **upcast_kwargs)
            needs_downcast = (
                convert_output
                and any(needs_upcast(var) for var in all_args)
                and result_dtype not in (torch.float32, None)
            )
            downcast_string = (
                f".to({triton_type(result_dtype)})"
                if needs_downcast and result_dtype is not None
                else ""
            )
            return f"{result}{downcast_string}"

        return wrapped

    return decorator


class TritonOverrides(OpOverrides):
    """Map element-wise ops to Triton"""

    @staticmethod
    def to_dtype(
        x,
        dtype: torch.dtype,
        src_dtype: Optional[torch.dtype] = None,
        use_compute_types=True,
    ):
        def _get_min_elements_per_thread(
            src_dtype: torch.dtype, dst_dtype: torch.dtype
        ) -> int:
            if src_dtype == dst_dtype:
                # No data type conversion is needed. No requirements on min_elem_per_thread.
                return 0

            # fp8 data type conversions has min_elem_per_thread requirements.
            # Refer to Triton implementations here:
            # https://github.com/openai/triton/blob/10f59d8ce04052521c1bc0cb3a3f8b98918fc7e3/lib/Conversion/TritonGPUToLLVM/ElementwiseOpToLLVM.cpp#L10.
            fp8_dtypes = (
                torch.float8_e4m3fn,
                torch.float8_e5m2,
            )
            # Triton doesn't support type conversions between fp8_e4m3 and fp8_e5m2.
            assert not (
                src_dtype in fp8_dtypes
                and dst_dtype in fp8_dtypes
                and src_dtype != dst_dtype
            ), "Conversions between float8_e5m2 and float8_e4m3fn is not supported!"
            if src_dtype == torch.float8_e5m2 or dst_dtype == torch.float8_e5m2:
                return 4
            if src_dtype == torch.float8_e4m3fn or dst_dtype == torch.float8_e4m3fn:
                return 2
            # No requirements on min_elem_per_thread.
            return 0

        if src_dtype is not None:
            # Both dtype and src_dtype are set. This is used by torch to(dtype=dtype).
            # It takes the maximum min_elem_per_thread if there are multiple fp8 conversions
            # in the same kernel.
            V.kernel.min_elem_per_thread = max(
                _get_min_elements_per_thread(src_dtype, dtype),
                V.kernel.min_elem_per_thread,
            )

        if dtype == torch.bool:
            return f"({x} != 0)"
        elif dtype == torch.uint8:
            # to work around llvm uint conversion semantics
            # that produces 0's for negative values
            return f"{x}.to(tl.int8).to(tl.uint8)"

        if use_compute_types:
            out_dtype = triton_compute_type(dtype)
        else:
            out_dtype = triton_store_type(dtype)

        return f"{x}.to({out_dtype})"

    @staticmethod
    def to_dtype_bitcast(x, dtype: torch.dtype, src_dtype: torch.dtype):
        triton_dtype = triton_compute_type(dtype)
        # We may promote float16 or bfloat16 to float32 and cause the
        # bitwidth of dtype to be different from the input tensor (i.e. float32).
        # In such as case, we will have to convert the input tensor to
        # its src_type, perform bitcast, and then convert the bit-casted
        # tensor back to float to ensure we use values with the right precision.
        if (
            src_dtype in (torch.float16, torch.bfloat16)
            and config.triton.codegen_upcast_to_fp32
        ):
            triton_src_dtype = str(src_dtype).split(".")[-1]
            cast_x = f"{x}.to(tl.{triton_src_dtype})"
            if dtype in (torch.float16, torch.bfloat16):
                triton_type_name = str(dtype).split(".")[-1]
                triton_dtype = f"tl.{triton_type_name}"
            cast_x = f"{cast_x}.to({triton_dtype}, bitcast=True)"
            if dtype in (torch.float16, torch.bfloat16):
                return f"{cast_x}.to(tl.float32)"
            return cast_x
        else:
            src_dtype_bitwidth = _get_primitive_bitwidth(src_dtype)
            target_dtype_bitwidth = _get_primitive_bitwidth(dtype)
            bitcast = "True" if src_dtype_bitwidth == target_dtype_bitwidth else "False"
            return f"{x}.to({triton_dtype}, bitcast={bitcast})"

    @staticmethod
    def _shaped_constant(value, dtype, shape):
        type_ = torch._prims_common.dtype_to_type(dtype)
        triton_val = constant_repr(type_(value))
        triton_type = triton_compute_type(dtype)

        if triton_type == "tl.float32":
            # Float constants are always f32 in triton
            return triton_val

        # NOTE: We use a tensor here in order to get the expected type.
        # Otherwise, e.g. float64 constants would be trunctated to float32.
        return f"tl.full({shape}, {triton_val}, {triton_type})"

    @classmethod
    def constant(cls, value, dtype):
        return cls._shaped_constant(value, dtype, shape=[])

    @staticmethod
    @maybe_upcast_float32()
    def abs(x):
        return f"tl_math.abs({x})"

    @staticmethod
    @maybe_upcast_float32()
    def libdevice_abs(x):
        return f"libdevice.abs({x})"

    @staticmethod
    @maybe_upcast_float32()
    def exp(x):
        return f"tl_math.exp({x})"

    @staticmethod
    @maybe_upcast_float32()
    def libdevice_exp(x):
        return f"libdevice.exp({x})"

    @staticmethod
    @maybe_upcast_float32()
    def exp2(x):
        return f"libdevice.exp2({x})"

    @staticmethod
    @maybe_upcast_float32()
    def expm1(x):
        return f"libdevice.expm1({x})"

    @staticmethod
    @maybe_upcast_float32()
    def sqrt(x):
        return f"libdevice.sqrt({x})"

    @staticmethod
    @maybe_upcast_float32()
    def libdevice_sqrt(x):
        return f"libdevice.sqrt({x})"

    @staticmethod
    def relu(x):
        bug = config.triton.inject_relu_bug_TESTING_ONLY
        if bug == "compile_error":
            return "compile error!"
        elif bug == "runtime_error":
            # NB: this only triggers runtime error as long as input
            # is not all zero
            return f'triton_helpers.device_assert_then({x} == 0, "injected assert fail", {x})'
        elif bug == "accuracy":
            return f"{x} + 1"
        elif bug is None:
            return ops.maximum(ops.constant(0, torch.int32), x)
        else:
            raise AssertionError(
                f"unrecognized config triton.inject_relu_bug_TESTING_ONLY = {bug!r}"
            )

    @staticmethod
    def minimum(a, b):
        return f"triton_helpers.minimum({a}, {b})"

    @staticmethod
    def maximum(a, b):
        return f"triton_helpers.maximum({a}, {b})"

    @staticmethod
    def where(a, b, c):
        return f"tl.where({a}, {b}, {c})"

    @staticmethod
    def inline_asm_elementwise(
        *inputs, asm, constraints=None, dtype=torch.float32, is_pure=True, pack=1
    ):
        triton_type = triton_compute_type(dtype)
        input_refs = ", ".join([str(i) for i in inputs])
        if constraints is None:
            constraints = ", ".join(["=r"] + ["r" for _ in inputs])
        return f"tl.inline_asm_elementwise('{asm}', '{constraints}', [{input_refs}], dtype={triton_type}, is_pure={is_pure}, pack={pack})"  # noqa: B950

    @staticmethod
    @maybe_upcast_float32()
    def cos(x):
        return f"tl_math.cos({x})"

    @staticmethod
    @maybe_upcast_float32()
    def libdevice_cos(x):
        return f"libdevice.cos({x})"

    @staticmethod
    @maybe_upcast_float32()
    def sin(x):
        return f"tl_math.sin({x})"

    @staticmethod
    @maybe_upcast_float32()
    def libdevice_sin(x):
        return f"libdevice.sin({x})"

    @classmethod
    def index_expr(cls, expr, dtype):
        raise NotImplementedError("ops.index_expr not implemented outside a kernel")

    @staticmethod
    def masked(mask, body, other):
        raise NotImplementedError("ops.masked not implemented outside a kernel")

    @staticmethod
    @maybe_upcast_float32()
    def lgamma(x):
        return f"libdevice.lgamma({x})"

    @staticmethod
    @maybe_upcast_float32()
    def erf(x):
        return f"libdevice.erf({x})"

    @staticmethod
    @maybe_upcast_float32()
    def cosh(x):
        return f"libdevice.cosh({x})"

    @staticmethod
    @maybe_upcast_float32()
    def sinh(x):
        return f"libdevice.sinh({x})"

    @staticmethod
    @maybe_upcast_float32()
    def acos(x):
        return f"libdevice.acos({x})"

    @staticmethod
    @maybe_upcast_float32()
    def acosh(x):
        return f"libdevice.acosh({x})"

    @staticmethod
    @maybe_upcast_float32()
    def asin(x):
        return f"libdevice.asin({x})"

    @staticmethod
    @maybe_upcast_float32()
    def asinh(x):
        return f"libdevice.asinh({x})"

    @staticmethod
    @maybe_upcast_float32()
    def atan2(x, y):
        return f"libdevice.atan2({x}, {y})"

    @staticmethod
    @maybe_upcast_float32()
    def atan(x):
        return f"libdevice.atan({x})"

    @staticmethod
    @maybe_upcast_float32()
    def atanh(x):
        return f"libdevice.atanh({x})"

    @staticmethod
    @maybe_upcast_float32()
    def copysign(x, y):
        return f"libdevice.copysign({x}, {y})"

    @staticmethod
    @maybe_upcast_float32()
    def erfc(x):
        return f"libdevice.erfc({x})"

    @staticmethod
    @maybe_upcast_float32()
    def erfinv(x):
        return f"libdevice.erfinv({x})"

    @staticmethod
    @maybe_upcast_float32()
    def hypot(x, y):
        return f"libdevice.hypot({x}, {y})"

    @staticmethod
    @maybe_upcast_float32()
    def log10(x):
        return f"libdevice.log10({x})"

    @staticmethod
    @maybe_upcast_float32()
    def log2(x):
        return f"libdevice.log2({x})"

    @staticmethod
    @maybe_upcast_float32()
    def nextafter(x, y):
        return f"libdevice.nextafter({x}, {y})"

    @staticmethod
    def logical_and(a, b):
        return f"{a} & {b}"

    @staticmethod
    def logical_not(a):
        return f"{a} == 0"

    @staticmethod
    def logical_or(a, b):
        return f"{a} | {b}"

    @staticmethod
    def logical_xor(a, b):
        return f"({a} ^ {b})"

    @staticmethod
    def bitwise_and(a, b):
        return f"{a} & {b}"

    @staticmethod
    def bitwise_not(a):
        return f"~{a}"

    @staticmethod
    def bitwise_or(a, b):
        return f"{a} | {b}"

    @staticmethod
    def bitwise_xor(a, b):
        return f"{a} ^ {b}"

    @staticmethod
    def bitwise_left_shift(a, b):
        return f"{a} << {b}"

    @staticmethod
    def bitwise_right_shift(a, b):
        return f"{a} >> {b}"

    @staticmethod
    def rand(seed, offset):
        offset = f"({offset}).to(tl.uint32)"
        return f"tl.rand({seed}, {offset})"

    @staticmethod
    def randn(seed, offset):
        offset = f"({offset}).to(tl.uint32)"
        return f"tl.randn({seed}, {offset})"

    @staticmethod
    def randint64(seed, offset, low, high):
        offset = f"({offset}).to(tl.uint32)"
        return f"triton_helpers.randint64({seed}, {offset}, {low}, {high})"

    @staticmethod
    def load_seed(name, offset):
        raise NotImplementedError("ops.load_seed not implemented outside a kernel")

    @staticmethod
    @maybe_upcast_float32()
    def rsqrt(x):
        return f"libdevice.rsqrt({x})"

    @staticmethod
    @maybe_upcast_float32()
    def log1p(x):
        return f"libdevice.log1p({x})"

    @staticmethod
    @maybe_upcast_float32()
    def tan(x):
        return f"libdevice.tan({x})"

    @staticmethod
    @maybe_upcast_float32()
    def tanh(x):
        return f"libdevice.tanh({x})"

    @staticmethod
    @maybe_upcast_float32()
    def sigmoid(x):
        return f"tl.sigmoid({x})"

    @staticmethod
    def signbit(x):
        # XX: This is wrong for the value -0.0 in floating point
        return (
            f"(libdevice.signbit({x}) != 0) if ({x}).dtype is tl.float32 else {x} < 0"
        )

    @staticmethod
    @maybe_upcast_float32()
    def fmod(a, b):
        return f"libdevice.fmod({a}, {b})"

    @staticmethod
    @maybe_upcast_float32()
    def pow(a, b):
        return f"libdevice.pow({a}, {b})"

    @staticmethod
    @maybe_upcast_float32()
    def log(x):
        return f"tl_math.log({x})"

    @staticmethod
    @maybe_upcast_float32()
    def libdevice_log(x):
        return f"libdevice.log({x})"

    @staticmethod
    @maybe_upcast_float32(convert_output=False)
    def isinf(x):
        return f"libdevice.isinf({x}).to(tl.int1)"

    @staticmethod
    @maybe_upcast_float32(convert_output=False)
    def isnan(x):
        return f"libdevice.isnan({x}).to(tl.int1)"

    @staticmethod
    @maybe_upcast_float32()
    def round(x):
        return f"libdevice.nearbyint({x})"

    @staticmethod
    @maybe_upcast_float32()
    def floor(x):
        return f"libdevice.floor({x})"

    @staticmethod
    def floordiv(a, b):
        # See the comment in lowering.div_mode. a and b are integer type.
        # Similar to div_floor_kernel_cuda in pytorch core.
        # Notice that // in triton behaves as truncdiv instead of floordiv
        quot = f"{a} // {b}"
        rem = f"{a} % {b}"
        return f"tl.where(({a} < 0) != ({b} < 0), tl.where({rem} != 0, {quot} - 1, {quot}), {quot})"

    @staticmethod
    def sign(x):
        z = ops.constant(0, torch.int32)
        left = ops.to_dtype((ops.lt(z, x)), torch.int8)
        right = ops.to_dtype((ops.lt(x, z)), torch.int8)
        sub = ops.sub(left, right)
        return f"{sub}.to({x}.dtype)"

    @staticmethod
    @maybe_upcast_float32()
    def trunc(x):
        return f"libdevice.trunc({x})"

    @staticmethod
    def truncdiv(a, b):
        # See the comment in lowering.div_mode. a and b are integer type.
        # Notice that // in triton behaves as truncdiv instead of floordiv
        return f"{a} // {b}"

    @staticmethod
    @maybe_upcast_float32()
    def ceil(x):
        return f"libdevice.ceil({x})"


TritonOverrides._initialize_pointwise_overrides("triton")


# Use mypy to check protocol implemented correctly
def _typecheck_TritonOverrides(h: TritonOverrides) -> OpsHandler[str]:
    return h


class TritonKernelOverrides(TritonOverrides):
    """Map element-wise ops to Triton within a TritonKernel

    Unlike TritonOverrides, these assume the code is going to be inserted into
    the body of the main triton kernel and so it may use indexing and mask
    variables which are assumed to already be defined in the current scope.
    """

    @classmethod
    def constant(cls, value, dtype):
        # NOTE: Cannot use shape=[] as it's not supported by triton-rocm
        # We could use shape=[1] instead but starting with the correct
        # ndim avoids extra `tt.expand_dim` ops appearing in the triton IR.
        ndim = V.kernel.triton_tensor_ndim()
        shape = [1] * ndim
        return cls._shaped_constant(value, dtype, shape=shape)

    @classmethod
    def index_expr(cls, expr, dtype):
        indexing = V.kernel.indexing(expr, block_ptr=False)
        assert isinstance(indexing, IndexingOptions)

        # Our sympy expr printing casts to the current kernel index dtype.
        # we only respect non int32-int64 dtypes and otherwise use current kernel indexing dtype
        index_dtype = torch.int32 if V.kernel.index_dtype == "tl.int32" else torch.int64
        dtype = dtype if dtype not in (torch.int32, torch.int64) else index_dtype
        var = V.kernel.cse.generate(
            V.kernel.compute,
            indexing.index_str,
            bounds=get_bounds_index_expr(expr),
            dtype=dtype,
        )

        if dtype not in (torch.int32, torch.int64):
            var = V.kernel.cse.generate(
                V.kernel.compute,
                cls.to_dtype(var, dtype),
                dtype=upcast_compute_type(dtype),
            )
        else:
            # TODO: we are not always consistent in enforcing that the output of the index expr printing
            # results in the indexing dtype. So if we detect that we have an input which might type promote
            # to a dtype other than indexing dtype, add a cast.
            # Trying to avoid
            dtype = index_dtype
            for index_var in expr.free_symbols:
                if symbol_is_type(index_var, SymT.TMP):
                    dtype = torch.promote_types(
                        dtype, V.kernel.cse.varname_map[index_var.name].dtype
                    )

            if dtype != index_dtype:
                var = V.kernel.cse.generate(
                    V.kernel.compute,
                    cls.to_dtype(var, index_dtype),
                    dtype=index_dtype,
                )

        var.mask_vars = indexing.mask_vars
        return var

    @staticmethod
    def masked(mask, body, other):
        if mask is not None and torch.version.hip is not None:
            mask = V.kernel.cse.generate(
                V.kernel.compute,
                f"{mask}.to(tl.int1)",
                dtype=torch.bool,
            )

        nodes = body.graph.find_nodes(op="output")
        assert nodes, "graph for body does not contain an output"

        need_where = False
        # If we have a tl.load with a masking operator and no other value
        # we can add the mask here and the other value to the tl.load
        # operator to save the branching cost.
        for node in nodes:
            for arg in node.args:
                if arg.target != "load" or should_unwrap_unspec_arg(arg.args[1]):
                    need_where = True
                    break

        value = None if need_where else other

        with V.kernel.mask_loads(mask, value=value) as new_mask:
            result = body()

        if need_where:
            # Remove once CSEVariables track the dtype
            if result.bounds.is_bool:
                other = bool(other)
            # Take dtype from result to prevent accidental promotion
            other = V.kernel.cse.generate(
                V.kernel.compute,
                f"tl.full({result}.shape, {constant_repr(other)}, {result}.dtype)",
                bounds=ValueRanges.wrap(other),
                dtype=result.dtype,
            )
            ret = ops.where(new_mask, result, other)
        else:
            ret = result

        ret.mask_vars.discard(new_mask)
        return ret

    @staticmethod
    def load_seed(name, offset):
        var = V.kernel.args.input(name)
        return (
            f"tl.load({var} + {V.kernel.args.seed_offset('load_seed_offset', offset)})"
        )

    @staticmethod
    def frexp(x):
        cache_key = f"frexp({x})"
        if cse_val := V.kernel.cse.try_get(cache_key):
            return cse_val

        mantissa = V.kernel.cse.newvar(dtype=x.dtype)
        exponent = V.kernel.cse.newvar(dtype=torch.int32)
        V.kernel.compute.writeline(
            f"{mantissa}, {exponent} = triton_helpers.frexp({x})"
        )
        V.kernel.cse.put(cache_key, (mantissa, exponent))
        return (mantissa, exponent)


# Use mypy to check protocol implemented correctly
def _typecheck_TritonKernelOverrides(h: TritonKernelOverrides) -> OpsHandler[str]:
    return h


class HelperFunctions:
    """An ordered set of helper functions."""

    _templates_seen: dict[str, str]  # Template code to function name
    finalized_helpers: list[str]

    def __init__(self) -> None:
        self._templates_seen = {}
        self.finalized_helpers = []

    def add(self, template_code: str, *, base_name="_triton_helper_fn") -> str:
        """This accepts a function definition with the function name
        left as a format specifier e.g.

            @triton.jit
            def {name}(arg0, arg1):
                return arg0 + arg1

        We add the templated code to the function set and return the name
        assigned to that function.

        """
        existing_name = self._templates_seen.get(template_code)
        if existing_name is not None:
            # Don't duplicate existing helpers
            return existing_name

        name = f"{base_name}{len(self.finalized_helpers)}"
        self._templates_seen[template_code] = name
        self.finalized_helpers.append(template_code.format(name=name))
        return name

    def __iter__(self):
        return iter(self.finalized_helpers)

    def __getitem__(self, idx):
        return self.finalized_helpers[idx]


@dataclasses.dataclass
class BlockParameters:
    """
    Class representing ND block dimensions, for block pointer analysis.
    """

    shape: list[sympy.Expr] = dataclasses.field(default_factory=list)
    block_shape: list[sympy.Expr] = dataclasses.field(default_factory=list)
    strides: list[sympy.Expr] = dataclasses.field(default_factory=list)
    offsets: list[sympy.Expr] = dataclasses.field(default_factory=list)

    def __add__(self, other: BlockParameters) -> BlockParameters:
        """
        Concatenates block parameters.
        """
        cls = type(self)
        a, b = tuple(dataclasses.asdict(x) for x in (self, other))
        return cls(**{key: a[key] + b[key] for key in a})


class CooperativeReductionWorkspaceCache:
    """
    The scratch space used for cooperative reductions can be reused
    after two reduction loops.  This keeps track of what can be reused.
    """

    def __init__(self, args):
        self.args = args
        self.current_loop = []
        self.prior_loop = []
        self.ready_for_reuse = collections.defaultdict(collections.deque)
        self.loop_count = 0
        self.store_count = 0

    def allocate(self, nbytes: sympy.Expr):
        cached = self.ready_for_reuse.get(nbytes)
        if cached:
            return cached.popleft()
        ws_name, ws_offset = self.args.workspace(nbytes, False)
        self.current_loop.append((nbytes, ws_name, ws_offset))
        return (ws_name, ws_offset)

    def on_loop_end(self):
        # Buffers can be reused after 2 loop ends
        for nbytes, ws_name, ws_offset in self.prior_loop:
            self.ready_for_reuse[nbytes].append((ws_name, ws_offset))
        self.prior_loop = self.current_loop
        self.current_loop = []
        self.loop_count += 1

    def increment_store_count(self):
        prior = self.store_count
        self.store_count += 1
        return prior


@dataclasses.dataclass
class FixedTritonConfig:
    config: dict[str, int]

    def __getitem__(self, item):
        return self.config[item]


class TritonCSE(CSE):
    """
    Subclasses CSE to apply the current load mask to the cache key to avoid CSEing
    variables across separate masked blocks.
    """

    def augment_key(self, cache_key: object) -> object:
        if mask := V.kernel._load_mask:
            return (cache_key, mask.name)
        else:
            return cache_key


class TritonKernel(SIMDKernel):
    overrides = TritonKernelOverrides  # type: ignore[assignment]
    helper_functions: HelperFunctions
    kexpr: Callable[[sympy.Expr], str] = texpr
    allow_block_ptr = True

    def __init__(
        self,
        tiling: dict[str, sympy.Expr],
        min_elem_per_thread=0,
        optimize_mask=True,
        fixed_config: Optional[FixedTritonConfig] = None,
        **kwargs,
    ) -> None:
        self.optimize_mask: bool = optimize_mask
        self.fixed_config = fixed_config
        super().__init__(tiling, **kwargs)
        self.cse = TritonCSE(self.newvar_prefix, self.suffix)
        self.post_loop_combine: IndentedBuffer = IndentedBuffer()
        self.post_loop_store: IndentedBuffer = IndentedBuffer()
        self.outside_loop_vars = OrderedSet[Any]()
        self.min_elem_per_thread = min_elem_per_thread
        self.block_ptr_id = itertools.count()
        self.helper_functions = HelperFunctions()
        self.pointer_advancements: dict[
            SymT, dict[str, list[sympy.Expr]]
        ] = collections.defaultdict(dict)
        self._load_counts: collections.Counter[str] = collections.Counter()

        # A set of autotuning hints to pass as part of triton_meta
        self.autotune_hints = OrderedSet[AutotuneHint]()
        self.triton_meta: Optional[dict[str, Any]] = None

        if self.inside_reduction:
            self.codegen_reduction_numels(self.body)

        if self.cooperative_reduction:
            self.init_cooperative_reduction()

        self.codegen_range_tree()

    def dtype_to_str(self, dtype: torch.dtype) -> str:
        return triton_type(dtype)

    def should_use_cooperative_reduction(self) -> bool:
        return self.inside_reduction and V.choices.should_use_cooperative_reduction(
            self.features
        )

    def init_cooperative_reduction(self):
        """One time setup code for cooperative reductions."""
        assert self.cooperative_reduction

        # shift all the grids over since tl.program_id(0) is for rsplit
        for tree in self.range_trees:
            if tree.grid_dim is not None:
                tree.grid_dim += 1

        sem_count = self.numels["x"]
        if self.fixed_config:
            sem_count = CeilDiv(sem_count, self.fixed_config["XBLOCK"])
        self.semaphores_name = self.args.semaphores(sem_count)
        self.cooperative_reduction_workspace_cache = CooperativeReductionWorkspaceCache(
            self.args
        )
        self.body.splice(
            """
            rsplit_id = tl.program_id(0)
            num_rblocks = (rnumel + RBLOCK - 1) // RBLOCK
            rsplit_chunk = (num_rblocks + RSPLIT - 1) // RSPLIT * RBLOCK
            rsplit_start = rsplit_chunk * rsplit_id
            rsplit_end = rsplit_chunk * (rsplit_id + 1)
            """,
            strip=True,
        )
        if any(
            not self._has_constant_mask(tree)
            for tree in self.range_trees
            if tree.is_reduction
        ):
            self.body.writeline(
                "rsplit_end = tl.where(rsplit_end < rnumel, rsplit_end, rnumel)"
            )

    def codegen_range_tree(self):
        for tree in self.range_trees:
            # reduction indexing goes inside a loop
            if not tree.is_loop:
                self.iteration_ranges_codegen_header(tree, self.body)
            elif self.inside_reduction:
                # workaround for this issue:
                # https://gist.github.com/jansel/6527126f781559095c5531f98a4235a7
                self.body.writeline(
                    f"{tree.prefix}base = {self.iteration_ranges_ranges_code(tree)}"
                )

        if self.inside_reduction:
            if any(tree.is_loop for tree in self.range_trees):
                # If the kernel contains loops, compute rbase.
                rn_bases = self._get_reduction_symbols(
                    "base", integer=True, nonnegative=True
                )
                rbase = self._flatten_reduction_indices(rn_bases)
                self.body.splice(f"rbase = {self.index_to_str(rbase)}")
            else:
                # For looped reductions, indexing is deferred to the innermost loop.
                self.codegen_reduction_indices(self.body)

    def need_numel_args(self):
        """
        Indicate whether we need provide numel as arguments for the generated
        kernel calls in the benchmark.

        Should be true for pointwise/reduction kernels but false for triton
        matmul kernels.
        """
        return True

    def should_use_persistent_reduction(self) -> bool:
        return self.inside_reduction and V.choices.should_use_persistent_reduction(
            self.features, self.cooperative_reduction
        )

    def want_no_x_dim(self):
        if (
            self.persistent_reduction
            and len(self.numels) == self.num_reduction_dims + 1
        ):
            if self.fixed_config:
                return self.fixed_config["XBLOCK"] == 1
            return V.choices.want_no_x_dim(self.features)
        return False

    @property
    def assert_function(self) -> str:
        return "tl.device_assert"

    def indexing(
        self,
        index: sympy.Expr,
        *,
        copy_shape=None,
        dense_indexing=False,
        override_mask=None,
        block_ptr=False,
    ):
        """
        Compute the index and mask to pass to tl.load() or tl.store()
        """
        index = self.prepare_indexing(index)
        index_vars = index.free_symbols
        has_rindex = False

        mask_vars = OrderedSet[str]()
        for var in index_vars:
            assert isinstance(var, sympy.Symbol)
            has_rindex = has_rindex or symbol_is_type(
                var, TritonSymbols.reduction_types
            )
            if override_mask:
                pass
            elif symbol_is_type(var, SymT.TMP):
                # indirect indexing
                cse_var = self.cse.varname_map[var.name]
                mask_vars.update(cse_var.mask_vars)
            elif symbol_is_type(
                var,
                (
                    SymT.UNBACKED_INT,
                    SymT.SIZE,
                    SymT.PRECOMPUTED_SIZE,
                    SymT.INDEX,
                    SymT.FLOAT,
                    SymT.UNBACKED_FLOAT,
                ),
            ):
                pass
            else:
                # var is one of xN, yN, r0_N or r1_N
                prefix_matches = [
                    prefix_str[symt]
                    for symt in TritonSymbols.block_types
                    if symbol_is_type(var, symt)
                ]
                assert len(prefix_matches) == 1, f"Ambiguous type: {var.name}"
                mask_vars.add(f"{prefix_matches[0]}mask")

        need_dense = (
            config.triton.dense_indexing
            or dense_indexing
            or self._load_mask is not None
        ) and index != 0

        have_dense = True
        have_loop_vars = False
        dense_mask_vars = OrderedSet[str]()

        for tree in self.active_range_trees():
            if index_vars.intersection(tree.var_list):
                have_loop_vars = True
            else:
                have_dense = False
            dense_mask_vars.add(f"{tree.prefix}mask")

        if (
            block_ptr
            and self.allow_block_ptr
            and config.triton.use_block_ptr
            and not override_mask
            and not self._load_mask
            and len(mask_vars - dense_mask_vars) == 0
            and not self.is_indirect_indexing(index)
            and have_loop_vars
            # workaround https://github.com/openai/triton/issues/2821
            and self.index_dtype == "tl.int32"
        ):

            def match_strided_block(
                index: sympy.Expr, range_tree: IterationRangesEntry
            ) -> Optional[BlockParameters]:
                """
                Matches expressions of the form:
                    idx = s * xindex

                This implies stride (s,), and shape (XBLOCK,).
                """
                symbol = range_tree.symbol()
                stride = sympy.Wild("stride", exclude=[symbol])
                m = index.match(symbol * stride)
                if m is None:
                    return None

                return BlockParameters(
                    shape=[range_tree.numel],
                    block_shape=[TritonSymbols.get_block_size(range_tree)],
                    strides=[m[stride]],
                    offsets=[TritonSymbols.get_block_offset(range_tree)],
                )

            def match_mod_div_block(
                index: sympy.Expr, range_tree: IterationRangesEntry
            ) -> Optional[BlockParameters]:
                """
                Matches higher-dimensional blocks coming from FloorDiv and ModularIndexing.

                Example expression to match:
                   sN * ((rindex//(d1 * ... * d(N-1))))
                       + s1 * ModularIndexing(rindex, 1, d1)
                       + ...
                       + s(N-1) * ModularIndexing(rindex, d1 * ... * d(N-2), d(N-1))

                This iterates over a block of shape (dN, ..., d1) and stride
                (sN, ..., s1). (d1,...,d(N-1)) and (s1,...,sN) are
                wildcards that we match.

                Note that dN does not appear in the expression, but we solve for it
                using range tree numels and the other dims.
                """

                index_var = range_tree.symbol()

                # Bound the possible number of dims. We use the following heuristics:
                # - At least one dim for each range tree node.
                # - At least one dim for every FloorDiv or ModularIndexing op.
                # - At least 2 dims to pattern match.
                denom, modulo = sympy.symbols(
                    "denom modulo",
                    cls=functools.partial(sympy.Wild, exclude=[index_var]),
                )
                num_dims = max(
                    2,
                    len(self.range_tree_nodes),
                    (
                        index.count(FloorDiv(index_var, denom))
                        + index.count(ModularIndexing(index_var, denom, modulo))
                    ),
                )

                match_result = BlockPatternMatcher.match_mod_div_block_expr(
                    index, index_var, range_tree.numel, num_dims
                )
                if match_result is None:
                    return None

                (
                    dims,
                    strides,
                    block_index_exprs,
                ) = match_result
                slice_numels = BlockPatternMatcher.get_slice_numels(dims)

                # Check for applicable iteration range sizes.
                # When mapping a 1D block into an ND one, we need to know that
                # the number of elements is not changed. This means the slice numels of
                # the ND iteration range must evenly divide the length of the 1D block.
                # There are two cases where we can guarantee this:
                #  1. Numels are powers of 2. If numel == 2 ** n, and we know XBLOCK == 2 ** m,
                #     with n and m integers, then either numel is a multiple of XBLOCK, or numel
                #     is less than XBLOCK. (If numel is less than XBLOCK, we round up to 1 below.)
                #  2. Numels are multiples of the maximum possible block size.
                sizevars = V.graph.sizevars
                max_block = self.max_block(range_tree.prefix)
                if any(
                    not sizevars.statically_known_multiple_of(numel, max_block)
                    and not sizevars.statically_known_power_of_2(numel)
                    for numel in slice_numels
                ):
                    return None

                # Compute the ND block shape from the linear block size.
                # Use CielDiv to round leading dimensions up to 1.
                # Non-leading dimensions are clamped to the size of the iteration range,
                # while the leading dimension can exceed this to accomodate a larger
                # block size.
                linear_block_size = TritonSymbols.get_block_size(range_tree)
                block_shape: list[sympy.Expr] = [
                    CeilDiv(linear_block_size, slice_numels[0])
                ] + [
                    sympy.Min(CeilDiv(linear_block_size, numel), dim)
                    for numel, dim in zip(slice_numels[1:], dims[1:])
                ]

                # Compute block offsets from {xyzr}offset and the matched expressions.
                block_offsets: list[sympy.Expr] = [
                    sympy_subs(
                        expr, {index_var: TritonSymbols.get_block_offset(range_tree)}
                    )
                    for expr in block_index_exprs
                ]

                return BlockParameters(
                    shape=dims,
                    block_shape=block_shape,
                    strides=strides,
                    offsets=block_offsets,
                )

            def match_block_pointer_subexpr(
                expr: sympy.Expr, range_tree: IterationRangesEntry
            ) -> Optional[BlockParameters]:
                """
                Match a block indexing subexpression involving a single range tree.
                """
                for match_func in (
                    match_strided_block,
                    match_mod_div_block,
                ):
                    match = match_func(expr, range_tree)
                    if match is not None:
                        return match

                return None

            def match_block_pointer() -> Optional[BlockPtrOptions]:
                index_relative_to_xyr_index = sympy_subs(
                    index, {v: t.expr for v, t in self.range_tree_nodes.items()}
                )
                range_trees = self.active_range_trees(reorder=True)

                # Partition the index into subexpressions pertaining to each range tree.
                # For example xindex * 5 + r0_index * 3 is partitioned to
                # (xindex * 5, r0_index * 3).
                index_subexprs = [
                    BlockPatternMatcher.get_subexpr_involving_symbol(
                        index_relative_to_xyr_index, tree.symbol()
                    )
                    for tree in range_trees
                ]

                # Match each range tree's subexpression separately.
                range_symbols = OrderedSet(tree.symbol() for tree in range_trees)
                block_params = BlockParameters()
                for tree, subexpr in zip(range_trees, index_subexprs):
                    # Reject mixed terms, e.g. xindex * r0_index.
                    # NB: the zero expression is allowed, for broadcasting.
                    if len(range_symbols.intersection(subexpr.free_symbols)) > 1:
                        return None

                    # Match the subexpression for this range tree.
                    params = match_block_pointer_subexpr(subexpr, tree)
                    if params is None:
                        return None
                    block_params += params

                # Collect leftover terms as a constant offset.
                offset = index_relative_to_xyr_index - sum(index_subexprs)

                # Form the block pointer.
                self.filter_masks(mask_vars)
                return BlockPtrOptions.create(
                    params=block_params,
                    constant_offset=offset,
                    range_trees=range_trees,
                    mask_vars=mask_vars,
                    get_max_block=self.max_block,
                )

            # Return a block pointer, if indexing matches the pattern.
            options = match_block_pointer()
            if options is not None:
                return options

        expand_str = None
        index_str = self.index_to_str(index)
        if isinstance(index, sympy.Integer):
            expand_str = f"{copy_shape}.shape" if copy_shape else self.dense_size_str()
            index_str = f"tl.full({expand_str}, {index_str}, tl.int32)"
            mask_vars = OrderedSet()
            if self._load_mask:
                mask_vars.add(self._load_mask)
            mask_str = " & ".join(sorted(map(str, mask_vars))) if mask_vars else "None"
            return IndexingOptions(
                index_str, mask_vars, mask_str, expand_str, has_rindex, index
            )

        if need_dense and not have_dense:
            expand_str = f"{copy_shape}.shape" if copy_shape else self.dense_size_str()
            index_str = f"tl.broadcast_to({index_str}, {expand_str})"
            mask_vars = dense_mask_vars
        elif not have_loop_vars and copy_shape:
            index_str = f"tl.broadcast_to({index_str}, {copy_shape}.shape)"
            mask_vars = dense_mask_vars

        if override_mask:
            mask_vars = OrderedSet([override_mask])

        if self._load_mask:
            mask_vars.add(self._load_mask)

        self.filter_masks(mask_vars)

        mask_str = " & ".join(sorted(map(str, mask_vars))) if mask_vars else "None"
        return IndexingOptions(
            index_str, mask_vars, mask_str, expand_str, has_rindex, index
        )  # type: ignore[arg-type]

    def codegen_block_ptr(
        self, name: str, var: str, indexing: BlockPtrOptions, other=""
    ) -> tuple[str, str]:
        check = indexing.boundary_check()
        if not check:
            # workaround https://github.com/openai/triton/issues/2813
            other = ""
        elif other:
            assert other == ", other=0.0"
            other = f", boundary_check={check!r}, padding_option='zero'"
        else:
            other = f", boundary_check={check!r}"
        if (
            self.inside_reduction
            and self.range_trees[-1].is_loop
            and indexing.has_rindex()
        ):
            block_ptr = f"block_ptr{next(self.block_ptr_id)}"
            self.body.writeline(
                DeferredLine(
                    name, f"{block_ptr} = {indexing.format(var, roffset=False)}"
                )
            )

            # Generate block pointer advancements, for later use.
            for symt in TritonSymbols.reduction_types:
                advance_offsets = indexing.advance_roffset(symt)

                # Ignore identity advancements.
                if all(
                    V.graph.sizevars.statically_known_equals(offset, sympy.Integer(0))
                    for offset in advance_offsets
                ):
                    continue

                advancements = self.pointer_advancements[symt]
                assert (
                    block_ptr not in advancements
                ), "duplicate advancement for pointer '{block_ptr}' at type '{symt}'"
                advancements[block_ptr] = advance_offsets
        else:
            block_ptr = indexing.format(var)
        return block_ptr, other

    def codegen_block_ptr_store_line(self, name, indexing, block_ptr, value, other=""):
        # Stores require an explicit broadcast.
        value = indexing.codegen_broadcast_and_reshape(
            value, indexing.final_shape, indexing.block_shape, False
        )

        # workaround https://github.com/openai/triton/issues/2814
        value = f"{value}.to({triton_store_type(V.graph.get_dtype(name))})"
        return f"tl.store({block_ptr}, {value}{other})"

    def check_bounds(
        self,
        expr: sympy.Expr,
        size: sympy.Expr,
        lower: bool,
        upper: bool,
    ):
        if not (lower or upper):
            return

        assert isinstance(expr, sympy.Expr)
        indexing = self.indexing(expr, block_ptr=False)
        assert isinstance(indexing, IndexingOptions)

        index_str = indexing.index_str
        mask_str = indexing.mask_str if indexing.has_mask() else None
        size_str = texpr(self.rename_indexing(size)) if upper else None

        # expr is already wrapped
        line = self.indirect_assert(
            index_str, "0" if lower else None, size_str, mask_str
        )

        buffer = self.get_load_buffer(indexing)
        self.cse.generate(buffer, line, assignment=False, dtype=torch.int32)

    def get_load_buffer(self, indexing):
        if indexing.has_indirect() or indexing.has_tmpmask():
            # Masked loads must come after the mask is computed
            return self.compute
        elif (
            self.inside_reduction
            and self.range_trees[-1].is_loop
            and not indexing.has_rindex()
        ):
            # can lift a common load outside of reduction loop
            # One exception is when this is an indirect_load.
            return self.body
        else:
            return self.loads

    def load(self, name: str, index: sympy.Expr):
        var = self.args.input(name)
        load_counts = self._load_counts
        load_counts[name] += 1
        make_line: Callable[[str], Union[str, DelayReplaceLine]] = identity
        indirect_indexing = self.is_indirect_indexing(index)
        original_index = index
        indexing = self.indexing(index, block_ptr=True)
        has_rindex = indexing.has_rindex()
        has_tmpmask = indexing.has_tmpmask()

        # Keep the variable in cache if were going to reuse it. Equiv., if any of the following hold
        #  1) We are doing broadcasting
        #  2) It is a non-coalesced load. The intuition is that if it's
        #  non-coalesced, we will likely load each element multiple times in
        #  practice.
        #  3) It will be used later and it won't be CSE'd. Equiv., if all the following hold
        #   3.1) We are in a reduction loop
        #   3.2) Its not its last use
        #   3.3) This load will not be lifted to the body
        #
        is_coalesced = any(
            i == 1 for i in self.get_strides_of_load(original_index).values()
        )
        if self.is_broadcasted(original_index):
            ep = ", eviction_policy='evict_last'"
        elif not is_coalesced:
            ep = ", eviction_policy='evict_last'"
        elif self.inside_reduction and self.range_trees[-1].is_loop:

            def decide_later():
                if load_counts[name] > expected_count and (
                    has_rindex or indirect_indexing
                ):
                    return "evict_last"
                return "evict_first"

            expected_count = load_counts[name]
            ep = ", eviction_policy='<EP>'"
            make_line = functools.partial(DelayReplaceLine, "<EP>", decide_later)
        else:
            ep = ""

        if (has_tmpmask or has_rindex) and indexing.has_mask():
            if self._load_other:
                other = f", other={constant_repr(self._load_other)}"
            else:
                other = ", other=0.0"
        else:
            other = ""

        """Check if the buffer we're about to load, has
        more than one read dependency
        NOTE: enabled with env variable TORCHINDUCTOR_SKIP_L1
        """
        has_read_deps = True
        if config.triton.skip_l1_cache:
            buffer_read_counts = self.features.buffer_read_counts()
            has_read_deps = buffer_read_counts[name] > 1
        """Skip L1 cache if we're (pretty?) sure the data is used only once
        """
        skip_l1_cache = (
            not self.is_broadcasted(original_index)
            and not self.inside_reduction
            and not has_read_deps
            and is_coalesced  # for indirect loads is_coalesced is False?
        )
        cachemod = ""
        if skip_l1_cache:
            cachemod = ", cache_modifier='.cg'"

        append_broadcast = None
        dtype = V.graph.get_dtype(name)

        if should_unwrap_unspec_arg(name):
            line = var
        else:
            if isinstance(indexing, BlockPtrOptions):
                block_ptr, other = self.codegen_block_ptr(name, var, indexing, other)
                line = f"tl.load({block_ptr}{other}{ep}{cachemod})"
                line = indexing.codegen_broadcast_and_reshape(
                    line, indexing.block_shape, indexing.final_shape, True
                )
            elif isinstance(original_index, sympy.Integer) and not indexing.mask_vars:
                line = f"tl.load({var} + ({original_index}))"
                append_broadcast = indexing.expand_str
            else:
                line = f"tl.load({var} + ({indexing.index_str}), {indexing.mask_str}{ep}{other}{cachemod})"

            if (
                dtype in (torch.float16, torch.bfloat16)
                and config.triton.codegen_upcast_to_fp32
            ):
                line += ".to(tl.float32)"
                dtype = torch.float32
            if dtype == torch.bool and torch.version.hip is None:
                # Workaround for https://github.com/openai/triton/issues/2151
                # tl.load returns int8 when loading from pointer to int1
                # NOTE: Currently causes hangs on bool UTs for ROCm
                line += ".to(tl.int1)"
                dtype = torch.bool

        load_buffer = self.get_load_buffer(indexing)
        result_var = self.cse.generate(load_buffer, make_line(line), dtype=dtype)
        if result_var.use_count > 1:
            load_counts[name] -= 1  # don't double count cache hit
        assert isinstance(result_var, TritonCSEVariable)
        result_var.mask_vars = indexing.mask_vars  # type: ignore[assignment]

        if append_broadcast:
            line = f"tl.broadcast_to({result_var}, {append_broadcast})"
            result_var = self.cse.generate(load_buffer, line, dtype=dtype)

        if not self.inside_reduction or (not indexing.has_rmask() and not has_rindex):
            self.outside_loop_vars.add(result_var)

        return result_var

    def store(
        self, name: str, index: sympy.Expr, value: CSEVariable, mode: StoreMode = None
    ) -> None:
        var = self.args.output(name)
        original_index = index
        indexing = self.indexing(index, dense_indexing=True, block_ptr=mode is None)

        # Guard against write-after-read corruption in triton.
        # See # https://github.com/openai/triton/issues/1615
        # This triton bug means that a load which is broadcasted over multiple
        # warps may see the result of a store that happens later in the triton
        # program. The workaround is to add a barrier before storing, which
        # enforces that all warps have already read the data.
        is_inplace = name in self.args.inplace_buffers
        is_broadcasted = self.is_broadcasted(original_index)
        if is_inplace and is_broadcasted:
            self.stores.writeline(DeferredLine(name, "tl.debug_barrier()"))

        if isinstance(indexing, BlockPtrOptions):
            block_ptr, other = self.codegen_block_ptr(name, var, indexing)
            # block_ptr stores don't do implicit casting
            line = self.codegen_block_ptr_store_line(
                name, indexing, block_ptr, value, other
            )
        elif mode is None:
            line = f"tl.store({var} + ({indexing.index_str}), {value}, {indexing.mask_str})"
        elif mode == "atomic_add":
            line = f"tl.atomic_add({var} + ({indexing.index_str}), {value}, {indexing.mask_str}, sem='relaxed')"
        else:
            raise NotImplementedError(f"store mode={mode}")

        exit_stack = contextlib.ExitStack()
        if not self.inside_reduction and self.cooperative_reduction:
            exit_stack.enter_context(self.guard_cooperative_store(name, self.stores))

        self.stores.writeline(DeferredLine(name, line))

        if not self.inside_reduction:
            self.outside_loop_vars.add(value)

        exit_stack.close()

    def guard_cooperative_store(self, name, buffer):
        """
        For cooperative reductions only one thread block should write out the result.
        We rotate which thread block does each write for better parallelism
        """
        idx = self.cooperative_reduction_workspace_cache.increment_store_count()
        buffer.writeline(DeferredLine(name, f"if rsplit_id == ({idx} % RSPLIT):"))
        return buffer.indent()

    def bucketize(
        self,
        values: CSEVariable,
        boundaries: tuple[str, sympy.Expr, sympy.Expr, sympy.Expr],
        boundary_indices: CSEVariable,
        indexing_dtype: torch.dtype,
        right: bool,
        sorter: Optional[tuple[str, sympy.Expr]] = None,
        sorter_indices: Optional[CSEVariable] = None,
    ) -> CSEVariable:
        """
        See [Note: Inductor bucketize op]
        """

        # Triton performance for bucketize_binary_search is much better when the number
        # of threads equals the number of elements.
        # If we're trying to use a bucketize kernel, we should make sure that an
        # autotuning config with num_elements_per_warp=(warp_size) exists.
        self.autotune_hints.add(AutotuneHint.ONE_ELEMENT_PER_THREAD)

        boundaries_ptr = self.args.input(boundaries[0])
        boundary_size = self.index_to_str(boundaries[1])
        boundaries_underlying_numel = self.index_to_str(boundaries[2])
        boundary_stride = self.index_to_str(boundaries[3])
        sorter_ptr = self.args.input(sorter[0]) if sorter else "None"
        sorter_stride = self.index_to_str(sorter[1]) if sorter else "None"
        block_size = self.dense_size_str()

        if indexing_dtype == torch.int32:
            triton_dtype = "tl.int32"
        elif indexing_dtype == torch.int64:
            triton_dtype = "tl.int64"
        else:
            raise NotImplementedError(
                "Bucketize only supports indexing with int32 and int64"
            )

        result = self.cse.generate(
            self.compute,
            f"triton_helpers.bucketize_binary_search({values}, "
            f"{boundaries_ptr}, {boundary_size}, {boundaries_underlying_numel}, {boundary_stride}, "
            f"{boundary_indices}, "
            f"{triton_dtype}, "
            f"{right}, "
            f"{sorter_ptr}, {sorter_stride}, "
            f"{sorter_indices}, "
            f"{block_size}, "
            ")",
            dtype=indexing_dtype,  # type: ignore[attr-defined]
        )

        return result

    def reduction_resize(self, value) -> str:
        ndims = self.triton_tensor_ndim()
        if ndims == 1:
            return f"triton_helpers.promote_to_tensor({value})"

        nreduce = self.num_reduction_dims
        sizes = [":"] * (ndims - nreduce) + ["None"] * nreduce
        return f"{value}[{', '.join(sizes)}]"

    def reduction_collapse_dims(self, buffer, value: str, dtype: torch.dtype) -> str:
        """
        Reshape to RBLOCK, collapsing all reduction dims.
        """
        # This is not needed for 1D reductions.
        if self.num_reduction_dims == 1:
            return value

        target_ndim = self.triton_tensor_ndim() - self.num_reduction_dims
        initial_shape = self.dense_size_list()
        target_shape = initial_shape[:target_ndim] + ["RBLOCK"]
        return str(
            self.cse.generate(
                buffer, triton_reshape(value, initial_shape, target_shape), dtype=dtype
            )
        )

    def reduction(
        self,
        dtype: torch.dtype,
        src_dtype: torch.dtype,
        reduction_type: ReductionType,
        value: Union[CSEVariable, tuple[CSEVariable, ...]],
    ) -> Union[CSEVariable, tuple[CSEVariable, ...]]:
        def maybe_upcast(value: CSEVariable) -> CSEVariable:
            # Math reductions in FP16/BF16 are less accurate because the Triton compiler does not
            # automatically promote to FP32 for accumulation. Additionally, max/min reductions
            # do not support FP16/BF16. We manually promote to FP32 here.
            return (
                ops.to_dtype(value, torch.float32)
                if value.dtype
                in [
                    torch.float16,
                    torch.bfloat16,
                ]
                else value
            )

        original_dtypes = [val.dtype for val in pytree.tree_leaves(value)]
        value = pytree.tree_map(maybe_upcast, value)
        if any(x in [torch.float16, torch.bfloat16] for x in original_dtypes):
            # Only promote FB16/BF16; do not promote other integer/boolean dtypes
            src_dtype = torch.promote_types(src_dtype, torch.float32)
            dtype = torch.promote_types(dtype, torch.float32)

        assert self.inside_reduction
        masks = OrderedSet(f"{tree.prefix}mask" for tree in self.range_trees)
        self.filter_masks(masks)
        masks = sorted(masks)
        if self._load_mask:
            masks.append(self._load_mask)
        reduction_range_prefix = self.range_trees[-1].prefix[0]

        # Say we have
        #     tmp0 = ops.constant(1, torch.int64)
        #     tmp1 = ops.reduction(torch.int64, torch.int64, "sum", tmp0)
        # tmp0 in the triton code is either a scalar, or single-element tensor
        # so if we emit tl.sum directly, it will only give 1 instead of RBLOCK * 1
        # To avoid this, we broadcast to the expected shape first.
        dense_size_str = self.dense_size_str()
        value = self._map_tuple_or_scalar(
            lambda v: self.cse.generate(
                self.compute,
                f"tl.broadcast_to({v}, {dense_size_str})",
                dtype=v.dtype,
            ),
            value,
        )

        dim = self.triton_tensor_ndim() - self.num_reduction_dims
        root_op: str

        def final_reduction(
            buffer,
            value: str,
            result_type: Optional[str],
        ) -> str:
            """
            Helper to generate a reduction call, e.g. tl.sum.
            """
            use_helper = reduction_type in ("any", "max", "min", "prod")
            module = "triton_helpers" if use_helper else "tl"

            value = self.reduction_collapse_dims(buffer, value, dtype)
            if reduction_type in ("max", "min"):
                value = self.reduction_resize(
                    f"{module}.{reduction_type}2({value}, {dim})"
                )
            else:
                value = self.reduction_resize(
                    f"{module}.{reduction_type}({value}, {dim})"
                )

            if result_type is not None:
                value = f"{value}.to({result_type})"

            return value

        def final_reduction_define(
            buffer,
            result_var: str,
            value: str,
            result_type: Optional[str],
        ) -> None:
            """
            Generate a reduction and assign it to an existing variable.
            """
            value = final_reduction(buffer, value, result_type)
            buffer.splice(f"{result_var} = {value}")

        def final_argreduce(buffer, result_var, value, index):
            value = self.reduction_collapse_dims(buffer, value, dtype)
            index = self.reduction_collapse_dims(buffer, index, dtype)
            buffer.splice(
                f"""\
                {result_var}_val, {result_var}_idx = triton_helpers.{root_op}_with_index({value}, {index}, {dim})
                {result_var} = {self.reduction_resize(f'{result_var}_idx')}
                """
            )

        cache_key = (src_dtype, reduction_type, value)
        if cache_key in self.cse.reduction_cache:
            return self.cse.reduction_cache[cache_key]

        acc_type = triton_acc_type(src_dtype)
        torch_acc_type = upcast_acc_dtype(src_dtype)
        result_var: Any = self.cse.newvar(dtype=torch_acc_type)
        result_var.mask_vars = OrderedSet(
            var for var in masks if not prefix_is_reduction(var[0])
        )
        cond = " & ".join(masks)

        def where_cond(tval, fval):
            if not cond:
                return tval
            return TritonKernelOverrides.where(cond, tval, fval)

        if self.persistent_reduction:
            default = ir.Reduction.default_value(reduction_type, src_dtype)
            default = self._map_tuple_or_scalar(constant_repr, default)

            def _mask_value(value, default) -> CSEVariable:
                return self.cse.generate(
                    self.compute, where_cond(value, default), dtype=value.dtype
                )

            masked_value: Union[CSEVariable, Sequence[CSEVariable]] = []
            if isinstance(value, tuple):
                masked_value = [_mask_value(v, d) for v, d in zip(value, default)]
            else:
                masked_value = _mask_value(value, default)

            if reduction_type in ("argmax", "argmin"):
                accumulator_index = str(
                    self.cse.generate(
                        self.compute,
                        f"tl.broadcast_to({reduction_range_prefix}index, {masked_value}.shape)",
                        dtype=torch.int64,
                    )
                )
                root_op = {"argmax": "max", "argmin": "min"}[reduction_type]
                final_argreduce(
                    self.compute, result_var, masked_value, accumulator_index
                )
            elif reduction_type == "welford_reduce":
                if self.cooperative_reduction:
                    # cooperative reductions require full welford for correctness
                    result_var = self.welford_reduce(
                        result_var, reduction_type, value, where_cond, acc_type, dtype
                    )
                else:
                    # For persistent reductions, don't bother with
                    # welford's algorithm since it uses more registers, and
                    # taking two reductions doesn't increase memory usage.
                    result_var = self.welford_reduce_fallback(dtype, value)
            elif reduction_type == "welford_combine":
                assert isinstance(masked_value, Sequence)
                (mean, m2, weight) = masked_value
                result_var = tuple(
                    self.cse.generate(self.compute, value, dtype=dtype)
                    for value in self._welford(
                        self.compute, mean, m2, weight, dim, dtype
                    )
                )
            else:
                assert isinstance(masked_value, CSEVariable)
                result_var = self.cse.generate(
                    self.compute,
                    final_reduction(self.compute, str(masked_value), None),
                    dtype=masked_value.dtype,
                )
        else:
            accumulator = self.cse.namedvar(f"_{result_var}", dtype=torch_acc_type)
            default = ir.Reduction.default_accumulator(reduction_type, src_dtype)
            default = self._map_tuple_or_scalar(constant_repr, default)
            if not isinstance(default, tuple):
                self.body.writeline(
                    f"{accumulator} = tl.full({self.dense_size_str()}, {default}, {acc_type})"
                )

            if reduction_type in ("argmax", "argmin"):
                accumulator_index = f"_{result_var}_index"
                long_max = torch.iinfo(torch.int64).max
                self.body.writeline(
                    f"{accumulator_index} = tl.full({self.dense_size_str()}, {long_max}, tl.int64)"
                )
                root_op = {"argmax": "max", "argmin": "min"}[reduction_type]

                self.compute.splice(
                    f"""\
                {accumulator}_next, {accumulator_index}_next = triton_helpers.{root_op}imum_with_index(
                    {accumulator}, {accumulator_index}, {value}, {reduction_range_prefix}index
                )
                {accumulator} = {where_cond(f'{accumulator}_next', accumulator)}
                {accumulator_index} = {where_cond(f'{accumulator_index}_next', accumulator_index)}
                """
                )
                final_argreduce(
                    self.post_loop_combine, result_var, accumulator, accumulator_index
                )
            elif is_welford_reduction(reduction_type):
                result_var = self.welford_reduce(
                    result_var, reduction_type, value, where_cond, acc_type, dtype
                )
            else:
                combine_fn = ir.get_reduction_combine_fn(reduction_type, src_dtype)
                updated = combine_fn(accumulator, value)
                self.compute.writeline(
                    f"{accumulator} = {where_cond(updated, accumulator)}"
                )

                if src_dtype == torch.bool:
                    # This is only really used for aten.any. It changes the
                    # final reduction of a non-persistent reduction from
                    #     tmp5 = triton_helpers.max(_tmp5, 1)[:, None]
                    # to
                    #     tmp5 = triton_helpers.max(_tmp5.to(tl.int8), 1)[:, None].to(tl.int1)
                    # which is needed because tl.reduce doesn't support tl.int1
                    accumulator_casted_str = f"{accumulator}.to(tl.int8)"
                    result_type = triton_compute_type(dtype)
                    final_reduction_define(
                        self.post_loop_combine,
                        str(result_var),
                        accumulator_casted_str,
                        result_type,
                    )
                else:
                    final_reduction_define(
                        self.post_loop_combine, str(result_var), str(accumulator), None
                    )

        if self.cooperative_reduction:
            exit_stack = contextlib.ExitStack()
            for buf in (self.post_loop_combine, self.post_loop_store):
                # only do cooperative reduction combines if we have more than one thread block
                buf.writeline("if RSPLIT > 1:")
                exit_stack.enter_context(buf.indent())

            if reduction_type in ("argmax", "argmin"):
                self.post_loop_combine.writeline(
                    f"{result_var}_bval = {self.reduction_resize(f'{result_var}_val')}"
                )
                peer_val = self.codegen_cooperative_reduction_peer_combine(
                    f"{result_var}_bval", src_dtype
                )
                peer_idx = self.codegen_cooperative_reduction_peer_combine(
                    result_var, dtype
                )
                final_argreduce(self.post_loop_store, result_var, peer_val, peer_idx)
            elif is_welford_reduction(reduction_type):
                assert reduction_type == "welford_reduce"
                result_mean, result_m2, result_weight = result_var
                peer_mean = self.codegen_cooperative_reduction_peer_combine(
                    result_mean, upcast_acc_dtype(src_dtype)
                )
                peer_m2 = self.codegen_cooperative_reduction_peer_combine(
                    result_m2, upcast_acc_dtype(src_dtype)
                )
                peer_weight = self.codegen_cooperative_reduction_peer_combine(
                    result_weight, upcast_acc_dtype(src_dtype)
                )
                self.welford_reduce_final_reduction(
                    self.post_loop_store,
                    result_mean,
                    result_m2,
                    result_weight,
                    peer_mean,
                    peer_m2,
                    peer_weight,
                    dim,
                    dtype,
                )
            else:
                peers = self.codegen_cooperative_reduction_peer_combine(
                    result_var, upcast_acc_dtype(src_dtype)
                )
                final_reduction_define(
                    self.post_loop_store, str(result_var), peers, None
                )
            exit_stack.close()

        self.cse.reduction_cache[cache_key] = result_var

        if isinstance(result_var, tuple):
            assert all(isinstance(x, TritonCSEVariable) for x in result_var)
            self.outside_loop_vars.update(result_var)

            # Match output dtype with input dtype
            if reduction_type == "welford_reduce":
                assert len(original_dtypes) == 1
                original_dtypes = len(result_var) * original_dtypes

            assert len(result_var) == len(original_dtypes)
            for var, orig_dtype in zip(result_var, original_dtypes):
                assert orig_dtype is not None
                if var.dtype != orig_dtype:
                    self.post_loop_combine.writeline(
                        f"{var} = {var}.to({triton_compute_type(orig_dtype)})"
                    )
        else:
            assert isinstance(result_var, TritonCSEVariable)
            self.outside_loop_vars.add(result_var)

            # Match output dtype with input dtype
            if result_var.dtype != original_dtypes[0]:
                assert original_dtypes[0] is not None
                self.post_loop_combine.writeline(
                    f"{result_var} = {result_var}.to({triton_compute_type(original_dtypes[0])})"
                )

        return result_var

    def _welford(self, buffer, mean, m2, weight, dim, dtype: torch.dtype):
        """
        Helper to codegen triton_helpers.welford.
        """
        mean, m2, weight = (
            self.reduction_collapse_dims(buffer, value, dtype)
            for value in (mean, m2, weight)
        )
        welford = f"triton_helpers.welford({mean}, {m2}, {weight}, {dim})"
        welford_results = [str(self.cse.newvar(dtype=dtype)) for _ in range(3)]
        buffer.writeline(f"{', '.join(welford_results)} = {welford}")

        result_values = tuple(self.reduction_resize(value) for value in welford_results)
        return result_values

    def welford_reduce(
        self, result_var, reduction_type, value, where_cond, acc_type, dtype
    ):
        """Helper to codegen a welford reduction"""
        dim = self.triton_tensor_ndim() - self.num_reduction_dims

        accumulator = f"{result_var}_mean"
        accumulator_m2 = f"{result_var}_m2"
        accumulator_weight = f"{result_var}_weight"
        self.body.writeline(
            f"{accumulator} = tl.zeros({self.dense_size_str()}, {acc_type})"
        )
        self.body.writeline(
            f"{accumulator_m2} = tl.zeros({self.dense_size_str()}, {acc_type})"
        )
        self.body.writeline(
            f"{accumulator_weight} = tl.zeros({self.dense_size_str()}, {acc_type})"
        )
        if reduction_type == "welford_combine":
            mean, m2, weight = value
            self.compute.splice(
                f"""\
                {accumulator}_next, {accumulator_m2}_next, {accumulator_weight}_next = triton_helpers.welford_combine(
                    {accumulator}, {accumulator_m2}, {accumulator_weight},
                    {mean}, {m2}, {weight}
                )
                """
            )
        else:
            assert reduction_type == "welford_reduce"
            self.compute.splice(
                f"""\
                {accumulator}_next, {accumulator_m2}_next, {accumulator_weight}_next = triton_helpers.welford_reduce(
                    {value}, {accumulator}, {accumulator_m2}, {accumulator_weight}, roffset == 0
                )
                """
            )
        self.compute.splice(
            f"""\
            {accumulator} = {where_cond(f'{accumulator}_next', accumulator)}
            {accumulator_m2} = {where_cond(f'{accumulator_m2}_next', accumulator_m2)}
            {accumulator_weight} = {where_cond(f'{accumulator_weight}_next', accumulator_weight)}
            """
        )
        result_mean = result_var
        result_m2 = self.cse.newvar(dtype=dtype)
        result_weight = self.cse.newvar(dtype=dtype)
        return self.welford_reduce_final_reduction(
            self.post_loop_combine,
            result_mean,
            result_m2,
            result_weight,
            accumulator,
            accumulator_m2,
            accumulator_weight,
            dim,
            dtype,
        )

    def welford_reduce_final_reduction(
        self,
        buffer,
        result_mean,
        result_m2,
        result_weight,
        mean,
        m2,
        weight,
        dim,
        dtype,
    ):
        """Helper to codegen call to triton_helpers.welford"""
        values = self._welford(buffer, mean, m2, weight, dim, dtype)
        result_exprs = [result_mean, result_m2, result_weight]
        for result_expr, value in zip(result_exprs, values):
            buffer.splice(f"{result_expr} = {value}")

        return result_mean, result_m2, result_weight

    def max_rsplit(self):
        if self.fixed_config:
            return self.fixed_config["RSPLIT"]
        return TRITON_MAX_RSPLIT

    def codegen_cooperative_reduction_peer_combine(self, result_var, dtype):
        """
        Generate code to save a [XBLOCK, RSPLIT] temporary workspace, where each thread block writes a different
        column.  After the barrier, every thread block loads the completed value so that it can compute the final
        value independently.
        """
        xnumel = self.numels["x"]
        mask = "xindex < xnumel" if xnumel != 1 and not self.no_x_dim else None
        expand = "" if self.no_x_dim else "[None,:]"

        nbytes = xnumel * dtype.itemsize * self.max_rsplit()
        ws_name, ws_offset = self.cooperative_reduction_workspace_cache.allocate(nbytes)

        self.post_loop_combine.splice(
            f"""
                {result_var}_ws = ({ws_name} + {self.index_to_str(ws_offset)}).to(tl.pointer_type({triton_type(dtype)}))
                tl.store({result_var}_ws + (xindex * RSPLIT + rsplit_id), {result_var}, {mask})
            """,
            strip=True,
        )
        self.post_loop_store.writeline(
            f"{result_var}_peers = tl.load({result_var}_ws + (xindex * RSPLIT + tl.arange(0, RSPLIT){expand}), "
            f"{mask}, eviction_policy='evict_first')"
        )
        return f"{result_var}_peers"

    def store_reduction(
        self,
        name: str,
        index: sympy.Expr,
        value: Union[CSEVariable, tuple[CSEVariable, ...]],
    ):
        assert self.inside_reduction
        self.inside_reduction = False
        indexing = self.indexing(index, block_ptr=True)
        self.inside_reduction = True
        var = self.args.output(name)

        exit_stack = contextlib.ExitStack()
        if self.cooperative_reduction:
            exit_stack.enter_context(
                self.guard_cooperative_store(name, self.post_loop_store)
            )

        if isinstance(indexing, BlockPtrOptions):
            self.post_loop_store.writeline(
                DeferredLine(
                    name,
                    self.codegen_block_ptr_store_line(
                        name,
                        indexing,
                        indexing.format(var),
                        value,
                        f", boundary_check={indexing.boundary_check()!r}",
                    ),
                )
            )
        else:
            assert isinstance(indexing, IndexingOptions)
            self.post_loop_store.writeline(
                DeferredLine(
                    name,
                    f"tl.store({var} + ({indexing.index_str}), {value}, {indexing.mask_str})",
                )
            )

        exit_stack.close()

    def _lift_helper(self, fn, num_args, dtypes: tuple[torch.dtype, ...]) -> str:
        # Lift IR function for scan operations into a triton function
        # in the global namespace
        helper = IndentedBuffer()
        helper.writeline("@triton.jit")
        cse = CSE(prefix="", suffix="")

        args = [
            tuple(cse.namedvar(f"arg{i}_{n}", dtype=dtypes[n]) for n in range(num_args))
            for i in range(2)
        ]
        signature = ", ".join(str(x) for x in itertools.chain.from_iterable(args))
        helper.writeline(f"def {{name}}({signature}):")

        overrides = TritonOverrides(V.MockHandler())

        # Build a name that changes depending on fn to workaround a triton bug
        # where the combine_fn to reduce and scan is not hashed, and so different
        # scan ops may collide in the triton cache.
        # This is fixed with the latest triton pin, but not the triton-rocm pin.
        helper_name = "_triton_helper_fn"

        from torch._inductor.dtype_propagation import DtypePropagationOpsHandler

        dtype_handler = DtypePropagationOpsHandler()

        class CSEProxy:
            def __getattr__(self, name: str) -> Callable[..., CSEVariable]:
                def inner(*args, **kwargs):
                    nonlocal helper_name
                    helper_name += f"_{name}"

                    output_dtype = getattr(
                        dtype_handler,
                        name,
                    )(*args, **kwargs)

                    return cse.generate(
                        helper,
                        getattr(overrides, name)(*args, **kwargs),
                        dtype=output_dtype,
                    )

                return inner

        with helper.indent(), V.set_ops_handler(CSEProxy()):
            outputs = fn(*args)
            outputs = ", ".join(str(output) for output in outputs)
            helper.writeline(f"return {outputs}")

        return self.helper_functions.add(helper.getvalue(), base_name=helper_name)

    def scan(
        self,
        dtypes: tuple[torch.dtype, ...],
        combine_fn: Callable[
            [tuple[CSEVariable, ...], tuple[CSEVariable, ...]], tuple[CSEVariable, ...]
        ],
        values: tuple[CSEVariable, ...],
    ) -> tuple[CSEVariable, ...]:
        assert self.inside_reduction
        assert not self.cooperative_reduction, "TODO"
        masks = OrderedSet(f"{tree.prefix}mask" for tree in self.range_trees)
        self.filter_masks(masks)
        masks = sorted(masks)
        assert not self._load_mask, "ops.scan not supported inside ops.masked"

        broadcasted_values = []
        accumulators = []

        cse_compute = functools.partial(self.cse.generate, self.compute)
        combine_helper_fn = self._lift_helper(combine_fn, len(values), dtypes)
        dim = self.triton_tensor_ndim() - self.num_reduction_dims

        for value, dtype in zip(values, dtypes):
            value_dtype = self.cse.generate(
                self.compute,
                f"{value}.to({triton_compute_type(dtype)})",
                dtype=upcast_compute_type(dtype),
            )
            value = self.cse.generate(
                self.compute,
                f"tl.broadcast_to({value_dtype}, {self.dense_size_str()})",
                dtype=upcast_compute_type(dtype),
            )
            broadcasted_values.append(value)

            acc_type = triton_acc_type(dtype)

            if not self.persistent_reduction:
                accumulator = self.cse.newvar(dtype=upcast_compute_type(dtype))
                reduced_size = self.dense_size_list()
                reduced_size[-1] = "1"
                reduced_size = f"[{', '.join(reduced_size)}]"

                default = "float('nan')" if dtype.is_floating_point else "-1"
                self.body.writeline(
                    f"{accumulator} = tl.full({reduced_size}, {default}, {acc_type})"
                )

                accumulators.append(accumulator)

        def csv(values):
            return " ".join(f"{value}," for value in values)

        def cse_multiple(line, values, masks, dtypes):
            n = len(values)
            cache_keys = [f"{line}, {i}, {masks}" for i in range(n)]
            if all(self.cse.contains(cache_key) for cache_key in cache_keys):
                return [self.cse.get(cache_key) for cache_key in cache_keys]
            result_vars = [self.cse.newvar(dtype=_dtype) for _dtype in dtypes]
            self.compute.writeline(
                f"{csv(result_vars)} = {line}",
            )
            for result_var, cache_key in zip(result_vars, cache_keys):
                if masks:
                    result_var.mask_vars = masks  # type: ignore[attr-defined]
                self.cse.put(cache_key, result_var)
            return tuple(result_vars)

        partial_scan_vars = cse_multiple(
            f"tl.associative_scan(({csv(broadcasted_values)}), {dim}, {combine_helper_fn})",
            values,
            masks,
            (upcast_compute_type(dtype) for dtype in dtypes),
        )

        if not self.persistent_reduction:
            # tl.reduce doesn't work for non-commutative operators, so instead
            # of repeating the scan op as a reduction, we use sum to select the
            # last scan value
            partial_reduce_vars = [
                cse_compute(
                    f"triton_helpers.select_one(({partial_scan_var}), rbase == (RBLOCK - 1), dim=-1, keep_dims=True)",
                    dtype=upcast_compute_type(partial_scan_var.dtype),
                )
                for partial_scan_var in partial_scan_vars
            ]
            accs_next = combine_fn(tuple(accumulators), tuple(partial_reduce_vars))
            full_scan_vars = combine_fn(tuple(accumulators), partial_scan_vars)
            result_vars = [
                cse_compute(
                    f"tl.where(roffset > 0, {full_scan}, {partial_scan})",
                    dtype=partial_scan.dtype,
                )
                for full_scan, partial_scan in zip(full_scan_vars, partial_scan_vars)
            ]
            for acc_next, accumulator, partial_reduce in zip(
                accs_next, accumulators, partial_reduce_vars
            ):
                self.compute.writeline(
                    f"{accumulator} = tl.where(roffset > 0, {acc_next}, {partial_reduce})"
                )
        else:
            result_vars = partial_scan_vars

        for result_var in result_vars:
            result_var.mask_vars = masks  # type: ignore[attr-defined]

        return tuple(result_vars)

    def sort(
        self,
        dtypes: tuple[torch.dtype, ...],
        values: tuple[CSEVariable, ...],
        stable: bool,
        descending: bool,
    ) -> tuple[CSEVariable, ...]:
        assert self.inside_reduction
        assert not self.cooperative_reduction, "TODO"
        masks = OrderedSet(f"{tree.prefix}mask" for tree in self.range_trees)
        self.filter_masks(masks)
        masks = sorted(masks)
        assert not self._load_mask, "ops.sort not supported inside ops.masked"
        assert (
            self.persistent_reduction
        ), "ops.sort is only supported in persistent reductions"

        cse_compute = functools.partial(self.cse.generate, self.compute)
        dim = self.triton_tensor_ndim() - self.num_reduction_dims

        assert len(dtypes) == len(values)
        broadcasted_values = [
            cse_compute(
                f"tl.broadcast_to({value}, {self.dense_size_str()})", dtype=dtypes[i]
            )
            for i, value in enumerate(values)
        ]

        def csv(values):
            return " ".join(f"{value}," for value in values)

        def cse_multiple(line, n, masks, dtypes):
            cache_keys = [f"{line}, {i}, {masks}" for i in range(n)]
            if all(self.cse.contains(cache_key) for cache_key in cache_keys):
                return [self.cse.get(cache_key) for cache_key in cache_keys]
            result_vars = [self.cse.newvar(dtype=dtypes[i]) for i in range(n)]  # type: ignore[attr-defined]
            self.compute.writeline(
                f"{csv(result_vars)} = {line}",
            )
            for result_var, cache_key in zip(result_vars, cache_keys):
                if masks:
                    result_var.mask_vars = masks  # type: ignore[attr-defined]
                self.cse.put(cache_key, result_var)
            return tuple(result_vars)

        assert self.range_trees[-1].is_reduction
        rnumel = "None" if self._has_constant_mask(self.range_trees[-1]) else "rnumel"

        if len(values) == 2:
            line = (
                f"triton_helpers.sort_with_index({broadcasted_values[0]}, {broadcasted_values[1]},"
                f" {rnumel}, {dim}, stable={stable}, descending={descending})"
            )
            result_vars = cse_multiple(line, len(values), masks, dtypes)
        else:
            raise AssertionError("Unhandled sort")

        for result_var, input_var in zip(result_vars, values):
            result_var.mask_vars = masks  # type: ignore[attr-defined]
            result_var.bounds = input_var.bounds

        return tuple(result_vars)

    def codegen_body(self):
        """
        Concat output code from index_code, loads, compute, stores,
        suffix into self.body.

        For pointwise kernels, this is called just once at the end.

        For reduction kernels, this generates a loop over the reduction
        axis.
        """
        if not (
            self.indexing_code
            or self.loads
            or self.stores
            or self.compute
            or self.post_loop_combine
            or self.post_loop_store
        ):
            return

        loop_trees = [tree for tree in self.range_trees if tree.is_loop]
        if self.inside_reduction and len(loop_trees) > 0:
            # Write the loop headers.
            for level, tree in enumerate(loop_trees):
                with self.body.indent(offset=level):
                    prefix = tree.prefix
                    loop_start = "rsplit_start" if self.cooperative_reduction else "0"
                    loop_end = (
                        "rsplit_end" if self.cooperative_reduction else f"{prefix}numel"
                    )
                    self.body.writeline(
                        f"for {prefix}offset in range({loop_start}, {loop_end}, {prefix.upper()}BLOCK):"
                    )
                with self.body.indent(offset=level + 1):
                    self.iteration_ranges_codegen_header(tree, self.body)

            # The innermost loop performs the reduction.
            with self.body.indent(offset=len(loop_trees)):
                self.codegen_reduction_indices(self.body)
                self.body.splice(self.indexing_code)
                self.body.splice(self.loads)
                self.body.splice(self.compute)
                self.body.splice(self.stores)

            # Write loop suffixes.
            for level, tree in reversed([*enumerate(loop_trees)]):
                with self.body.indent(offset=level + 1):
                    # Advance pointers at the end of each loop.
                    for block_ptr, advancement in self.pointer_advancements[
                        tree.symt
                    ].items():
                        # Subtract any advancements made in the previous loop level.
                        if level < len(loop_trees) - 1:
                            prev_tree = loop_trees[level + 1]
                            prev_advancement = self.pointer_advancements[
                                prev_tree.symt
                            ][block_ptr]
                            prev_block = TritonSymbols.get_block_size(prev_tree)
                            prev_num_iter = CeilDiv(prev_tree.numel, prev_block)
                            advancement = [
                                cur - prev * prev_num_iter
                                for cur, prev in zip(advancement, prev_advancement)
                            ]

                        self.body.writeline(
                            f"{block_ptr} = tl.advance({block_ptr}, {V.kernel.index_to_str(advancement)})"
                        )

                # Invalidate any cache entries that came from inside the loop.
                self.cse.invalidate(self.outside_loop_vars)
                tree.cache_clear()
        else:
            self.body.splice(self.indexing_code)
            self.body.splice(self.loads)
            self.body.splice(self.compute)
            self.body.splice(self.stores)
        self.body.splice(self.post_loop_combine)
        if self.cooperative_reduction and (
            self.post_loop_combine or self.post_loop_store
        ):
            sem_ptr = f"{self.semaphores_name} + tl.program_id(1)"
            self.body.splice(
                f"""
                if RSPLIT > 1:
                    triton_helpers.x_grid_barrier({sem_ptr})
                """,
                strip=True,
            )
            self.cooperative_reduction_workspace_cache.on_loop_end()
        self.body.splice(self.post_loop_store)
        self.indexing_code.clear()
        self.loads.clear()
        self.compute.clear()
        self.stores.clear()
        self.post_loop_combine.clear()
        self.post_loop_store.clear()

    def codegen_kernel_benchmark(self, num_gb, grid=None):
        result = IndentedBuffer()
        _argdefs, call_args, signature, _ = self.args.python_argdefs()

        result.writelines(["", "", "def get_args():"])
        with result.indent():
            name_cnt = itertools.count()
            var_names = []
            for arg_name, arg_sig in zip(call_args, signature):
                var_name = f"arg_{next(name_cnt)}"
                buf = V.graph.try_get_buffer(arg_name)
                if buf:
                    result.writeline(
                        f"{var_name} = rand_strided({V.graph.sizevars.size_hints(buf.get_size())}, {V.graph.sizevars.size_hints(buf.get_stride())}, device='{buf.get_device()}', dtype={buf.get_dtype()})"  # noqa: B950 line too long
                    )
                elif arg_name in V.graph.constants:
                    # note that random seed is put in V.graph.constants
                    const_tensor = V.graph.constants[arg_name]
                    result.writeline(
                        f"{var_name} = rand_strided({V.graph.sizevars.size_hints(const_tensor.size())}, {V.graph.sizevars.size_hints(const_tensor.stride())}, device='{const_tensor.device}', dtype={const_tensor.dtype})"  # type: ignore[arg-type]  # noqa: B950 line too long
                    )
                elif isinstance(arg_sig, SizeArg):
                    symval_hint = V.graph.sizevars.size_hint(arg_sig.expr)

                    # Force the seed_offset to be 0 so calls to the same kernel
                    # using different seed offset will have the same benchmark harness.
                    # We can dedup kernel definitions in this case.
                    if "seed_offset" in arg_sig.name:
                        symval_hint = 0
                    result.writeline(f"{var_name} = {symval_hint}")
                elif isinstance(arg_sig, WorkspaceArg):
                    device = V.graph.get_current_device_or_throw()
                    count = V.graph.sizevars.size_hint(arg_sig.count)
                    result.writeline(
                        f"{var_name} = torch.zeros({count}, device='{device}', dtype={arg_sig.dtype})"
                    )
                else:
                    raise KeyError(
                        f"Don't find the buffer or const tensor for {arg_name}"
                    )
                var_names.append(var_name)
            result.writeline(f"return {', '.join(var_names)},")

        result.writelines(["\n", "\n", "def call(args):"])
        if grid is None:
            grid = []
            extra_args = []
            extra_args_str = None
            for tree in self.active_range_trees():
                expr = pexpr(V.graph.sizevars.size_hint(tree.numel))
                extra_args.append(expr)
                if not tree.is_reduction:
                    grid.append(expr)
            if self.need_numel_args():
                extra_args_str = ", ".join(map(str, extra_args)) + ", "
            else:
                extra_args_str = ""
            grid_arg = f"{extra_args_str}grid=grid({', '.join(grid)})"
        else:
            grid_arg = f"grid={grid}"
        current_device = V.graph.get_current_device_or_throw()
        index = current_device.index
        with result.indent():
            result.writeline(f"with {V.graph.device_ops.device_guard(index)}:")
            with result.indent():
                result.writeline(
                    V.graph.device_ops.set_device(index)
                )  # no-op to ensure context
                stream_name = f"stream{index}"
                result.writeline(f"{stream_name} = get_raw_stream({index})")
                result.writeline(
                    f"{str(Placeholder.KERNEL_NAME)}.run(*args, {grid_arg}, stream={stream_name})"
                )

        # benchmark all configs
        result.writelines(["\n", "\n", "def benchmark_all_configs(args):"])
        with result.indent():
            result.writeline(f"with {V.graph.device_ops.device_guard(index)}:")
            with result.indent():
                result.writeline(
                    V.graph.device_ops.set_device(index)
                )  # no-op to ensure context
                result.writeline(
                    f"return {str(Placeholder.KERNEL_NAME)}.benchmark_all_configs(*args, {grid_arg})"
                )

        result.writelines(["\n", "\n", "if __name__ == '__main__':"])
        with result.indent():
            result.writeline(
                "from torch._inductor.runtime.benchmarking import benchmarker"
            )
            result.writeline("")

            result.writeline("args = get_args()")
            result.writeline(
                "ms = benchmarker.benchmark_gpu(lambda: call(args), rep=40)"
            )
            result.writeline(f"num_gb = {num_gb}")
            result.writeline("gb_per_s = num_gb / (ms / 1e3)")
            result.writeline(
                'print(f"{ms:.3f}ms    {num_gb:.3f}GB    {gb_per_s:.2f}GB/s")'
            )

        return result

    def imports_for_benchmark_kernel(self):
        return textwrap.dedent(
            """
            from torch._dynamo.testing import rand_strided
            {}
            import torch
            from torch._inductor.runtime.triton_heuristics import grid, split_scan_grid
        """.format(
                V.graph.device_ops.import_get_raw_stream_as("get_raw_stream")
            )
        )

    def _get_heuristic(self):
        if self.fixed_config:
            return "fixed_config"
        elif self.cooperative_reduction:
            return "cooperative_reduction"
        elif self.persistent_reduction:
            assert self.inside_reduction
            return "persistent_reduction"
        elif self.inside_reduction:
            return "reduction"
        return "pointwise"

    @staticmethod
    def inductor_meta_common():
        inductor_meta = {
            "backend_hash": torch.utils._triton.triton_hash_with_backend(),
            "are_deterministic_algorithms_enabled": torch.are_deterministic_algorithms_enabled(),
            "assert_indirect_indexing": config.assert_indirect_indexing,
            "autotune_local_cache": config.autotune_local_cache,
            "autotune_pointwise": config.triton.autotune_pointwise,
            "autotune_remote_cache": config.autotune_remote_cache,
            "force_disable_caches": config.force_disable_caches,
            "dynamic_scale_rblock": config.dynamic_scale_rblock,
            "max_autotune": config.max_autotune,
            "max_autotune_pointwise": config.max_autotune_pointwise,
            "min_split_scan_rblock": config.triton.min_split_scan_rblock,
            "spill_threshold": config.triton.spill_threshold,
            "store_cubin": config.triton.store_cubin,
        }
        if torch.version.hip is not None:
            inductor_meta["is_hip"] = True
        if config.is_fbcode():
            inductor_meta["is_fbcode"] = True
        if config.profile_bandwidth:
            inductor_meta["profile_bandwidth"] = config.profile_bandwidth
            inductor_meta["profile_bandwidth_regex"] = config.profile_bandwidth_regex
            inductor_meta["profile_bandwidth_output"] = config.profile_bandwidth_output
            inductor_meta[
                "profile_bandwidth_with_do_bench_using_profiling"
            ] = config.profile_bandwidth_with_do_bench_using_profiling
        if config.coordinate_descent_tuning:
            inductor_meta[
                "coordinate_descent_tuning"
            ] = config.coordinate_descent_tuning
            inductor_meta[
                "coordinate_descent_search_radius"
            ] = config.coordinate_descent_search_radius
            inductor_meta[
                "coordinate_descent_check_all_directions"
            ] = config.coordinate_descent_check_all_directions
        return inductor_meta

    def codegen_kernel(self, name=None):
        code = IndentedBuffer()

        size_hints = {}
        for prefix, numel in self.numels.items():
            if prefix_is_reduction(prefix) and not self.inside_reduction:
                continue

            numel_hint = V.graph.sizevars.symbolic_hint(numel)
            if not isinstance(numel_hint, (int, sympy.Integer)):
                # This default heuristic hint was picked carefully: it is
                # large, to ensure that we don't shrink the block size (since
                # if you don't have many elements, it'd be wasteful to pick a
                # large block size).  Since we don't know how many elements we
                # might have, we should be OK with some inefficiency to make
                # sure we handle the large case well.  8192 is the largest
                # block size we support, so we pick that.
                #
                # If we have a better hint for unbacked SymInts (e.g., because
                # a user told us, or we are tracking upper bounds) we could
                # use that here.
                size_hint = 8192
            else:
                size_hint = next_power_of_2(int(numel_hint))
            size_hints[prefix] = size_hint

        if name is None:
            code.splice(gen_common_triton_imports())
            device_type = V.graph.get_current_device_or_throw().type
            if device_type == "cpu":
                code.splice("triton_helpers.set_driver_to_cpu()")
            else:
                code.splice("triton_helpers.set_driver_to_gpu()")

            if config.benchmark_kernel:
                code.splice(self.imports_for_benchmark_kernel())

        argdefs, _, signature, _ = self.args.python_argdefs()
        # maps actual expression to SizeArg if it is in sizevars replacements
        for i, arg in enumerate(signature):
            if isinstance(arg, SizeArg):
                # mypy is unhappy about the sympy.Expr
                # type for the key of the dict below
                symbol = cast(sympy.Symbol, arg.expr)
                if symbol in V.graph.sizevars.inv_precomputed_replacements:
                    signature[i] = SizeArg(
                        arg.name, V.graph.sizevars.inv_precomputed_replacements[symbol]
                    )

        mutated_args = OrderedSet[str]()
        for mutation in self.mutations:
            if mutation in self.args.input_buffers:
                mutated_args.add(self.args.input_buffers[mutation])
            if (
                mutation in self.args.inplace_buffers
                and mutation not in V.graph.removed_buffers
                and mutation not in self.removed_buffers
            ):
                mutated_args.add(self.args.inplace_buffers[mutation].inner_name)
            if mutation in self.args.output_buffers:
                mutated_args.add(self.args.output_buffers[mutation])

        # Note: [Workspace Mutation]
        # workspace arguments are mutated, but are not marked as mutations in self.mutations
        # because their buffers are added during codegen, and aren't tracked during
        # lowering/scheduling. So we add them as mutated_args explicitly below.
        #
        # In the logic below, we only mark the workspaces a mutated if they are marked with
        # zero_fill: that's because, if we don't expect the buffer to be pre-filled with
        # zeros, then, although we still mutate the data, we don't care about those
        # mutations because we don't make any assumptions about the contents of the
        # workspace buffer.  Similarly, ZERO_PER_GRAPH requires the kernel to return
        # the buffer back to its original state.
        for argname, arg in zip(argdefs, signature):
            if (
                isinstance(arg, WorkspaceArg)
                and arg.zero_mode == WorkspaceZeroMode.ZERO_ON_CALL
            ):
                mutated_args.add(argname.name)

        mutated_args = sorted(mutated_args)

        for tree in self.active_range_trees():
            sizearg = SizeArg(f"{tree.prefix}numel", tree.numel)
            signature.append(sizearg)
            argdefs.append(ArgName(sizearg.name))
            # constexpr version causes issues, see
            # https://github.com/pytorch/torchdynamo/pull/1362
            # triton_meta["constants"][len(argdefs)] = V.graph.sizevars.size_hint(
            #     tree.numel
            # )
            # argdefs.append(f"{tree.prefix}numel: tl.constexpr")

        def add_constexpr_arg(arg_name):
            # new versions (but not old versions) of Triton need constexprs included in the signature
            if triton_version_uses_attrs_dict():
                signature.append(ConstexprArg(arg_name))
            argdefs.append(ArgName(arg_name, suffix=" : tl.constexpr"))

        for tree in self.range_trees:
            if tree.is_reduction and self.persistent_reduction:
                # Rn_BLOCK for persistent_reduction is defined in codegen_static_numels
                continue
            if tree.tensor_dim is None:
                continue

            add_constexpr_arg(f"{tree.prefix.upper()}BLOCK")

        if self.cooperative_reduction:
            add_constexpr_arg("RSPLIT")

        triton_meta_signature = signature_to_meta(
            signature, size_dtype=self.index_dtype, argdefs=argdefs
        )
        triton_meta: dict[str, Any] = {
            "signature": triton_meta_signature,
            "device": DeviceProperties.create(V.graph.get_current_device_or_throw()),
            "constants": {},
        }

        # Skip memory optimization for forward of the training loop where we expect
        # every new node will increase the peak memory and our greedy approach would
        # introduce a lot of unnecessary cpu copies.
        optimize_mem = V.graph.is_inference or V.graph.is_backward

        inductor_meta = {
            # Triton will not accept an OrderedSet for autotune_hints
            "autotune_hints": set(self.autotune_hints),  # noqa: set_linter
            "kernel_name": str(Placeholder.DESCRIPTIVE_NAME),
            "mutated_arg_names": mutated_args,
            "optimize_mem": optimize_mem,
            "no_x_dim": self.no_x_dim,
            "num_load": self.num_load,
            "num_reduction": self.num_reduction,
            **self.inductor_meta_common(),
        }
        if self.cooperative_reduction:
            inductor_meta["persistent_reduction"] = self.persistent_reduction

        num_gb = None
        if config.benchmark_kernel or config.profile_bandwidth:
            num_gb = self.estimate_kernel_num_bytes() / 1e9
            inductor_meta["kernel_num_gb"] = num_gb

        triton_meta["configs"] = [config_of(signature)]

<<<<<<< HEAD
        # Triton compiler includes equal_to_1 args into constants even
        # when they are not constexpr. otherwise there may be a segfault
        # during launching the Inductor-compiled Triton kernel.
        # https://github.com/pytorch/pytorch/issues/120478#issuecomment-1962822307
        # https://github.com/openai/triton/blob/231efe9ed2d200be0f69a07c298e4342b08efe3d/python/triton/runtime/jit.py#L384
        for arg_num in equal_1_arg_indices(signature):  # type: ignore[index]
            triton_meta["constants"][signature[arg_num].name] = 1  # type: ignore[index]
=======
        if not triton_version_uses_attrs_dict():
            # Triton compiler includes equal_to_1 args into constants even
            # when they are not constexpr. otherwise there may be a segfault
            # during launching the Inductor-compiled Triton kernel.
            # https://github.com/pytorch/pytorch/issues/120478#issuecomment-1962822307
            # https://github.com/openai/triton/blob/231efe9ed2d200be0f69a07c298e4342b08efe3d/python/triton/runtime/jit.py#L384
            for arg_num in triton_meta["configs"][0].equal_to_1:  # type: ignore[index]
                triton_meta["constants"][signature[arg_num].name] = 1  # type: ignore[index,union-attr]
>>>>>>> b735e6a4

        self.triton_meta = triton_meta

        self.codegen_body()

        for helper in self.helper_functions:
            code.writeline("")
            code.splice(helper)

        if self.fixed_config:
            heuristics_line = f"""
                @triton_heuristics.{self._get_heuristic()}(
                    config={self.fixed_config.config!r},
                    filename=__file__,
                    triton_meta={triton_meta!r},
                    inductor_meta={inductor_meta!r}
                )
                @triton.jit
            """
        elif self.inside_reduction:
            reduction_hint = self.features.get_reduction_hint()
            heuristics_line = f"""
                @triton_heuristics.{self._get_heuristic()}(
                    size_hints={size_hints!r},
                    reduction_hint={reduction_hint},
                    filename=__file__,
                    triton_meta={triton_meta!r},
                    inductor_meta={inductor_meta!r}
                )
                @triton.jit
            """
        else:
            tile_hint = ""
            if len(size_hints) == 2:
                if (
                    len(non_constexpr_signature(signature)) == 4
                ):  # input, output and 2 args
                    tile_hint = "tile_hint=TileHint.SQUARE,"
                else:
                    tile_hint = "tile_hint=TileHint.DEFAULT,"
            heuristics_line = f"""
                @triton_heuristics.{self._get_heuristic()}(
                    size_hints={size_hints!r}, {tile_hint}
                    filename=__file__,
                    triton_meta={triton_meta!r},
                    inductor_meta={inductor_meta!r},
                    min_elem_per_thread={self.min_elem_per_thread}
                )
                @triton.jit
            """
        code.splice(heuristics_line)
        code.writeline(
            f"def {name or str(Placeholder.KERNEL_NAME)}({', '.join(x.full_name() for x in argdefs)}):"
        )
        with code.indent():
            self.codegen_static_numels(code)
            for old, new in self.args.aliases():
                code.writeline(f"{old} = {new}")
            code.splice(self.body)

        if config.benchmark_kernel:
            code.splice(self.codegen_kernel_benchmark(num_gb))

        return code.getvalue()

    @staticmethod
    def _get_persistent_RBLOCK(rnumel):
        rnumel = V.graph.sizevars.simplify(rnumel)
        if isinstance(rnumel, (sympy.Integer, int)):
            val = int(rnumel)
            val = next_power_of_2(val)
        else:
            val = 128
            while not V.graph.sizevars.statically_known_leq(rnumel, val):
                if val > 16 * 1024:
                    raise ValueError(f"Failed to find static RBLOCK for {rnumel}")
                val *= 2
        return val

    @staticmethod
    def has_persistent_RBLOCK(rnumel):
        try:
            TritonKernel._get_persistent_RBLOCK(rnumel)
            return True
        except ValueError:
            return False

    def codegen_static_numels(self, code):
        """
        We get a small speedup from hard coding numels if they are static.

        This code stomps on the passed-in values by writing an constant to the top of the kernel.

        In a kernel like:
        def KERNEL_NAME(in_ptr0, in_ptr1, out_ptr2, xnumel, r0_numel, XBLOCK : tl.constexpr, R0_BLOCK : tl.constexpr):

        We would add
        xnumel = 4096
        r0_numel = 768

        After the signature, before the kernel code, if we decided to make these static. As its hardcoded, it becomes
        a better signal to triton on how to unroll and do some static indexing. So, it's not so much that downstream
        knows that its a static numel, as that you just plop a constant into the kernel.
        """

        def is_static_integer(expr: sympy.Expr) -> bool:
            return isinstance(expr, (sympy.Integer, int))

        for tree in self.range_trees:
            if not tree.is_reduction or self.inside_reduction:
                simplified_tree_numel = V.graph.sizevars.simplify(tree.numel)
                if is_static_integer(simplified_tree_numel):
                    code.writeline(f"{tree.prefix}numel = {int(simplified_tree_numel)}")

            if tree.is_reduction and self.persistent_reduction:
                val = self._get_persistent_RBLOCK(tree.numel)
                if self.cooperative_reduction:
                    val = f"{val} // RSPLIT"
                code.writeline(f"{tree.prefix.upper()}BLOCK: tl.constexpr = {val}")

            if tree.prefix == "x" and self.no_x_dim:
                code.writeline("XBLOCK: tl.constexpr = 1")

    def _get_grid_fn_str(self):
        return self._get_grid_fn().__name__

    def _get_grid_fn(self):
        if self.cooperative_reduction:
            return cooperative_reduction_grid
        return default_grid_fn

    def add_numel_to_call_args_and_grid(self, name, call_args, arg_types, grid):
        # TODO(jansel): if there are constants, we shouldn't bother passing them as args
        for tree in self.range_trees:
            if isinstance(tree.numel, (sympy.Integer, sympy.Symbol)):
                expr = tree.numel
            else:
                expr = V.graph.wrapper_code.generate_numel_expr(name, tree)

            if not tree.is_reduction or self.inside_reduction:
                call_args.append(expr)
                arg_types.append(type(expr))
            if tree.grid_dim is not None:
                grid.append(expr)

    def call_kernel(self, name: str, node: Optional[IRNode] = None):
        wrapper = V.graph.wrapper_code
        wrapper.write_triton_header_once()
        _, call_args, _, arg_types = self.args.python_argdefs()
        grid: list[Any] = []
        self.add_numel_to_call_args_and_grid(name, call_args, arg_types, grid)
        current_device = V.graph.get_current_device_or_throw()

        for ws in self.args.workspace_args:
            wrapper.generate_workspace_allocation(ws)

        grid = wrapper.generate_default_grid(
            name, grid, grid_callable=self._get_grid_fn()
        )
        wrapper.generate_kernel_call(
            name,
            call_args,
            grid,
            current_device.index,
            gpu=current_device.type != "cpu",
            triton=True,
            arg_types=arg_types,
            grid_fn=self._get_grid_fn_str(),
            triton_meta=self.triton_meta,
        )

        for ws in reversed(self.args.workspace_args):
            wrapper.generate_workspace_deallocation(ws)

    def codegen_nan_check(self):
        wrapper = V.graph.wrapper_code
        _, call_args, arg_signatures, _ = self.args.python_argdefs()
        for arg, arg_signature in zip(call_args, arg_signatures):
            if isinstance(arg_signature, TensorArg):
                if V.graph.cpp_wrapper:
                    wrapper.writeline(
                        f'AOTI_TORCH_ERROR_CODE_CHECK(aoti_torch_check_inf_and_nan("{arg}", {arg}));'
                    )
                else:
                    line = f"assert not {arg}.isnan().any().item()"
                    wrapper.writeline(line)
                    line = f"assert not {arg}.isinf().any().item()"
                    wrapper.writeline(line)

    def create_cse_var(self, *args, **kwargs):
        return TritonCSEVariable(*args, **kwargs)

    def codegen_iteration_ranges_entry(self, entry: IterationRangesEntry):
        line = f"{entry.name} = {self.kexpr(self.rename_indexing(entry.expr))}"
        if entry.root.is_loop:
            self.indexing_code.writeline(line)
        else:
            # lift non-reduction stores outside loop
            self.body.writeline(line)

    def iteration_ranges_ranges_code(self, entry):
        assert entry.tensor_dim is not None
        size = self.indexing_size_str(entry.tensor_dim)
        index_dtype = self.index_dtype
        suffix = f".to({index_dtype})" if index_dtype != "tl.int32" else ""
        if (
            self.cooperative_reduction
            and self.persistent_reduction
            and entry.is_reduction
        ):
            suffix = f"{suffix} + rsplit_start"
        return f"tl.arange(0, {entry.prefix.upper()}BLOCK){size}{suffix}"

    def iteration_ranges_scalar_code(self, entry, value):
        index_dtype = self.index_dtype
        ndim = self.triton_tensor_ndim()
        size = [1] * ndim
        return f"tl.full({size}, {value}, {index_dtype})"

    def iteration_ranges_get_pid(self, entry):
        assert entry.grid_dim is not None
        key = f"tl.program_id({entry.grid_dim})"
        # y_grid has a limit, so express it in terms of y and z in case of overflow.
        # z grid is only exercised when max_tiles == 3 (off by default).
        if (
            entry.grid_dim == 1
            and not entry.has_zdim
            and not self.cooperative_reduction
            and not V.graph.sizevars.statically_known_leq(entry.numel, get_max_y_grid())
        ):
            # For ynumel larger than max_ygrid, we need to use zdim.
            # For each z dimension, there are tl.num_programs(1) yblocks which is passed by grad(x,y,z).
            # So, we need to add tl.program_id(z) * tl.num_programs(y) *YBLOCK to get the correct yoffset.
            key = f"({key} + tl.program_id({entry.grid_dim + 1}) * tl.num_programs({entry.grid_dim}))"
        pid = entry.pid_cache.get(key, key)
        if self.index_dtype != "tl.int32":
            return f"{pid}.to({self.index_dtype})"
        return pid

    def max_block(self, prefix):
        if self.fixed_config:
            return self.fixed_config[f"{prefix.upper()}BLOCK"]
        return TRITON_MAX_BLOCK[prefix.upper()]

    def _has_constant_mask(self, tree: IterationRangesRoot):
        if not self.optimize_mask:
            return False
        if V.graph.sizevars.statically_known_equals(tree.numel, 1):  # type: ignore[arg-type]
            return True

        # Masks are superfluous if numel is a multiple of BLOCK
        # (We use the fact that BLOCK is required by triton to be a power of 2)
        if tree.is_reduction and self.persistent_reduction:
            max_block = self._get_persistent_RBLOCK(tree.numel)
        elif tree.prefix == "x" and self.no_x_dim:
            max_block = 1
        else:
            max_block = self.max_block(tree.prefix)

        if tree.is_reduction and self.cooperative_reduction:
            max_block = max_block * self.max_rsplit()

        # Optional optimization: if block divides numel exactly, we will
        # never need to do a masked load to handle stragglers at the end.
        # If this tree is for the y dimension, we should only use a constant
        # mask if it can be guaranteed that:
        # 1. (ynumel / YBLOCK) < max_ygrid or
        # 2. (ynumel / YBLOCK) % max_ygrid == 0
        # Because YBLOCK is not constant, use a conservative heuristic:
        # only use a constant mask if ynumel < max_ygrid.
        # It's faster to avoid masking at all.  But it is sound to always
        # mask.
        if V.graph.sizevars.statically_known_multiple_of(tree.numel, max_block):
            return (
                tree.grid_dim != 1
                or tree.has_zdim
                or V.graph.sizevars.statically_known_leq(tree.numel, get_max_y_grid())
            )

        return False

    def filter_masks(self, mask_vars):
        for tree in self.range_trees:
            if self._has_constant_mask(tree):
                mask_vars.discard(f"{tree.prefix}mask")

        # can be added as an override_mask
        mask_vars.discard("None")

    @cache_on_self
    def get_reduction_prefixes(self) -> list[str]:
        return [
            prefix_str[symt]
            for symt in list(TritonSymbols.reduction_types)[: self.num_reduction_dims]
        ]

    def codegen_reduction_numels(self, buffer) -> None:
        """
        Generates code that flattens ND reduction numels, block sizes, etc. into 1D.
        """
        # rnumel = r0_numel * ... * r(n-1)_numel
        reduction_trees = [tree for tree in self.range_trees if tree.is_reduction]
        rnumel = " * ".join(sorted(f"{tree.prefix}numel" for tree in reduction_trees))
        buffer.splice(f"rnumel = {self.kexpr(rnumel)}")

        # RBLOCK = R0_BLOCK * ... * R(N-1)_BLOCK
        rn_blocks = [
            TritonSymbols.block_sizes[tree.symt]
            for tree in self.range_trees
            if tree.is_reduction
        ]
        rblock = sympy_product(rn_blocks)
        buffer.splice(f"RBLOCK: tl.constexpr = {self.kexpr(rblock)}")

    def _get_reduction_symbols(self, suffix: str, **kwargs) -> list[sympy.Symbol]:
        """
        Helper to initialize symbols like rn_numel, rn_base, etc.
        """
        rn_prefixes = self.get_reduction_prefixes()
        return [sympy.Symbol(f"{prefix}{suffix}", **kwargs) for prefix in rn_prefixes]

    @cache_on_self
    def _get_reduction_index_coeffs(self) -> list[sympy.Expr]:
        """
        Compute coefficients to convert ND reduction indices to linear indices.
        For example:
          rindex = r0_index * r1_numel * ... * rn_numel + ... + rn_index.
        """
        rn_prefixes = self.get_reduction_prefixes()
        rn_numels = self._get_reduction_symbols("numel", integer=True, positive=True)
        return [
            sympy_product(rn_numels[idx + 1 :]) for idx in range(len(rn_prefixes) - 1)
        ] + [sympy.Integer(1)]

    def _flatten_reduction_indices(self, multi_inds: list[sympy.Expr]) -> sympy.Expr:
        """
        Compute linear reduction indices from N dimensional ones.
        """
        coeffs = self._get_reduction_index_coeffs()
        return sympy_dot(coeffs, multi_inds)

    def codegen_reduction_indices(self, buffer) -> None:
        """
        Generates code that converts ND reduction indices into linear indices.
        """
        # Gather relevant numels, indices, etc.
        rn_offsets = self._get_reduction_symbols(
            "offset", integer=True, nonnegative=True
        )
        rn_inds = self._get_reduction_symbols("index", integer=True, nonnegative=True)

        # Compute roffset and rindex.
        roffset = self._flatten_reduction_indices(rn_offsets)
        buffer.splice(f"roffset = {self.index_to_str(roffset)}")
        rindex = self._flatten_reduction_indices(rn_inds)
        buffer.splice(f"rindex = {self.index_to_str(rindex)}")

    def iteration_ranges_codegen_header(self, entry, code):
        x = entry.prefix
        if entry.is_loop:
            code.writeline(f"{entry.name} = {x}offset + {x}base")
        elif entry.grid_dim is None:
            # no need to "{x}offset = "
            code.writeline(f"{entry.name} = {self.iteration_ranges_ranges_code(entry)}")
            code.writeline(f"{x}offset = 0")
        else:
            if entry.tensor_dim is not None:
                line = f"{x}offset + {self.iteration_ranges_ranges_code(entry)}"
            else:
                line = self.iteration_ranges_scalar_code(entry, f"{x}offset")
            code.writelines(
                [
                    f"{x}offset = {self.iteration_ranges_get_pid(entry)} * {x.upper()}BLOCK",
                    f"{entry.name} = {line}",
                ]
            )

        if self._has_constant_mask(entry):
            sizes = self.dense_size_str()
            code.writeline(f"{x}mask = tl.full({sizes}, True, tl.int1)")
        else:
            code.writeline(f"{x}mask = {entry.name} < {x}numel")


class TritonScheduling(SIMDScheduling):
    kernel_type: type[Any] = TritonKernel
    backend_features = dict.fromkeys(  # dict for deterministic order
        [
            BackendFeature.FOREACH,
            BackendFeature.BUCKETIZE,
            BackendFeature.INPLACE_BUFFERS,
            BackendFeature.MASKED_SCATTER_WITH_INDEX,
            BackendFeature.SCAN,
            BackendFeature.TRITON_TEMPLATES,
        ]
    )
    if torch.version.hip is None:
        backend_features.update(
            dict.fromkeys(
                [
                    # TODO: Move this above when ROCm triton adds support for multiple inputs
                    BackendFeature.TUPLE_REDUCTION,
                    BackendFeature.SORT,
                ]
            )
        )

    def __init__(self, scheduler: Scheduler) -> None:
        super().__init__(scheduler)
        if scheduler is None or not hasattr(scheduler, "nodes"):
            return
        for node in scheduler.nodes:
            if isinstance(node, (SchedulerNode, FusedSchedulerNode)):
                node.debug_device_str = debug_triton_code

    @classmethod
    def get_backend_features(cls, device: torch.device):
        if (
            config.triton.cooperative_reductions
            or config.triton.force_cooperative_reductions
        ):
            return {
                **cls.backend_features,
                BackendFeature.REDUCE_TO_SINGLE_ELEMENT: None,
            }
        return cls.backend_features

    def codegen_comment(self, node_schedule):
        wrapper = V.graph.wrapper_code
        origins, _detailed_origins = get_kernel_metadata(node_schedule, wrapper)
        if origins:
            wrapper.writeline(origins)

        if config.debug_fusion:
            from torch._inductor.scheduler import (
                BaseSchedulerNode,
                ForeachKernelSchedulerNode,
            )

            if not any(
                isinstance(n, ForeachKernelSchedulerNode) for n in node_schedule
            ):
                # We probably should look what are the nodes inside a foreach
                # schedule node
                node_names = [
                    n.get_name()
                    for n in node_schedule
                    if isinstance(n, BaseSchedulerNode)
                ]
                wrapper.writeline(
                    f"{wrapper.comment} Fused node name list: {', '.join(node_names)}"
                )

    def define_kernel(self, src_code, node_schedule, kernel):
        wrapper = V.graph.wrapper_code
        if src_code in wrapper.src_to_kernel:
            kernel_name = wrapper.src_to_kernel[src_code]
        else:
            fused_name = (
                get_fused_kernel_name(node_schedule, config.triton.descriptive_names)
                if config.triton.descriptive_names
                else ""
            )
            kernel_category = get_kernel_category_by_source_code(src_code)[:3]
            kernel_name = "_".join(
                ["triton", kernel_category, fused_name, wrapper.next_kernel_suffix()]
            )
            # use the original src_code as the key
            wrapper.src_to_kernel[src_code] = kernel_name
            subs_name = kernel_name if config.triton.unique_kernel_names else "triton_"

            # DESCRIPTIVE_NAME is used for profiling purposes; it shows the full kernel name
            # even when unique_kernel_names is turned off. Meanwhile, KERNEL_NAME is sometimes set
            # to "triton_" to maximize caching opportunities (when unique_kernel_names = False).
            src_code = src_code.replace(str(Placeholder.DESCRIPTIVE_NAME), kernel_name)
            src_code = src_code.replace(str(Placeholder.KERNEL_NAME), subs_name)

            # TODO(voz): Ostensibly, we should not need this. But there are cases where C++ codegen does
            # not use BracesBuffer, so we have no good indicator of a C++ buffer atm.
            src_code = src_code.replace("#pragma CMT", "#")

            _basename, _, kernel_path = get_path(code_hash(src_code.strip()), "py")

            compile_wrapper = IndentedBuffer()
            compile_wrapper.writeline(f"async_compile.triton({subs_name!r}, '''")
            compile_wrapper.splice(src_code, strip=True)
            current_device = V.graph.get_current_device_or_throw()
            compile_wrapper.writeline(f"''', device_str='{current_device.type}')")

            metadata_comment = f"# kernel path: {kernel_path}"
            origins, detailed_origins = get_kernel_metadata(node_schedule, wrapper)
            metadata_comment += "\n" + origins + "\n" + detailed_origins
            wrapper.define_kernel(
                kernel_name, compile_wrapper.getvalue(), metadata_comment
            )

            # log kernel metadata for offline analysis.
            # E.g. one can find all unaligned inner reduction and check if
            # padding helps with the perf kernel by kernel.
            if metrics.is_metric_table_enabled("kernel_metadata"):
                metrics.log_kernel_metadata(kernel_name, kernel_path, src_code)

        return kernel_name

    def benchmark_fused_nodes(self, nodes, n_spills_threshold=8):
        device_interface = get_interface_for_device(V.graph.device_type)
        with preserve_rng_state(), device_interface.device(
            V.graph.get_current_device_or_throw()
        ):  # type: ignore[attr-defined]
            src_code = self.generate_kernel_code_from_nodes(
                nodes, benchmark_kernel=True
            )
            mod = PyCodeCache.load(src_code)

            def cache_file_path():
                assert mod.__file__ is not None
                return os.path.splitext(mod.__file__)[0] + ".kernel_perf"

            def load_cache():
                path = cache_file_path()
                if os.path.exists(path):
                    with open(path) as fd:
                        return float(fd.read())
                return None

            def store_cache():
                path = cache_file_path()
                with open(path, "w") as fd:
                    fd.write(str(ms))  # type: ignore[has-type]

            log.debug(
                "kernel src code for %s written to: %s",
                OrderedSet(n.get_name() for n in nodes),
                mod.__file__,
            )
            ms = load_cache()
            if ms is not None:
                return ms, mod.__file__

            args = mod.get_args()
            call = mod.call
            wrapped_jit_function = mod.triton_

            # call once to trigger the compilation
            try:
                call(wrapped_jit_function.clone_args(*args)[0])
            except Exception as e:
                log.debug(
                    "Exception (%s) in compiling fused nodes %s",
                    e,
                    OrderedSet(n.get_name() for n in nodes),
                )
                ms = float("inf")
                store_cache()
                return ms, mod.__file__

            launchers = wrapped_jit_function.launchers
            assert len(launchers) == 1
            # n_spills does not necessarily mean it's not profitable to fuse,
            # and sometimes it can be inaccurate
            if launchers[0].n_spills > n_spills_threshold:
                # skip benchmarking the kernel if there are register spills
                ms = float("inf")
            else:
                # We have to clone the inplace updated arguments to avoid earlier calls
                # generating out of range indices for later calls.
                ms = benchmarker.benchmark_gpu(
                    lambda: call(wrapped_jit_function.clone_args(*args)[0])
                )

                # overhead of cloning args gives bias for fusing the kernel
                # in the case of mutating/in-placeable second fusion
                # TODO - would be better as a hook in triton do_bench that reset
                # the input values between benchmarking
                if len(wrapped_jit_function.mutated_arg_names) > 0:
                    ms = ms - benchmarker.benchmark_gpu(
                        lambda: wrapped_jit_function.clone_args(*args)
                    )

            log.debug(
                "The fused kernel for %s took %.3f ms to run",
                OrderedSet(n.get_name() for n in nodes),
                ms,
            )
            store_cache()
            return ms, mod.__file__

    def create_kernel_choices(
        self, kernel_features, kernel_args, kernel_kwargs
    ) -> list[SIMDKernel]:
        is_scan = kernel_features.contains_op("scan")
        is_split_scan = is_scan and any(
            node.is_split_scan() for node in kernel_features.scheduler_nodes()
        )
        kernel_type: type[TritonKernel] = self.kernel_type
        if is_split_scan:
            from .triton_split_scan import TritonSplitScanKernel

            kernel_type = TritonSplitScanKernel

        if is_scan:
            # TODO(jansel): scan does not yet work with cooperative reductions
            kernel_kwargs["override_cooperative_reduction"] = False

        # ops.sort only works with persistent reduction, and is not bandwidth bound anyway
        # so taking the hit of non-coalesced loads is okay
        if kernel_features.contains_op("sort"):
            kernel_kwargs["override_persistent_reduction"] = True
            kernel_kwargs["override_cooperative_reduction"] = False

        if not TritonKernel.has_persistent_RBLOCK(kernel_features.reduction_numel):
            # Cannot use persistent reduction with unknown dynamic rnumel
            assert not kernel_kwargs.get("override_persistent_reduction")
            kernel_kwargs["override_persistent_reduction"] = False

        kernel_kwargs = V.choices.triton_kernel_kwargs(
            kernel_type, kernel_features, kernel_args, kernel_kwargs
        )
        kernel = kernel_type(*kernel_args, **kernel_kwargs)
        return self.add_multi_kernel_choices(kernel, kernel_args, kernel_kwargs)

    def add_multi_kernel_choices(
        self,
        kernel: SIMDKernel,
        kernel_args: list[Any],
        kernel_kwargs: dict[str, Any],
    ) -> list[SIMDKernel]:
        kernels: list[SIMDKernel] = [kernel]
        if not config.triton.multi_kernel:
            return kernels

        optional_persistent = kernel.persistent_reduction and not kernel_kwargs.get(
            "override_persistent_reduction"
        )
        optional_cooperative = kernel.cooperative_reduction and not kernel_kwargs.get(
            "override_cooperative_reduction"
        )
        if optional_persistent:
            kernels.append(
                self.kernel_type(
                    *kernel_args,
                    **kernel_kwargs,
                    override_persistent_reduction=False,
                )
            )
        if optional_cooperative:
            rnumel = kernel.features.reduction_numel
            # for larger sizes non-cooperative gets very slow
            if V.graph.sizevars.statically_known_leq(rnumel, 65536):
                kernels.append(
                    other := self.kernel_type(
                        *kernel_args,
                        **kernel_kwargs,
                        override_cooperative_reduction=False,
                    )
                )
                if optional_persistent and other.persistent_reduction:
                    kernels.append(
                        self.kernel_type(
                            *kernel_args,
                            **kernel_kwargs,
                            override_cooperative_reduction=False,
                            override_persistent_reduction=False,
                        )
                    )

        if len(kernels) > 1:
            for kernel2 in kernels[1:]:
                # Keep buffers needed by the non-persistent reduction so both kernels have the same arguments
                kernel2.must_keep_buffers = kernel.must_keep_buffers
            # persistent kernels must be generated last so must_keep_buffers works right
            kernels.sort(key=lambda k: k.persistent_reduction)
        return kernels

    def benchmark_combo_kernel(self, node_list):
        mod: ModuleType
        ms: int
        ms_clone: int

        def cache_file_path():
            assert mod.__file__ is not None
            return os.path.splitext(mod.__file__)[0] + ".kernel_perf"

        def load_cache():
            path = cache_file_path()
            if os.path.exists(path):
                with open(path) as fd:
                    return tuple(float(e) for e in fd.read().split())
            return (None, None)

        def store_cache():
            path = cache_file_path()
            with open(path, "w") as fd:
                fd.write(str(ms) + " " + str(ms_clone))

        total_ms, file_list = 0, []
        total_clone_ms = 0
        removed_buffers_orig = V.graph.removed_buffers
        V.graph.removed_buffers = OrderedSet(removed_buffers_orig)
        inplaced_to_remove_orig = V.graph.inplaced_to_remove
        V.graph.inplaced_to_remove = OrderedSet(inplaced_to_remove_orig)
        enable_autotune = config.combo_kernels_autotune > 0
        mixed_sizes = config.combo_kernel_allow_mixed_sizes > 0
        kernel_code_list = self.generate_combo_kernel_code(
            subkernel_nodes=node_list,
            custom_part_algorithm=True,
            enable_autotune=enable_autotune,
            mixed_sizes=mixed_sizes,
            only_gen_src_code=True,
        )

        for src_code, _, node_group in kernel_code_list:
            fused_node_lists = [node.get_nodes() for node in node_group]
            names = [n.get_name() for nodes in fused_node_lists for n in nodes]

            src_code = src_code.replace(str(Placeholder.KERNEL_NAME), "triton_")
            mod = PyCodeCache.load(src_code)

            log.debug(
                "kernel src code for %s written to: %s",
                names,
                mod.__file__,
            )
            ms, ms_clone = load_cache()
            if ms is not None:
                total_ms += ms
                total_clone_ms += ms_clone
                file_list.append(mod.__file__)
                continue

            args = mod.get_args()
            call = mod.call
            wrapped_jit_function = mod.triton_

            # call once to trigger the compilation
            call(wrapped_jit_function.clone_args(*args)[0])

            launchers = wrapped_jit_function.launchers
            assert len(launchers) == 1
            if launchers[0].n_spills > 0:
                # skip benchmarking the kernel if there are register spills
                ms = ms_clone = float("inf")
            else:
                # We have to clone the inplace updated arguments to avoid earlier calls
                # generating out of range indices for later calls.
                ms = benchmarker.benchmark_gpu(
                    lambda: call(wrapped_jit_function.clone_args(*args)[0])
                )
                ms_clone = benchmarker.benchmark_gpu(
                    lambda: wrapped_jit_function.clone_args(*args)[0]
                )

            log.debug(
                "The fused kernel for %s took %.3f ms to run, %.3f ms to clone inputs",
                OrderedSet(n.get_name() for n in node_group),
                ms,
                ms_clone,
            )
            store_cache()
            total_ms += ms
            total_clone_ms += ms_clone
            file_list.append(mod.__file__)
        V.graph.removed_buffers = removed_buffers_orig
        V.graph.inplaced_to_remove = inplaced_to_remove_orig
        return total_ms, total_clone_ms, file_list


def debug_triton_code(node: BaseSchedulerNode) -> list[str]:
    lines = []
    multi_template = node.get_template_node()
    assert multi_template is None or isinstance(multi_template, ir.MultiTemplateBuffer)
    if multi_template and multi_template.make_kernel_render is None:
        lines.append(f"{node.get_name()} Unfinalized multi template buffer")
    else:
        from torch._inductor.codegen.cuda_combined_scheduling import (
            CUDACombinedScheduling,
        )

        device = node.get_device()
        assert device is not None
        backend = node.scheduler.get_backend(device)
        assert isinstance(
            backend, (SIMDScheduling, CUDACombinedScheduling)
        ), f"Scheduling backend should be SIMD or CUDACombined when generating debug Triton strings, got: {type(backend)}"

        with V.graph.set_current_device(device):
            # Don't increment kernel count when generating debug string.
            # This will confuse some unit tests that check the number of
            # generated kernels.
            old_generated_kernel_count = metrics.generated_kernel_count
            triton_code = backend.generate_kernel_code_from_nodes(
                node.get_nodes()
            ).strip()
            metrics.generated_kernel_count = old_generated_kernel_count

        lines.append(f"{node.get_name()} Triton code:")
        lines.append(textwrap.indent(triton_code, "    "))
    return lines<|MERGE_RESOLUTION|>--- conflicted
+++ resolved
@@ -3425,24 +3425,13 @@
 
         triton_meta["configs"] = [config_of(signature)]
 
-<<<<<<< HEAD
         # Triton compiler includes equal_to_1 args into constants even
         # when they are not constexpr. otherwise there may be a segfault
         # during launching the Inductor-compiled Triton kernel.
         # https://github.com/pytorch/pytorch/issues/120478#issuecomment-1962822307
         # https://github.com/openai/triton/blob/231efe9ed2d200be0f69a07c298e4342b08efe3d/python/triton/runtime/jit.py#L384
         for arg_num in equal_1_arg_indices(signature):  # type: ignore[index]
-            triton_meta["constants"][signature[arg_num].name] = 1  # type: ignore[index]
-=======
-        if not triton_version_uses_attrs_dict():
-            # Triton compiler includes equal_to_1 args into constants even
-            # when they are not constexpr. otherwise there may be a segfault
-            # during launching the Inductor-compiled Triton kernel.
-            # https://github.com/pytorch/pytorch/issues/120478#issuecomment-1962822307
-            # https://github.com/openai/triton/blob/231efe9ed2d200be0f69a07c298e4342b08efe3d/python/triton/runtime/jit.py#L384
-            for arg_num in triton_meta["configs"][0].equal_to_1:  # type: ignore[index]
-                triton_meta["constants"][signature[arg_num].name] = 1  # type: ignore[index,union-attr]
->>>>>>> b735e6a4
+            triton_meta["constants"][signature[arg_num].name] = 1  # type: ignore[index,union-attr]
 
         self.triton_meta = triton_meta
 
