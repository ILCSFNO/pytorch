# mypy: allow-untyped-defs
from __future__ import annotations

import collections
import contextlib
import dataclasses
import functools
import itertools
import logging
import os
import textwrap
from functools import lru_cache
from typing import (
    Any,
    Callable,
    cast,
    Dict,
    Iterable,
    List,
    Optional,
    Sequence,
    Type,
    TYPE_CHECKING,
    Union,
)

import sympy
from sympy.printing.precedence import PRECEDENCE

import torch
import torch._logging
import torch.utils._pytree as pytree
from torch._dynamo.device_interface import get_interface_for_device
from torch._dynamo.utils import identity, preserve_rng_state
from torch._prims_common import is_integer_dtype
from torch.utils._ordered_set import OrderedSet
from torch.utils._sympy.functions import CeilDiv, FloorDiv, ModularIndexing
from torch.utils._triton import has_triton_package

from ...utils._sympy.symbol import free_symbol_is_type, prefix_str, symbol_is_type, SymT
from ...utils._sympy.value_ranges import ValueRanges
from .. import config, ir, metrics
from ..codecache import code_hash, get_path, PyCodeCache
from ..runtime.benchmarking import benchmarker
from ..runtime.hints import (
    AutotuneHint,
    DeviceProperties,
    TRITON_MAX_BLOCK,
    TRITON_MAX_RSPLIT,
)
from ..runtime.runtime_utils import get_max_y_grid, next_power_of_2
from ..runtime.triton_heuristics import (
    cooperative_reduction_grid,
    grid as default_grid_fn,
)
from ..scheduler import BaseSchedulerNode, FusedSchedulerNode, Scheduler, SchedulerNode
from ..utils import (
    cache_on_self,
    DelayReplaceLine,
    get_bounds_index_expr,
    get_fused_kernel_name,
    get_kernel_metadata,
    is_welford_reduction,
    Placeholder,
    prefix_is_reduction,
    sympy_dot,
    sympy_product,
    sympy_subs,
    triton_type,
    upcast_compute_type,
)
from ..virtualized import _ops as ops, OpsHandler, ReductionType, StoreMode, V
from ..wrapper_benchmark import get_kernel_category_by_source_code
from .block_analysis import BlockPatternMatcher
from .common import (
    BackendFeature,
    CSE,
    CSEVariable,
    DeferredLine,
    IndentedBuffer,
    OpOverrides,
    PythonPrinter,
    SizeArg,
    TensorArg,
    WorkspaceArg,
    WorkspaceZeroMode,
)
from .simd import (
    constant_repr,
    IterationRanges,
    IterationRangesEntry,
    IterationRangesRoot,
    pexpr,
    SIMDKernel,
    SIMDScheduling,
)
from .triton_utils import (
    config_of,
    should_unwrap_unspec_arg,
    signature_of,
    signature_to_meta,
)


if TYPE_CHECKING:
    from types import ModuleType

    from ..ir import IRNode

log = logging.getLogger(__name__)
perf_hint_log = torch._logging.getArtifactLogger(__name__, "perf_hints")
schedule_log = torch._logging.getArtifactLogger(__name__, "schedule")
fusion_log = torch._logging.getArtifactLogger(__name__, "fusion")


class OpDtypeSupport:
    """
    Some Triton ops such as libdevice and tl.math only support float32 and float64.
    This class records which dtypes are supported by specific IR ops.
    """

    supported_dtypes: Dict[str, OrderedSet[torch.dtype]] = {}
    convert_outputs: Dict[str, bool] = {}

    @classmethod
    def register_upcast(cls, func: Callable[..., str], convert_output: bool):
        op_name = func.__name__
        cls.supported_dtypes[op_name] = OrderedSet([torch.float32, torch.float64])
        cls.convert_outputs[op_name] = convert_output


@lru_cache(None)
def gen_attr_descriptor_import():
    """
    import AttrsDescriptor if the triton version is new enough to have this
    class defined.
    """
    if not has_triton_package():
        return ""

    import triton.compiler.compiler

    # Note: this works because triton.compiler.compiler imports AttrsDescriptor from triton.backends.compiler
    # When support for the legacy AttrsDescriptor is removed then this import path should be changed.
    if hasattr(triton.compiler.compiler, "AttrsDescriptor"):
        return "from triton.compiler.compiler import AttrsDescriptor"
    else:
        return ""


@lru_cache(None)
def gen_common_triton_imports():
    imports = IndentedBuffer()
    imports.splice(
        """
        import triton
        import triton.language as tl
        """
    )
    if attr_desc := gen_attr_descriptor_import():
        imports.writeline(attr_desc)

    imports.splice(
        """
        from torch._inductor.runtime import triton_helpers, triton_heuristics
        from torch._inductor.runtime.triton_helpers import libdevice, math as tl_math
        from torch._inductor.runtime.hints import AutotuneHint, ReductionHint, TileHint, DeviceProperties
        """
    )
    return imports.getvalue()


class TritonSymbols:
    """
    Stores sympy.Symbol instances and constants associated with triton codegen.
    """

    reduction_types = OrderedSet([SymT.R0_INDEX, SymT.R1_INDEX])
    block_types = OrderedSet([SymT.XBLOCK, SymT.YBLOCK, SymT.ZBLOCK, *reduction_types])

    block_offsets = {
        symt: sympy.Symbol(f"{prefix_str[symt]}offset", integer=True, nonnegative=True)
        for symt in block_types
    }

    block_sizes = {
        symt: sympy.Symbol(
            f"{prefix_str[symt].upper()}BLOCK", integer=True, positive=True
        )
        for symt in block_types
    }

    @classmethod
    def get_block_size(cls, tree: IterationRanges) -> sympy.Symbol:
        return cls.block_sizes[tree.symt]

    @classmethod
    def get_block_offset(cls, tree: IterationRanges) -> sympy.Symbol:
        return cls.block_offsets[tree.symt]


@dataclasses.dataclass
class IndexingOptions:
    index_str: str
    mask_vars: OrderedSet[str]
    mask_str: str
    expand_str: Optional[str]
    _has_rindex: bool
    index: sympy.Expr

    def has_mask(self):
        return bool(self.mask_vars)

    def has_indirect(self):
        return free_symbol_is_type(self.index, SymT.TMP)

    def has_rindex(self):
        return self._has_rindex

    def has_tmpmask(self):
        return "tmp" in self.mask_str

    def has_rmask(self):
        return any(str(mask).startswith("r") for mask in self.mask_vars)


@dataclasses.dataclass
class BlockPtrOptions:
    params: BlockParameters
    constant_offset: sympy.Expr
    order: List[int]
    mask_vars: OrderedSet[str]
    broadcast_shape: Sequence[sympy.Expr]
    broadcasting_dims: List[bool]
    final_shape: Sequence[sympy.Expr]
    _boundary_check: Optional[List[int]] = None

    @property
    def shape(self) -> List[sympy.Expr]:
        return self.params.shape

    @property
    def block_shape(self) -> List[sympy.Expr]:
        return self.params.block_shape

    @property
    def strides(self) -> List[sympy.Expr]:
        return self.params.strides

    @property
    def offsets(self) -> List[sympy.Expr]:
        return self.params.offsets

    def codegen_broadcast_and_reshape(
        self,
        value: str,
        initial_shape: Sequence[sympy.Expr],
        final_shape: Sequence[sympy.Expr],
        allow_implicit: bool,
    ) -> str:
        """
        Generate a broadcast and a reshape for the block pointer.
        This restores stride-0 dimensions which were removed from the block pointer.
        """

        # Reshape to add singletons.
        pre_broadcast_shape = [
            sympy.S.One if is_broadcasting else dim
            for dim, is_broadcasting in zip(
                self.broadcast_shape, self.broadcasting_dims
            )
        ]
        value = triton_reshape(value, initial_shape, pre_broadcast_shape)

        # Broadcast singletons.
        # For loads, we can often implicitly broadcast singleton dimensions.
        # We need an explicit broadcast for stores, or if the final reshape does more
        # than add singletons.
        sizevars = V.graph.sizevars
        require_broadcast = any(self.broadcasting_dims) and (
            len(pre_broadcast_shape) != len(final_shape)
            or any(
                not (
                    sizevars.statically_known_equals(pre_dim, 1)
                    or sizevars.statically_known_equals(pre_dim, post_dim)
                )
                for pre_dim, post_dim in zip(pre_broadcast_shape, final_shape)
            )
        )

        if not allow_implicit or require_broadcast:
            value = f"tl.broadcast_to({value}, {V.kernel.index_to_str(self.broadcast_shape)})"

        # Reshape to the final shape.
        value = triton_reshape(value, self.broadcast_shape, final_shape)

        return value

    @staticmethod
    def create(
        *,
        params: BlockParameters,
        constant_offset: sympy.Expr,
        range_trees: List[IterationRangesEntry],
        mask_vars: OrderedSet[str],
        get_max_block: Callable[[str], int],
    ) -> BlockPtrOptions:
        """Helper to create a  BlockPtrOptions instance"""

        sizevars = V.graph.sizevars

        def lookup_size(exprs: Iterable[sympy.Expr]) -> List[sympy.Expr]:
            return [sizevars.lookup_precomputed_size(expr) for expr in exprs]

        # Look up precomputed sizes
        params.shape = lookup_size(params.shape)
        params.strides = lookup_size(params.strides)

        # Strip out dimensions of stride 0.
        # These will be restored with tl.broadcast_to.
        broadcasting_dims = [
            sizevars.statically_known_equals(stride, 0) for stride in params.strides
        ]

        # Strip out dimensions of size 1.
        # These will be restored by tl.reshape.
        singleton_dims = [
            sizevars.statically_known_equals(dim, 1) for dim in params.block_shape
        ]
        if all(singleton_dims):
            # Handle a pure singletons, e.g. [1, 1]
            singleton_dims[-1] = False

        # Record the post-broadcast shape before broadcasting dims are removed.
        # The pre-broadcast shape is identical to this, except broadcasting dims are
        # replaced with 1.
        broadcast_shape = [
            dim
            for dim, is_singleton in zip(params.block_shape, singleton_dims)
            if not is_singleton
        ]

        # Combine all removable dims.
        removable_dims = [any(dims) for dims in zip(singleton_dims, broadcasting_dims)]

        def remove_dims(it):
            """Removes any broadcasting or singleton dims from a given sequence"""
            return [
                item
                for item, is_removable in zip(it, removable_dims)
                if not is_removable
            ]

        # Drop removable dimensions from the input.
        params = BlockParameters(
            **{key: remove_dims(val) for key, val in dataclasses.asdict(params).items()}
        )

        # Compute the final shape, adjusting for special kernel types.
        final_shape = [TritonSymbols.get_block_size(tree) for tree in range_trees]
        if V.kernel.no_x_dim:
            assert range_trees[0].prefix == "x"
            final_shape.pop(0)

        reduction_ndim = V.kernel.num_reduction_dims
        if (
            not V.kernel.inside_reduction
            and len(params.strides) == len(V.kernel.numels) - reduction_ndim
            and V.kernel.features.is_reduction()
        ):
            # Need to expand rank to match the rank used inside the reduction loop
            final_shape += [sympy.S.One] * reduction_ndim

        result = BlockPtrOptions(
            params=params,
            constant_offset=V.graph.sizevars.lookup_precomputed_size(constant_offset),
            order=list(reversed(range(len(params.shape)))),
            mask_vars=mask_vars,
            final_shape=final_shape,
            broadcast_shape=broadcast_shape,
            broadcasting_dims=broadcasting_dims,
        )
        result.compute_boundary_check(get_max_block)
        return result

    def replace_offset(
        self, expr: sympy.Expr, replacement: sympy.Expr, symt: SymT
    ) -> sympy.Expr:
        """
        Replaces instances of {symt}_offset with the new expression.
        """
        roffset = TritonSymbols.block_offsets[symt]
        return sympy_subs(expr, {roffset: replacement})

    def format(self, name: str, roffset=True) -> str:
        """
        Codegen a call to tl.make_block_ptr()

        Args:
            name: variable name for pointer
            roffset: should rn_offset be included in offsets=..., for use with tl.advance()

        Returns:
            "tl.make_block_ptr(...)"
        """

        def remove_roffsets(expr: sympy.Expr) -> sympy.Expr:
            for symt in TritonSymbols.reduction_types:
                expr = self.replace_offset(expr, sympy.Integer(0), symt)
            return expr

        f = V.kernel.index_to_str
        offsets = [*self.offsets]
        if not roffset:
            offsets = [remove_roffsets(offset) for offset in offsets]
        args = [
            (
                f"{name} + ({f(self.constant_offset)})"
                if self.constant_offset != 0
                else name
            ),
            f"shape={f(self.shape)}",
            f"strides={f(self.strides)}",
            f"block_shape={f(self.block_shape)}",
            f"order={f(self.order)}",
            f"offsets={f(offsets)}",
        ]
        return f"tl.make_block_ptr({', '.join(args)})"

    def compute_boundary_check(self, get_max_block: Callable[[str], int]) -> None:
        """List of indices to pass to tl.load(boundary_check=...)"""
        sizevars = V.graph.sizevars

        # Substitute maximum block sizes in shape expressions.
        # This works in multiple_of checks because block sizes are powers of 2.
        block_to_max: Dict[sympy.Expr, Any] = {
            block_size: get_max_block(prefix_str[symt])
            for symt, block_size in TritonSymbols.block_sizes.items()
        }

        self._boundary_check = [
            idx
            for idx in range(len(self.shape))
            if (
                not sizevars.statically_known_equals(self.strides[idx], sympy.S.Zero)
                and not sizevars.statically_known_multiple_of(
                    self.shape[idx], self.block_shape[idx]
                )
                and not sizevars.statically_known_multiple_of(
                    self.shape[idx], sympy_subs(self.block_shape[idx], block_to_max)
                )
                and not (
                    V.kernel.no_x_dim
                    and self.block_shape[idx] == TritonSymbols.block_sizes[SymT.XBLOCK]
                )
            )
        ]

    def boundary_check(self):
        assert self._boundary_check is not None
        return self._boundary_check

    def advance_roffset(self, symt: SymT) -> sympy.Expr:
        """
        Codegen string to pass to tl.advance(name, ...).

        Advance is the difference between offsets in each loop iteration.
        To compute it, we replace rN_offset with multiples of RN_BLOCK.
        Since we expect rN_offset to vary in range(0, rN_numel, RN_BLOCK), the first
        iteration has rN_offset=0, while the second has rN_offset=RN_BLOCK.
        """
        rblock = TritonSymbols.block_sizes[symt]
        advance = [
            (
                self.replace_offset(offset, rblock, symt)
                - self.replace_offset(offset, sympy.S.Zero, symt)
            )
            for offset in self.offsets
        ]
        return advance

    def has_indirect(self):
        return False  # block_ptr can't do indirect indexing

    def has_rindex(self) -> bool:
        return any(
            free_symbol_is_type(expr, TritonSymbols.reduction_types)
            for expr in self.block_shape
        )

    def has_rmask(self):
        return self.has_rindex()

    def has_tmpmask(self):
        return False  # block_ptr can't do indirect indexing

    def has_mask(self):
        return bool(self.boundary_check())


def triton_reshape(
    value: str, old_shape: Sequence[sympy.Expr], new_shape: Sequence[sympy.Expr]
):
    """Workaround https://github.com/openai/triton/issues/2836"""
    assert isinstance(old_shape, list) and isinstance(new_shape, list)

    old_shape_str = [V.kernel.index_to_str(shape) for shape in old_shape]
    new_shape_str = [V.kernel.index_to_str(shape) for shape in new_shape]

    if old_shape_str == new_shape_str:
        return value
    if [s for s in new_shape_str if s != "1"] != old_shape_str:
        return f"tl.reshape({value}, [{', '.join(new_shape_str)}])"
    # rewrite to [:, None] syntax, which is less buggy
    idx = 0
    expand = []
    for size in new_shape_str:
        if idx < len(old_shape_str) and size == old_shape_str[idx]:
            expand.append(":")
            idx += 1
        else:
            assert size == "1"
            expand.append("None")
    assert idx == len(old_shape_str)
    return f"{value}[{', '.join(expand)}]"


# NB: Inheriting from PythonPrinter is somewhat dangerous, because there are a
# number of operators which Triton "implements", but in a way that is
# inconsistent with Python semantics (and consistent with C semantics).  We
# must override all of these, or it is potential silent correctness problem
class TritonPrinter(PythonPrinter):
    def _print_TruncToInt(self, expr):
        assert len(expr.args) == 1
        return (
            f"libdevice.trunc({self._print(expr.args[0])}).to({V.kernel.index_dtype})"
        )

    def _print_Float(self, expr):
        if config.is_fbcode() and torch.version.hip:
            ret = f"{expr}"
        else:
            ret = f"tl.full([], {expr}, tl.float64)"
        return ret

    def _print_ToFloat(self, expr):
        assert len(expr.args) == 1
        s = self.parenthesize(expr.args[0], PRECEDENCE["Atom"] - 0.5)
        return f"{s}.to(tl.float64)"

    def _print_PythonMod(self, expr):
        quot, div = expr.args
        if quot.is_nonnegative and div.is_nonnegative:
            return self.stringify(expr.args, " % ", PRECEDENCE["Atom"] - 0.5)
        quot_s = self._print(quot)
        div_s = self._print(div)
        return f"triton_helpers.remainder_integer({quot_s}, {div_s})"

    def _print_FloorDiv(self, expr):
        assert expr.is_integer
        quot, div = expr.args
        if quot.is_nonnegative and div.is_nonnegative:
            return self.stringify(expr.args, " // ", PRECEDENCE["Atom"] - 0.5)
        quot_s = self._print(quot)
        div_s = self._print(div)
        return f"triton_helpers.div_floor_integer({quot_s},  {div_s})"

    # TODO: This is wrong, when lhs, rhs > 2**53, Python does a higher
    # precision algorithm, which we would need to replicate here
    def _print_IntTrueDiv(self, expr):
        return self.stringify(expr.args, " / ", PRECEDENCE["Atom"] - 0.5)

    # NB: sympy.floor/ceiling produce integers, so we have to do the
    # conversion to index dtype
    def _print_floor(self, expr):
        assert len(expr.args) == 1
        return (
            f"libdevice.floor({self._print(expr.args[0])}).to({V.kernel.index_dtype})"
        )

    def _print_FloorToInt(self, expr):
        assert len(expr.args) == 1
        return (
            f"libdevice.floor({self._print(expr.args[0])}).to({V.kernel.index_dtype})"
        )

    def _print_ceiling(self, expr):
        assert len(expr.args) == 1
        return f"libdevice.ceil({self._print(expr.args[0])}).to({V.kernel.index_dtype})"

    def _print_CeilToInt(self, expr):
        assert len(expr.args) == 1
        return f"libdevice.ceil({self._print(expr.args[0])}).to({V.kernel.index_dtype})"

    def _helper_sqrt(self, expr):
        return f"libdevice.sqrt(({self._print(expr)}).to(tl.float32))"

    def _print_FloatPow(self, expr):
        return (
            f"libdevice.pow({self._print(expr.args[0])}, {self._print(expr.args[1])})"
        )

    _print_PowByNatural = _print_FloatPow

    def _print_Where(self, expr):
        c = self.doprint(expr.args[0])
        p = self.doprint(expr.args[1])
        q = self.doprint(expr.args[2])
        return f"tl.where({c}, {p}, {q})"

    def _print_min_max_helper(self, expr: sympy.Expr, cmp: str) -> str:
        """
        Helper for max/min code genereration.
        cmp: > or <
        """
        if len(expr.args) == 1:
            return self._print(expr.args[0])

        mid = len(expr.args) // 2
        cls = type(expr)
        a = self._print(cls(*expr.args[:mid]))
        b = self._print(cls(*expr.args[mid:]))

        # Use a macro so we can propagate constexprs.
        # https://github.com/triton-lang/triton/issues/3815
        a, b = tuple(f"({x})" for x in (a, b))
        assert cmp in (">", "<"), f"Unexpected comparator: '{cmp}'"
        return f"({a} * ({a} {cmp}= {b}) + {b} * ({b} {cmp} {a}))"

    def _print_Min(self, expr):
        return self._print_min_max_helper(expr, "<")

    def _print_Max(self, expr):
        return self._print_min_max_helper(expr, ">")

    def _print_Abs(self, expr):
        assert len(expr.args) == 1
        return f"tl_math.abs({self._print(expr.args[0])})"

    def _print_OpaqueUnaryFn_cos(self, expr):
        assert len(expr.args) == 1
        return f"libdevice.cos(({self._print(expr.args[0])}).to(tl.float32))"

    def _print_OpaqueUnaryFn_cosh(self, expr):
        assert len(expr.args) == 1
        return f"libdevice.cosh(({self._print(expr.args[0])}).to(tl.float32))"

    def _print_OpaqueUnaryFn_acos(self, expr):
        assert len(expr.args) == 1
        return f"libdevice.acos(({self._print(expr.args[0])}).to(tl.float32))"

    def _print_OpaqueUnaryFn_sin(self, expr):
        assert len(expr.args) == 1
        return f"libdevice.sin(({self._print(expr.args[0])}).to(tl.float32))"

    def _print_OpaqueUnaryFn_sinh(self, expr):
        assert len(expr.args) == 1
        return f"libdevice.sinh(({self._print(expr.args[0])}).to(tl.float32))"

    def _print_OpaqueUnaryFn_asin(self, expr):
        assert len(expr.args) == 1
        return f"libdevice.asin(({self._print(expr.args[0])}).to(tl.float32))"

    def _print_OpaqueUnaryFn_tan(self, expr):
        assert len(expr.args) == 1
        return f"libdevice.tan(({self._print(expr.args[0])}).to(tl.float32))"

    def _print_OpaqueUnaryFn_tanh(self, expr):
        assert len(expr.args) == 1
        return f"libdevice.tanh(({self._print(expr.args[0])}).to(tl.float32))"

    def _print_OpaqueUnaryFn_atan(self, expr):
        assert len(expr.args) == 1
        return f"libdevice.atan(({self._print(expr.args[0])}).to(tl.float32))"

    def _print_RoundToInt(self, expr):
        assert len(expr.args) == 1
        return (
            f"libdevice.llrint({self._print(expr.args[0])}).to({V.kernel.index_dtype})"
        )

    def _print_RoundDecimal(self, expr):
        assert len(expr.args) == 2
        number, ndigits = expr.args
        if number.is_integer:
            # ndigits < 0 should have been filtered by the sympy function
            assert ndigits < 0
            raise ValueError(
                f"For integer inputs, only non-negative ndigits are currently supported, but got {ndigits}."
            )

        number_str = self.parenthesize(number, PRECEDENCE["Mul"])
        return f"libdevice.nearbyint(1e{ndigits} * {number_str}) * 1e{-ndigits}"


texpr = TritonPrinter().doprint


def triton_compute_type(dtype: torch.dtype) -> str:
    """Convert torch.dtype to triton type and upcast [b]float16 to float32"""
    return triton_type(upcast_compute_type(dtype))


def _get_primitive_bitwidth(dtype: torch.dtype) -> int:
    """Number of bits of triton_compute_type()"""
    dtype = upcast_compute_type(dtype)
    itemsize = getattr(dtype, "itemsize", None)
    if itemsize:
        return itemsize * 8
    else:
        return -1


def triton_store_type(dtype: torch.dtype) -> str:
    """Convert torch.dtype to triton type, with fix for storing tl.bool"""
    if dtype == torch.bool:
        dtype = torch.int8
    return triton_type(dtype)


def upcast_acc_dtype(dtype: torch.dtype) -> torch.dtype:
    """Implicit upcasts used for Triton reduction types"""
    if is_integer_dtype(dtype) and dtype.is_signed and dtype.itemsize <= 4:
        return torch.int32
    return upcast_compute_type(dtype)


def triton_acc_type(dtype: torch.dtype) -> str:
    """Convert torch.dtype to triton type, with reduction upcasts"""
    return triton_compute_type(upcast_acc_dtype(dtype))


class TritonCSEVariable(CSEVariable):
    def __init__(self, name, bounds: ValueRanges[Any], dtype: torch.dtype) -> None:
        super().__init__(name, bounds, dtype)
        # We'll use this to track which masks the variable needs when used for indirect indexing
        self.mask_vars = OrderedSet[str]()
        assert dtype is not None, "TritonCSEVariable must have dtype"

    def update_on_args(self, name, args, kwargs):
        for arg in args:
            if isinstance(arg, TritonCSEVariable):
                self.mask_vars.update(arg.mask_vars)
            elif isinstance(arg, sympy.Symbol):
                # most of the time index vars don't need masks associated with them
                # however, when index vars are used to compute indices for indirect reads
                # those reads should subsequently be masked,
                for symt in TritonSymbols.block_types:
                    if symbol_is_type(arg, symt):
                        self.mask_vars.update([f"{prefix_str[symt]}mask"])
                        break


def maybe_upcast_float32(convert_output: bool = True):
    """
    Codegen helper to upcast arguments to float32, depending on the config and dtype.
    This decorates tl.math/libdevice codegen functions.
    """

    def needs_upcast(var) -> bool:
        return (
            not config.triton.codegen_upcast_to_fp32
            and isinstance(var, CSEVariable)
            and var.dtype in (torch.float16, torch.bfloat16)
        )

    def maybe_upcast_arg(var) -> str:
        upcast_string = ".to(tl.float32)" if needs_upcast(var) else ""
        return f"{var}{upcast_string}"

    def decorator(func: Callable[..., Any]) -> Callable[..., Any]:
        # Record that this function only supports float32 and float64.
        OpDtypeSupport.register_upcast(func, convert_output)

        def wrapped(*args, **kwargs) -> str:
            # Optionally upcast args to float32.
            upcast_args = [maybe_upcast_arg(arg) for arg in args]
            upcast_kwargs = {key: maybe_upcast_arg(val) for key, val in kwargs.items()}

            # Infer the output dtype from the inputs.
            # This promotes to the largest input type.
            all_args = args + tuple(kwargs.values())
            input_dtypes = [
                var.dtype
                for var in all_args
                if isinstance(var, CSEVariable) and var.dtype is not None
            ]
            result_dtype = (
                functools.reduce(torch.promote_types, input_dtypes)
                if len(input_dtypes) > 0
                else None
            )

            # Call the decorated function, optionally downcasting the result.
            result = func(*upcast_args, **upcast_kwargs)
            needs_downcast = (
                convert_output
                and any(needs_upcast(var) for var in all_args)
                and result_dtype not in (torch.float32, None)
            )
            downcast_string = (
                f".to({triton_type(result_dtype)})"
                if needs_downcast and result_dtype is not None
                else ""
            )
            return f"{result}{downcast_string}"

        return wrapped

    return decorator


class TritonOverrides(OpOverrides):
    """Map element-wise ops to Triton"""

    @staticmethod
    def to_dtype(
        x,
        dtype: torch.dtype,
        src_dtype: Optional[torch.dtype] = None,
        use_compute_types=True,
    ):
        def _get_min_elements_per_thread(
            src_dtype: torch.dtype, dst_dtype: torch.dtype
        ) -> int:
            if src_dtype == dst_dtype:
                # No data type conversion is needed. No requirements on min_elem_per_thread.
                return 0

            # fp8 data type conversions has min_elem_per_thread requirements.
            # Refer to Triton implementations here:
            # https://github.com/openai/triton/blob/10f59d8ce04052521c1bc0cb3a3f8b98918fc7e3/lib/Conversion/TritonGPUToLLVM/ElementwiseOpToLLVM.cpp#L10.
            fp8_dtypes = (
                torch.float8_e4m3fn,
                torch.float8_e5m2,
            )
            # Triton doesn't support type conversions between fp8_e4m3 and fp8_e5m2.
            assert not (
                src_dtype in fp8_dtypes
                and dst_dtype in fp8_dtypes
                and src_dtype != dst_dtype
            ), "Conversions between float8_e5m2 and float8_e4m3fn is not supported!"
            if src_dtype == torch.float8_e5m2 or dst_dtype == torch.float8_e5m2:
                return 4
            if src_dtype == torch.float8_e4m3fn or dst_dtype == torch.float8_e4m3fn:
                return 2
            # No requirements on min_elem_per_thread.
            return 0

        if src_dtype is not None:
            # Both dtype and src_dtype are set. This is used by torch to(dtype=dtype).
            # It takes the maximum min_elem_per_thread if there are multiple fp8 conversions
            # in the same kernel.
            V.kernel.min_elem_per_thread = max(
                _get_min_elements_per_thread(src_dtype, dtype),
                V.kernel.min_elem_per_thread,
            )

        if dtype == torch.bool:
            return f"({x} != 0)"
        elif dtype == torch.uint8:
            # to work around llvm uint conversion semantics
            # that produces 0's for negative values
            return f"{x}.to(tl.int8).to(tl.uint8)"

        if use_compute_types:
            out_dtype = triton_compute_type(dtype)
        else:
            out_dtype = triton_store_type(dtype)

        return f"{x}.to({out_dtype})"

    @staticmethod
    def to_dtype_bitcast(x, dtype: torch.dtype, src_dtype: torch.dtype):
        triton_dtype = triton_compute_type(dtype)
        # We may promote float16 or bfloat16 to float32 and cause the
        # bitwidth of dtype to be different from the input tensor (i.e. float32).
        # In such as case, we will have to convert the input tensor to
        # its src_type, perform bitcast, and then convert the bit-casted
        # tensor back to float to ensure we use values with the right precision.
        if (
            src_dtype in (torch.float16, torch.bfloat16)
            and config.triton.codegen_upcast_to_fp32
        ):
            triton_src_dtype = str(src_dtype).split(".")[-1]
            cast_x = f"{x}.to(tl.{triton_src_dtype})"
            if dtype in (torch.float16, torch.bfloat16):
                triton_type_name = str(dtype).split(".")[-1]
                triton_dtype = f"tl.{triton_type_name}"
            cast_x = f"{cast_x}.to({triton_dtype}, bitcast=True)"
            if dtype in (torch.float16, torch.bfloat16):
                return f"{cast_x}.to(tl.float32)"
            return cast_x
        else:
            src_dtype_bitwidth = _get_primitive_bitwidth(src_dtype)
            target_dtype_bitwidth = _get_primitive_bitwidth(dtype)
            bitcast = "True" if src_dtype_bitwidth == target_dtype_bitwidth else "False"
            return f"{x}.to({triton_dtype}, bitcast={bitcast})"

    @staticmethod
    def _shaped_constant(value, dtype, shape):
        type_ = torch._prims_common.dtype_to_type(dtype)
        triton_val = constant_repr(type_(value))
        triton_type = triton_compute_type(dtype)

        if triton_type == "tl.float32":
            # Float constants are always f32 in triton
            return triton_val

        # NOTE: We use a tensor here in order to get the expected type.
        # Otherwise, e.g. float64 constants would be trunctated to float32.
        return f"tl.full({shape}, {triton_val}, {triton_type})"

    @classmethod
    def constant(cls, value, dtype):
        return cls._shaped_constant(value, dtype, shape=[])

    @staticmethod
    @maybe_upcast_float32()
    def abs(x):
        return f"tl_math.abs({x})"

    @staticmethod
    @maybe_upcast_float32()
    def libdevice_abs(x):
        return f"libdevice.abs({x})"

    @staticmethod
    @maybe_upcast_float32()
    def exp(x):
        return f"tl_math.exp({x})"

    @staticmethod
    @maybe_upcast_float32()
    def libdevice_exp(x):
        return f"libdevice.exp({x})"

    @staticmethod
    @maybe_upcast_float32()
    def exp2(x):
        return f"libdevice.exp2({x})"

    @staticmethod
    @maybe_upcast_float32()
    def expm1(x):
        return f"libdevice.expm1({x})"

    @staticmethod
    @maybe_upcast_float32()
    def sqrt(x):
        return f"libdevice.sqrt({x})"

    @staticmethod
    @maybe_upcast_float32()
    def libdevice_sqrt(x):
        return f"libdevice.sqrt({x})"

    @staticmethod
    def relu(x):
        bug = config.triton.inject_relu_bug_TESTING_ONLY
        if bug == "compile_error":
            return "compile error!"
        elif bug == "runtime_error":
            # NB: this only triggers runtime error as long as input
            # is not all zero
            return f'triton_helpers.device_assert_then({x} == 0, "injected assert fail", {x})'
        elif bug == "accuracy":
            return f"{x} + 1"
        elif bug is None:
            return ops.maximum(ops.constant(0, torch.int32), x)
        else:
            raise AssertionError(
                f"unrecognized config triton.inject_relu_bug_TESTING_ONLY = {bug!r}"
            )

    @staticmethod
    def minimum(a, b):
        return f"triton_helpers.minimum({a}, {b})"

    @staticmethod
    def maximum(a, b):
        return f"triton_helpers.maximum({a}, {b})"

    @staticmethod
    def where(a, b, c):
        return f"tl.where({a}, {b}, {c})"

    @staticmethod
    def inline_asm_elementwise(
        *inputs, asm, constraints=None, dtype=torch.float32, is_pure=True, pack=1
    ):
        triton_type = triton_compute_type(dtype)
        input_refs = ", ".join([str(i) for i in inputs])
        if constraints is None:
            constraints = ", ".join(["=r"] + ["r" for _ in inputs])
        return f"tl.inline_asm_elementwise('{asm}', '{constraints}', [{input_refs}], dtype={triton_type}, is_pure={is_pure}, pack={pack})"  # noqa: B950

    @staticmethod
    @maybe_upcast_float32()
    def cos(x):
        return f"tl_math.cos({x})"

    @staticmethod
    @maybe_upcast_float32()
    def libdevice_cos(x):
        return f"libdevice.cos({x})"

    @staticmethod
    @maybe_upcast_float32()
    def sin(x):
        return f"tl_math.sin({x})"

    @staticmethod
    @maybe_upcast_float32()
    def libdevice_sin(x):
        return f"libdevice.sin({x})"

    @classmethod
    def index_expr(cls, expr, dtype):
        raise NotImplementedError("ops.index_expr not implemented outside a kernel")

    @staticmethod
    def masked(mask, body, other):
        raise NotImplementedError("ops.masked not implemented outside a kernel")

    @staticmethod
    @maybe_upcast_float32()
    def lgamma(x):
        return f"libdevice.lgamma({x})"

    @staticmethod
    @maybe_upcast_float32()
    def erf(x):
        return f"libdevice.erf({x})"

    @staticmethod
    @maybe_upcast_float32()
    def cosh(x):
        return f"libdevice.cosh({x})"

    @staticmethod
    @maybe_upcast_float32()
    def sinh(x):
        return f"libdevice.sinh({x})"

    @staticmethod
    @maybe_upcast_float32()
    def acos(x):
        return f"libdevice.acos({x})"

    @staticmethod
    @maybe_upcast_float32()
    def acosh(x):
        return f"libdevice.acosh({x})"

    @staticmethod
    @maybe_upcast_float32()
    def asin(x):
        return f"libdevice.asin({x})"

    @staticmethod
    @maybe_upcast_float32()
    def asinh(x):
        return f"libdevice.asinh({x})"

    @staticmethod
    @maybe_upcast_float32()
    def atan2(x, y):
        return f"libdevice.atan2({x}, {y})"

    @staticmethod
    @maybe_upcast_float32()
    def atan(x):
        return f"libdevice.atan({x})"

    @staticmethod
    @maybe_upcast_float32()
    def atanh(x):
        return f"libdevice.atanh({x})"

    @staticmethod
    @maybe_upcast_float32()
    def copysign(x, y):
        return f"libdevice.copysign({x}, {y})"

    @staticmethod
    @maybe_upcast_float32()
    def erfc(x):
        return f"libdevice.erfc({x})"

    @staticmethod
    @maybe_upcast_float32()
    def erfinv(x):
        return f"libdevice.erfinv({x})"

    @staticmethod
    @maybe_upcast_float32()
    def hypot(x, y):
        return f"libdevice.hypot({x}, {y})"

    @staticmethod
    @maybe_upcast_float32()
    def log10(x):
        return f"libdevice.log10({x})"

    @staticmethod
    @maybe_upcast_float32()
    def log2(x):
        return f"libdevice.log2({x})"

    @staticmethod
    @maybe_upcast_float32()
    def nextafter(x, y):
        return f"libdevice.nextafter({x}, {y})"

    @staticmethod
    def logical_and(a, b):
        return f"{a} & {b}"

    @staticmethod
    def logical_not(a):
        return f"{a} == 0"

    @staticmethod
    def logical_or(a, b):
        return f"{a} | {b}"

    @staticmethod
    def logical_xor(a, b):
        return f"({a} ^ {b})"

    @staticmethod
    def bitwise_and(a, b):
        return f"{a} & {b}"

    @staticmethod
    def bitwise_not(a):
        return f"~{a}"

    @staticmethod
    def bitwise_or(a, b):
        return f"{a} | {b}"

    @staticmethod
    def bitwise_xor(a, b):
        return f"{a} ^ {b}"

    @staticmethod
    def bitwise_left_shift(a, b):
        return f"{a} << {b}"

    @staticmethod
    def bitwise_right_shift(a, b):
        return f"{a} >> {b}"

    @staticmethod
    def rand(seed, offset):
        offset = f"({offset}).to(tl.uint32)"
        return f"tl.rand({seed}, {offset})"

    @staticmethod
    def randn(seed, offset):
        offset = f"({offset}).to(tl.uint32)"
        return f"tl.randn({seed}, {offset})"

    @staticmethod
    def randint64(seed, offset, low, high):
        offset = f"({offset}).to(tl.uint32)"
        return f"triton_helpers.randint64({seed}, {offset}, {low}, {high})"

    @staticmethod
    def load_seed(name, offset):
        raise NotImplementedError("ops.load_seed not implemented outside a kernel")

    @staticmethod
    @maybe_upcast_float32()
    def rsqrt(x):
        return f"libdevice.rsqrt({x})"

    @staticmethod
    @maybe_upcast_float32()
    def log1p(x):
        return f"libdevice.log1p({x})"

    @staticmethod
    @maybe_upcast_float32()
    def tan(x):
        return f"libdevice.tan({x})"

    @staticmethod
    @maybe_upcast_float32()
    def tanh(x):
        return f"libdevice.tanh({x})"

    @staticmethod
    @maybe_upcast_float32()
    def sigmoid(x):
        return f"tl.sigmoid({x})"

    @staticmethod
    def signbit(x):
        # XX: This is wrong for the value -0.0 in floating point
        return (
            f"(libdevice.signbit({x}) != 0) if ({x}).dtype is tl.float32 else {x} < 0"
        )

    @staticmethod
    @maybe_upcast_float32()
    def fmod(a, b):
        return f"libdevice.fmod({a}, {b})"

    @staticmethod
    @maybe_upcast_float32()
    def pow(a, b):
        return f"libdevice.pow({a}, {b})"

    @staticmethod
    @maybe_upcast_float32()
    def log(x):
        return f"tl_math.log({x})"

    @staticmethod
    @maybe_upcast_float32()
    def libdevice_log(x):
        return f"libdevice.log({x})"

    @staticmethod
    @maybe_upcast_float32(convert_output=False)
    def isinf(x):
        return f"libdevice.isinf({x}).to(tl.int1)"

    @staticmethod
    @maybe_upcast_float32(convert_output=False)
    def isnan(x):
        return f"libdevice.isnan({x}).to(tl.int1)"

    @staticmethod
    @maybe_upcast_float32()
    def round(x):
        return f"libdevice.nearbyint({x})"

    @staticmethod
    @maybe_upcast_float32()
    def floor(x):
        return f"libdevice.floor({x})"

    @staticmethod
    def floordiv(a, b):
        # See the comment in lowering.div_mode. a and b are integer type.
        # Similar to div_floor_kernel_cuda in pytorch core.
        # Notice that // in triton behaves as truncdiv instead of floordiv
        quot = f"{a} // {b}"
        rem = f"{a} % {b}"
        return f"tl.where(({a} < 0) != ({b} < 0), tl.where({rem} != 0, {quot} - 1, {quot}), {quot})"

    @staticmethod
    def sign(x):
        z = ops.constant(0, torch.int32)
        left = ops.to_dtype((ops.lt(z, x)), torch.int8)
        right = ops.to_dtype((ops.lt(x, z)), torch.int8)
        sub = ops.sub(left, right)
        return f"{sub}.to({x}.dtype)"

    @staticmethod
    @maybe_upcast_float32()
    def trunc(x):
        return f"libdevice.trunc({x})"

    @staticmethod
    def truncdiv(a, b):
        # See the comment in lowering.div_mode. a and b are integer type.
        # Notice that // in triton behaves as truncdiv instead of floordiv
        return f"{a} // {b}"

    @staticmethod
    @maybe_upcast_float32()
    def ceil(x):
        return f"libdevice.ceil({x})"


TritonOverrides._initialize_pointwise_overrides("triton")


# Use mypy to check protocol implemented correctly
def _typecheck_TritonOverrides(h: TritonOverrides) -> OpsHandler[str]:
    return h


class TritonKernelOverrides(TritonOverrides):
    """Map element-wise ops to Triton within a TritonKernel

    Unlike TritonOverrides, these assume the code is going to be inserted into
    the body of the main triton kernel and so it may use indexing and mask
    variables which are assumed to already be defined in the current scope.
    """

    @classmethod
    def constant(cls, value, dtype):
        # NOTE: Cannot use shape=[] as it's not supported by triton-rocm
        # We could use shape=[1] instead but starting with the correct
        # ndim avoids extra `tt.expand_dim` ops appearing in the triton IR.
        ndim = V.kernel.triton_tensor_ndim()
        shape = [1] * ndim
        return cls._shaped_constant(value, dtype, shape=shape)

    @classmethod
    def index_expr(cls, expr, dtype):
        indexing = V.kernel.indexing(expr, block_ptr=False)
        assert isinstance(indexing, IndexingOptions)

        # Our sympy expr printing casts to the current kernel index dtype.
        # we only respect non int32-int64 dtypes and otherwise use current kernel indexing dtype
        index_dtype = torch.int32 if V.kernel.index_dtype == "tl.int32" else torch.int64
        dtype = dtype if dtype not in (torch.int32, torch.int64) else index_dtype
        var = V.kernel.cse.generate(
            V.kernel.compute,
            indexing.index_str,
            bounds=get_bounds_index_expr(expr),
            dtype=dtype,
        )

        if dtype not in (torch.int32, torch.int64):
            var = V.kernel.cse.generate(
                V.kernel.compute,
                cls.to_dtype(var, dtype),
                dtype=upcast_compute_type(dtype),
            )
        else:
            # TODO: we are not always consistent in enforcing that the output of the index expr printing
            # results in the indexing dtype. So if we detect that we have an input which might type promote
            # to a dtype other than indexing dtype, add a cast.
            # Trying to avoid
            dtype = index_dtype
            for index_var in expr.free_symbols:
                if symbol_is_type(index_var, SymT.TMP):
                    dtype = torch.promote_types(
                        dtype, V.kernel.cse.varname_map[index_var.name].dtype
                    )

            if dtype != index_dtype:
                var = V.kernel.cse.generate(
                    V.kernel.compute,
                    cls.to_dtype(var, index_dtype),
                    dtype=index_dtype,
                )

        var.mask_vars = indexing.mask_vars
        return var

    @staticmethod
    def masked(mask, body, other):
        if mask is not None and torch.version.hip is not None:
            mask = V.kernel.cse.generate(
                V.kernel.compute,
                f"{mask}.to(tl.int1)",
                dtype=torch.bool,
            )

        nodes = body.graph.find_nodes(op="output")
        assert nodes, "graph for body does not contain an output"

        need_where = False
        for node in nodes:
            for arg in node.args:
                if arg.target != "load" or should_unwrap_unspec_arg(arg.args[0]):
                    need_where = True

        value = None if need_where else other

        with V.kernel.mask_loads(mask, value=value) as new_mask:
            result = body()

        if need_where:
            # Remove once CSEVariables track the dtype
            if result.bounds.is_bool:
                other = bool(other)
            # Take dtype from result to prevent accidental promotion
            other = V.kernel.cse.generate(
                V.kernel.compute,
                f"tl.full({result}.shape, {constant_repr(other)}, {result}.dtype)",
                bounds=ValueRanges.wrap(other),
                dtype=result.dtype,
            )
            ret = ops.where(new_mask, result, other)
        else:
            ret = result

        ret.mask_vars.discard(new_mask)
        return ret

    @staticmethod
    def load_seed(name, offset):
        var = V.kernel.args.input(name)
        return (
            f"tl.load({var} + {V.kernel.args.seed_offset('load_seed_offset', offset)})"
        )

    @staticmethod
    def frexp(x):
        cache_key = f"frexp({x})"
        if cse_val := V.kernel.cse.try_get(cache_key):
            return cse_val

        mantissa = V.kernel.cse.newvar(dtype=x.dtype)
        exponent = V.kernel.cse.newvar(dtype=torch.int32)
        V.kernel.compute.writeline(
            f"{mantissa}, {exponent} = triton_helpers.frexp({x})"
        )
        V.kernel.cse.put(cache_key, (mantissa, exponent))
        return (mantissa, exponent)


# Use mypy to check protocol implemented correctly
def _typecheck_TritonKernelOverrides(h: TritonKernelOverrides) -> OpsHandler[str]:
    return h


class HelperFunctions:
    """An ordered set of helper functions."""

    _templates_seen: Dict[str, str]  # Template code to function name
    finalized_helpers: List[str]

    def __init__(self) -> None:
        self._templates_seen = {}
        self.finalized_helpers = []

    def add(self, template_code: str, *, base_name="_triton_helper_fn") -> str:
        """This accepts a function definition with the function name
        left as a format specifier e.g.

            @triton.jit
            def {name}(arg0, arg1):
                return arg0 + arg1

        We add the templated code to the function set and return the name
        assigned to that function.

        """
        existing_name = self._templates_seen.get(template_code)
        if existing_name is not None:
            # Don't duplicate existing helpers
            return existing_name

        name = f"{base_name}{len(self.finalized_helpers)}"
        self._templates_seen[template_code] = name
        self.finalized_helpers.append(template_code.format(name=name))
        return name

    def __iter__(self):
        return iter(self.finalized_helpers)

    def __getitem__(self, idx):
        return self.finalized_helpers[idx]


@dataclasses.dataclass
class BlockParameters:
    """
    Class representing ND block dimensions, for block pointer analysis.
    """

    shape: List[sympy.Expr] = dataclasses.field(default_factory=list)
    block_shape: List[sympy.Expr] = dataclasses.field(default_factory=list)
    strides: List[sympy.Expr] = dataclasses.field(default_factory=list)
    offsets: List[sympy.Expr] = dataclasses.field(default_factory=list)

    def __add__(self, other: BlockParameters) -> BlockParameters:
        """
        Concatenates block parameters.
        """
        cls = type(self)
        a, b = tuple(dataclasses.asdict(x) for x in (self, other))
        return cls(**{key: a[key] + b[key] for key in a})


class CooperativeReductionWorkspaceCache:
    """
    The scratch space used for cooperative reductions can be reused
    after two reduction loops.  This keeps track of what can be reused.
    """

    def __init__(self, args):
        self.args = args
        self.current_loop = []
        self.prior_loop = []
        self.ready_for_reuse = collections.defaultdict(collections.deque)
        self.loop_count = 0
        self.store_count = 0

    def allocate(self, nbytes: sympy.Expr):
        cached = self.ready_for_reuse.get(nbytes)
        if cached:
            return cached.popleft()
        ws_name, ws_offset = self.args.workspace(nbytes, False)
        self.current_loop.append((nbytes, ws_name, ws_offset))
        return (ws_name, ws_offset)

    def on_loop_end(self):
        # Buffers can be reused after 2 loop ends
        for nbytes, ws_name, ws_offset in self.prior_loop:
            self.ready_for_reuse[nbytes].append((ws_name, ws_offset))
        self.prior_loop = self.current_loop
        self.current_loop = []
        self.loop_count += 1

    def increment_store_count(self):
        prior = self.store_count
        self.store_count += 1
        return prior


@dataclasses.dataclass
class FixedTritonConfig:
    config: Dict[str, int]

    def __getitem__(self, item):
        return self.config[item]


class TritonCSE(CSE):
    """
    Subclasses CSE to apply the current load mask to the cache key to avoid CSEing
    variables across separate masked blocks.
    """

    def augment_key(self, cache_key: object) -> object:
        if mask := V.kernel._load_mask:
            return (cache_key, mask.name)
        else:
            return cache_key


class TritonKernel(SIMDKernel):
    overrides = TritonKernelOverrides  # type: ignore[assignment]
    helper_functions: HelperFunctions
    kexpr: Callable[[sympy.Expr], str] = texpr
    allow_block_ptr = True

    def __init__(
        self,
        tiling: Dict[str, sympy.Expr],
        min_elem_per_thread=0,
        optimize_mask=True,
        fixed_config: Optional[FixedTritonConfig] = None,
        **kwargs,
    ) -> None:
        self.optimize_mask: bool = optimize_mask
        self.fixed_config = fixed_config
        super().__init__(tiling, **kwargs)
        self.cse = TritonCSE(self.newvar_prefix, self.suffix)
        self.post_loop_combine: IndentedBuffer = IndentedBuffer()
        self.post_loop_store: IndentedBuffer = IndentedBuffer()
        self.outside_loop_vars = OrderedSet[Any]()
        self.min_elem_per_thread = min_elem_per_thread
        self.block_ptr_id = itertools.count()
        self.helper_functions = HelperFunctions()
        self.pointer_advancements: Dict[
            SymT, Dict[str, List[sympy.Expr]]
        ] = collections.defaultdict(dict)
        self._load_counts: collections.Counter[str] = collections.Counter()

        # A set of autotuning hints to pass as part of triton_meta
        self.autotune_hints = OrderedSet[AutotuneHint]()
        self.triton_meta: Optional[Dict[str, Any]] = None

        if self.inside_reduction:
            self.codegen_reduction_numels(self.body)

        if self.cooperative_reduction:
            self.init_cooperative_reduction()

        self.codegen_range_tree()

    def dtype_to_str(self, dtype: torch.dtype) -> str:
        return triton_type(dtype)

    def should_use_cooperative_reduction(self) -> bool:
        return self.inside_reduction and V.choices.should_use_cooperative_reduction(
            self.features
        )

    def init_cooperative_reduction(self):
        """One time setup code for cooperative reductions."""
        assert self.cooperative_reduction

        # shift all the grids over since tl.program_id(0) is for rsplit
        for tree in self.range_trees:
            if tree.grid_dim is not None:
                tree.grid_dim += 1

        sem_count = self.numels["x"]
        if self.fixed_config:
            sem_count = CeilDiv(sem_count, self.fixed_config["XBLOCK"])
        self.semaphores_name = self.args.semaphores(sem_count)
        self.cooperative_reduction_workspace_cache = CooperativeReductionWorkspaceCache(
            self.args
        )
        self.body.splice(
            """
            rsplit_id = tl.program_id(0)
            num_rblocks = (rnumel + RBLOCK - 1) // RBLOCK
            rsplit_chunk = (num_rblocks + RSPLIT - 1) // RSPLIT * RBLOCK
            rsplit_start = rsplit_chunk * rsplit_id
            rsplit_end = rsplit_chunk * (rsplit_id + 1)
            """,
            strip=True,
        )
        if any(
            not self._has_constant_mask(tree)
            for tree in self.range_trees
            if tree.is_reduction
        ):
            self.body.writeline(
                "rsplit_end = tl.where(rsplit_end < rnumel, rsplit_end, rnumel)"
            )

    def codegen_range_tree(self):
        for tree in self.range_trees:
            # reduction indexing goes inside a loop
            if not tree.is_loop:
                self.iteration_ranges_codegen_header(tree, self.body)
            elif self.inside_reduction:
                # workaround for this issue:
                # https://gist.github.com/jansel/6527126f781559095c5531f98a4235a7
                self.body.writeline(
                    f"{tree.prefix}base = {self.iteration_ranges_ranges_code(tree)}"
                )

        if self.inside_reduction:
            if any(tree.is_loop for tree in self.range_trees):
                # If the kernel contains loops, compute rbase.
                rn_bases = self._get_reduction_symbols(
                    "base", integer=True, nonnegative=True
                )
                rbase = self._flatten_reduction_indices(rn_bases)
                self.body.splice(f"rbase = {self.index_to_str(rbase)}")
            else:
                # For looped reductions, indexing is deferred to the innermost loop.
                self.codegen_reduction_indices(self.body)

    def need_numel_args(self):
        """
        Indicate whether we need provide numel as arguments for the generated
        kernel calls in the benchmark.

        Should be true for pointwise/reduction kernels but false for triton
        matmul kernels.
        """
        return True

    def should_use_persistent_reduction(self) -> bool:
        return self.inside_reduction and V.choices.should_use_persistent_reduction(
            self.features, self.cooperative_reduction
        )

    def want_no_x_dim(self):
        if (
            self.persistent_reduction
            and len(self.numels) == self.num_reduction_dims + 1
        ):
            if self.fixed_config:
                return self.fixed_config["XBLOCK"] == 1
            return V.choices.want_no_x_dim(self.features)
        return False

    @property
    def assert_function(self) -> str:
        return "tl.device_assert"

    def indexing(
        self,
        index: sympy.Expr,
        *,
        copy_shape=None,
        dense_indexing=False,
        override_mask=None,
        block_ptr=False,
    ):
        """
        Compute the index and mask to pass to tl.load() or tl.store()
        """
        index = self.prepare_indexing(index)
        index_vars = index.free_symbols
        has_rindex = False

        mask_vars = OrderedSet[str]()
        for var in index_vars:
            assert isinstance(var, sympy.Symbol)
            has_rindex = has_rindex or symbol_is_type(
                var, TritonSymbols.reduction_types
            )
            if override_mask:
                pass
            elif symbol_is_type(var, SymT.TMP):
                # indirect indexing
                cse_var = self.cse.varname_map[var.name]
                mask_vars.update(cse_var.mask_vars)
            elif symbol_is_type(
                var,
                (
                    SymT.UNBACKED_INT,
                    SymT.SIZE,
                    SymT.PRECOMPUTED_SIZE,
                    SymT.INDEX,
                    SymT.FLOAT,
                    SymT.UNBACKED_FLOAT,
                ),
            ):
                pass
            else:
                # var is one of xN, yN, r0_N or r1_N
                prefix_matches = [
                    prefix_str[symt]
                    for symt in TritonSymbols.block_types
                    if symbol_is_type(var, symt)
                ]
                assert len(prefix_matches) == 1, f"Ambiguous type: {var.name}"
                mask_vars.add(f"{prefix_matches[0]}mask")

        need_dense = (
            config.triton.dense_indexing
            or dense_indexing
            or self._load_mask is not None
        ) and index != 0

        have_dense = True
        have_loop_vars = False
        dense_mask_vars = OrderedSet[str]()

        for tree in self.active_range_trees():
            if index_vars.intersection(tree.var_list):
                have_loop_vars = True
            else:
                have_dense = False
            dense_mask_vars.add(f"{tree.prefix}mask")

        if (
            block_ptr
            and self.allow_block_ptr
            and config.triton.use_block_ptr
            and not override_mask
            and not self._load_mask
            and len(mask_vars - dense_mask_vars) == 0
            and not self.is_indirect_indexing(index)
            and have_loop_vars
            # workaround https://github.com/openai/triton/issues/2821
            and self.index_dtype == "tl.int32"
        ):

            def match_strided_block(
                index: sympy.Expr, range_tree: IterationRangesEntry
            ) -> Optional[BlockParameters]:
                """
                Matches expressions of the form:
                    idx = s * xindex

                This implies stride (s,), and shape (XBLOCK,).
                """
                symbol = range_tree.symbol()
                stride = sympy.Wild("stride", exclude=[symbol])
                m = index.match(symbol * stride)
                if m is None:
                    return None

                return BlockParameters(
                    shape=[range_tree.numel],
                    block_shape=[TritonSymbols.get_block_size(range_tree)],
                    strides=[m[stride]],
                    offsets=[TritonSymbols.get_block_offset(range_tree)],
                )

            def match_mod_div_block(
                index: sympy.Expr, range_tree: IterationRangesEntry
            ) -> Optional[BlockParameters]:
                """
                Matches higher-dimensional blocks coming from FloorDiv and ModularIndexing.

                Example expression to match:
                   sN * ((rindex//(d1 * ... * d(N-1))))
                       + s1 * ModularIndexing(rindex, 1, d1)
                       + ...
                       + s(N-1) * ModularIndexing(rindex, d1 * ... * d(N-2), d(N-1))

                This iterates over a block of shape (dN, ..., d1) and stride
                (sN, ..., s1). (d1,...,d(N-1)) and (s1,...,sN) are
                wildcards that we match.

                Note that dN does not appear in the expression, but we solve for it
                using range tree numels and the other dims.
                """

                # Bound the possible number of dims. We use the following heuristics:
                # - At least one dim for each range tree node.
                # - At least one dim for every FloorDiv or ModularIndexing op.
                # - At least 2 dims to pattern match.
                num_dims = max(
                    2,
                    len(self.range_tree_nodes),
                    (index.count(FloorDiv) + index.count(ModularIndexing)),
                )

                index_var = range_tree.symbol()
                match_result = BlockPatternMatcher.match_mod_div_block_expr(
                    index, index_var, range_tree.numel, num_dims
                )
                if match_result is None:
                    return None

                (
                    dims,
                    strides,
                    block_index_exprs,
                ) = match_result
                slice_numels = BlockPatternMatcher.get_slice_numels(dims)

                # Check for applicable iteration range sizes.
                # When mapping a 1D block into an ND one, we need to know that
                # the number of elements is not changed. This means the slice numels of
                # the ND iteration range must evenly divide the length of the 1D block.
                # There are two cases where we can guarantee this:
                #  1. Numels are powers of 2. If numel == 2 ** n, and we know XBLOCK == 2 ** m,
                #     with n and m integers, then either numel is a multiple of XBLOCK, or numel
                #     is less than XBLOCK. (If numel is less than XBLOCK, we round up to 1 below.)
                #  2. Numels are multiples of the maximum possible block size.
                sizevars = V.graph.sizevars
                max_block = self.max_block(range_tree.prefix)
                if any(
                    not sizevars.statically_known_multiple_of(numel, max_block)
                    and not sizevars.statically_known_power_of_2(numel)
                    for numel in slice_numels
                ):
                    return None

                # Compute the ND block shape from the linear block size.
                # Use CielDiv to round leading dimensions up to 1.
                # Non-leading dimensions are clamped to the size of the iteration range,
                # while the leading dimension can exceed this to accomodate a larger
                # block size.
                linear_block_size = TritonSymbols.get_block_size(range_tree)
                block_shape: List[sympy.Expr] = [
                    CeilDiv(linear_block_size, slice_numels[0])
                ] + [
                    sympy.Min(CeilDiv(linear_block_size, numel), dim)
                    for numel, dim in zip(slice_numels[1:], dims[1:])
                ]

                # Compute block offsets from {xyzr}offset and the matched expressions.
                block_offsets: List[sympy.Expr] = [
                    sympy_subs(
                        expr, {index_var: TritonSymbols.get_block_offset(range_tree)}
                    )
                    for expr in block_index_exprs
                ]

                return BlockParameters(
                    shape=dims,
                    block_shape=block_shape,
                    strides=strides,
                    offsets=block_offsets,
                )

            def match_block_pointer_subexpr(
                expr: sympy.Expr, range_tree: IterationRangesEntry
            ) -> Optional[BlockParameters]:
                """
                Match a block indexing subexpression involving a single range tree.
                """
                for match_func in (
                    match_strided_block,
                    match_mod_div_block,
                ):
                    match = match_func(expr, range_tree)
                    if match is not None:
                        return match

                return None

            def match_block_pointer() -> Optional[BlockPtrOptions]:
                index_relative_to_xyr_index = sympy_subs(
                    index, {v: t.expr for v, t in self.range_tree_nodes.items()}
                )
                range_trees = self.active_range_trees(reorder=True)

                # Partition the index into subexpressions pertaining to each range tree.
                # For example xindex * 5 + r0_index * 3 is partitioned to
                # (xindex * 5, r0_index * 3).
                index_subexprs = [
                    BlockPatternMatcher.get_subexpr_involving_symbol(
                        index_relative_to_xyr_index, tree.symbol()
                    )
                    for tree in range_trees
                ]

                # Match each range tree's subexpression separately.
                range_symbols = OrderedSet(tree.symbol() for tree in range_trees)
                block_params = BlockParameters()
                for tree, subexpr in zip(range_trees, index_subexprs):
                    # Reject mixed terms, e.g. xindex * r0_index.
                    # NB: the zero expression is allowed, for broadcasting.
                    if len(range_symbols.intersection(subexpr.free_symbols)) > 1:
                        return None

                    # Match the subexpression for this range tree.
                    params = match_block_pointer_subexpr(subexpr, tree)
                    if params is None:
                        return None
                    block_params += params

                # Collect leftover terms as a constant offset.
                offset = index_relative_to_xyr_index - sum(index_subexprs)

                # Form the block pointer.
                self.filter_masks(mask_vars)
                return BlockPtrOptions.create(
                    params=block_params,
                    constant_offset=offset,
                    range_trees=range_trees,
                    mask_vars=mask_vars,
                    get_max_block=self.max_block,
                )

            # Return a block pointer, if indexing matches the pattern.
            options = match_block_pointer()
            if options is not None:
                return options

        expand_str = None
        index_str = self.index_to_str(index)
        if isinstance(index, sympy.Integer):
            expand_str = f"{copy_shape}.shape" if copy_shape else self.dense_size_str()
            index_str = f"tl.full({expand_str}, {index_str}, tl.int32)"
            return IndexingOptions(
                index_str, OrderedSet(), "None", expand_str, has_rindex, index
            )

        if need_dense and not have_dense:
            expand_str = f"{copy_shape}.shape" if copy_shape else self.dense_size_str()
            index_str = f"tl.broadcast_to({index_str}, {expand_str})"
            mask_vars = dense_mask_vars
        elif not have_loop_vars and copy_shape:
            index_str = f"tl.broadcast_to({index_str}, {copy_shape}.shape)"
            mask_vars = dense_mask_vars

        if override_mask:
            mask_vars = OrderedSet([override_mask])

        if self._load_mask:
            mask_vars.add(self._load_mask)

        self.filter_masks(mask_vars)

        mask_str = " & ".join(sorted(map(str, mask_vars))) if mask_vars else "None"
        return IndexingOptions(index_str, mask_vars, mask_str, expand_str, has_rindex, index)  # type: ignore[arg-type]

    def codegen_block_ptr(
        self, name: str, var: str, indexing: BlockPtrOptions, other=""
    ) -> tuple[str, str]:
        check = indexing.boundary_check()
        if not check:
            # workaround https://github.com/openai/triton/issues/2813
            other = ""
        elif other:
            assert other == ", other=0.0"
            other = f", boundary_check={check!r}, padding_option='zero'"
        else:
            other = f", boundary_check={check!r}"
        if (
            self.inside_reduction
            and self.range_trees[-1].is_loop
            and indexing.has_rindex()
        ):
            block_ptr = f"block_ptr{next(self.block_ptr_id)}"
            self.body.writeline(
                DeferredLine(
                    name, f"{block_ptr} = {indexing.format(var, roffset=False)}"
                )
            )

            # Generate block pointer advancements, for later use.
            for symt in TritonSymbols.reduction_types:
                advance_offsets = indexing.advance_roffset(symt)

                # Ignore identity advancements.
                if all(
                    V.graph.sizevars.statically_known_equals(offset, sympy.Integer(0))
                    for offset in advance_offsets
                ):
                    continue

                advancements = self.pointer_advancements[symt]
                assert (
                    block_ptr not in advancements
                ), "duplicate advancement for pointer '{block_ptr}' at type '{symt}'"
                advancements[block_ptr] = advance_offsets
        else:
            block_ptr = indexing.format(var)
        return block_ptr, other

    def codegen_block_ptr_store_line(self, name, indexing, block_ptr, value, other=""):
        # Stores require an explicit broadcast.
        value = indexing.codegen_broadcast_and_reshape(
            value, indexing.final_shape, indexing.block_shape, False
        )

        # workaround https://github.com/openai/triton/issues/2814
        value = f"{value}.to({triton_store_type(V.graph.get_dtype(name))})"
        return f"tl.store({block_ptr}, {value}{other})"

    def check_bounds(
        self,
        expr: sympy.Expr,
        size: sympy.Expr,
        lower: bool,
        upper: bool,
    ):
        if not (lower or upper):
            return

        assert isinstance(expr, sympy.Expr)
        indexing = self.indexing(expr, block_ptr=False)
        assert isinstance(indexing, IndexingOptions)

        index_str = indexing.index_str
        mask_str = indexing.mask_str if indexing.has_mask() else None
        size_str = texpr(self.rename_indexing(size)) if upper else None

        # expr is already wrapped
        line = self.indirect_assert(
            index_str, "0" if lower else None, size_str, mask_str
        )

        buffer = self.get_load_buffer(indexing)
        self.cse.generate(buffer, line, assignment=False, dtype=torch.int32)

    def get_load_buffer(self, indexing):
        if indexing.has_indirect() or indexing.has_tmpmask():
            # Masked loads must come after the mask is computed
            return self.compute
        elif (
            self.inside_reduction
            and self.range_trees[-1].is_loop
            and not indexing.has_rindex()
        ):
            # can lift a common load outside of reduction loop
            # One exception is when this is an indirect_load.
            return self.body
        else:
            return self.loads

    def load(self, name: str, index: sympy.Expr):
        var = self.args.input(name)
        load_counts = self._load_counts
        load_counts[name] += 1
        make_line: Callable[[str], Union[str, DelayReplaceLine]] = identity
        indirect_indexing = self.is_indirect_indexing(index)
        original_index = index
        indexing = self.indexing(index, block_ptr=True)
        has_rindex = indexing.has_rindex()
        has_tmpmask = indexing.has_tmpmask()

        # Keep the variable in cache if were going to reuse it. Equiv., if any of the following hold
        #  1) We are doing broadcasting
        #  2) It is a non-coalesced load. The intuition is that if it's
        #  non-coalesced, we will likely load each element multiple times in
        #  practice.
        #  3) It will be used later and it won't be CSE'd. Equiv., if all the following hold
        #   3.1) We are in a reduction loop
        #   3.2) Its not its last use
        #   3.3) This load will not be lifted to the body
        #
        is_coalesced = any(
            i == 1 for i in self.get_strides_of_load(original_index).values()
        )
        if self.is_broadcasted(original_index):
            ep = ", eviction_policy='evict_last'"
        elif not is_coalesced:
            ep = ", eviction_policy='evict_last'"
        elif self.inside_reduction and self.range_trees[-1].is_loop:

            def decide_later():
                if load_counts[name] > expected_count and (
                    has_rindex or indirect_indexing
                ):
                    return "evict_last"
                return "evict_first"

            expected_count = load_counts[name]
            ep = ", eviction_policy='<EP>'"
            make_line = functools.partial(DelayReplaceLine, "<EP>", decide_later)
        else:
            ep = ""

        if (has_tmpmask or has_rindex) and indexing.has_mask():
            if self._load_other:
                other = f", other={constant_repr(self._load_other)}"
            else:
                other = ", other=0.0"
        else:
            other = ""

        append_broadcast = None
        dtype = V.graph.get_dtype(name)

        if should_unwrap_unspec_arg(name):
            line = var
        else:
            if isinstance(indexing, BlockPtrOptions):
                block_ptr, other = self.codegen_block_ptr(name, var, indexing, other)
                line = f"tl.load({block_ptr}{other}{ep})"
                line = indexing.codegen_broadcast_and_reshape(
                    line, indexing.block_shape, indexing.final_shape, True
                )

            elif isinstance(original_index, sympy.Integer):
                line = f"tl.load({var} + ({original_index}))"
                append_broadcast = indexing.expand_str
            else:
                line = f"tl.load({var} + ({indexing.index_str}), {indexing.mask_str}{ep}{other})"

            if (
                dtype in (torch.float16, torch.bfloat16)
                and config.triton.codegen_upcast_to_fp32
            ):
                line += ".to(tl.float32)"
                dtype = torch.float32
            if dtype == torch.bool and torch.version.hip is None:
                # Workaround for https://github.com/openai/triton/issues/2151
                # tl.load returns int8 when loading from pointer to int1
                # NOTE: Currently causes hangs on bool UTs for ROCm
                line += ".to(tl.int1)"
                dtype = torch.bool

        load_buffer = self.get_load_buffer(indexing)
        result_var = self.cse.generate(load_buffer, make_line(line), dtype=dtype)
        if result_var.use_count > 1:
            load_counts[name] -= 1  # don't double count cache hit
        assert isinstance(result_var, TritonCSEVariable)
        result_var.mask_vars = indexing.mask_vars  # type: ignore[assignment]

        if append_broadcast:
            line = f"tl.broadcast_to({result_var}, {append_broadcast})"
            result_var = self.cse.generate(load_buffer, line, dtype=dtype)

        if not self.inside_reduction or (not indexing.has_rmask() and not has_rindex):
            self.outside_loop_vars.add(result_var)

        return result_var

    def store(
        self, name: str, index: sympy.Expr, value: CSEVariable, mode: StoreMode = None
    ) -> None:
        var = self.args.output(name)
        original_index = index
        indexing = self.indexing(index, dense_indexing=True, block_ptr=mode is None)

        # Guard against write-after-read corruption in triton.
        # See # https://github.com/openai/triton/issues/1615
        # This triton bug means that a load which is broadcasted over multiple
        # warps may see the result of a store that happens later in the triton
        # program. The workaround is to add a barrier before storing, which
        # enforces that all warps have already read the data.
        is_inplace = name in self.args.inplace_buffers
        is_broadcasted = self.is_broadcasted(original_index)
        if is_inplace and is_broadcasted:
            self.stores.writeline(DeferredLine(name, "tl.debug_barrier()"))

        if isinstance(indexing, BlockPtrOptions):
            block_ptr, other = self.codegen_block_ptr(name, var, indexing)
            # block_ptr stores don't do implicit casting
            line = self.codegen_block_ptr_store_line(
                name, indexing, block_ptr, value, other
            )
        elif mode is None:
            line = f"tl.store({var} + ({indexing.index_str}), {value}, {indexing.mask_str})"
        elif mode == "atomic_add":
            line = f"tl.atomic_add({var} + ({indexing.index_str}), {value}, {indexing.mask_str}, sem='relaxed')"
        else:
            raise NotImplementedError(f"store mode={mode}")

        exit_stack = contextlib.ExitStack()
        if not self.inside_reduction and self.cooperative_reduction:
            exit_stack.enter_context(self.guard_cooperative_store(name, self.stores))

        self.stores.writeline(DeferredLine(name, line))

        if not self.inside_reduction:
            self.outside_loop_vars.add(value)

        exit_stack.close()

    def guard_cooperative_store(self, name, buffer):
        """
        For cooperative reductions only one thread block should write out the result.
        We rotate which thread block does each write for better parallelism
        """
        idx = self.cooperative_reduction_workspace_cache.increment_store_count()
        buffer.writeline(DeferredLine(name, f"if rsplit_id == ({idx} % RSPLIT):"))
        return buffer.indent()

    def bucketize(
        self,
        values: CSEVariable,
        boundaries: tuple[str, sympy.Expr, sympy.Expr, sympy.Expr],
        boundary_indices: CSEVariable,
        indexing_dtype: torch.dtype,
        right: bool,
        sorter: Optional[tuple[str, sympy.Expr]] = None,
        sorter_indices: Optional[CSEVariable] = None,
    ) -> CSEVariable:
        """
        See [Note: Inductor bucketize op]
        """

        # Triton performance for bucketize_binary_search is much better when the number
        # of threads equals the number of elements.
        # If we're trying to use a bucketize kernel, we should make sure that an
        # autotuning config with num_elements_per_warp=(warp_size) exists.
        self.autotune_hints.add(AutotuneHint.ONE_ELEMENT_PER_THREAD)

        boundaries_ptr = self.args.input(boundaries[0])
        boundary_size = self.index_to_str(boundaries[1])
        boundaries_underlying_numel = self.index_to_str(boundaries[2])
        boundary_stride = self.index_to_str(boundaries[3])
        sorter_ptr = self.args.input(sorter[0]) if sorter else "None"
        sorter_stride = self.index_to_str(sorter[1]) if sorter else "None"
        block_size = self.dense_size_str()

        if indexing_dtype == torch.int32:
            triton_dtype = "tl.int32"
        elif indexing_dtype == torch.int64:
            triton_dtype = "tl.int64"
        else:
            raise NotImplementedError(
                "Bucketize only supports indexing with int32 and int64"
            )

        result = self.cse.generate(
            self.compute,
            f"triton_helpers.bucketize_binary_search({values}, "
            f"{boundaries_ptr}, {boundary_size}, {boundaries_underlying_numel}, {boundary_stride}, "
            f"{boundary_indices}, "
            f"{triton_dtype}, "
            f"{right}, "
            f"{sorter_ptr}, {sorter_stride}, "
            f"{sorter_indices}, "
            f"{block_size}, "
            ")",
            dtype=indexing_dtype,  # type: ignore[attr-defined]
        )

        return result

    def reduction_resize(self, value) -> str:
        ndims = self.triton_tensor_ndim()
        if ndims == 1:
            return f"triton_helpers.promote_to_tensor({value})"

        nreduce = self.num_reduction_dims
        sizes = [":"] * (ndims - nreduce) + ["None"] * nreduce
        return f"{value}[{', '.join(sizes)}]"

    def reduction_collapse_dims(self, buffer, value: str, dtype: torch.dtype) -> str:
        """
        Reshape to RBLOCK, collapsing all reduction dims.
        """
        # This is not needed for 1D reductions.
        if self.num_reduction_dims == 1:
            return value

        target_ndim = self.triton_tensor_ndim() - self.num_reduction_dims
        initial_shape = self.dense_size_list()
        target_shape = initial_shape[:target_ndim] + ["RBLOCK"]
        return str(
            self.cse.generate(
                buffer, triton_reshape(value, initial_shape, target_shape), dtype=dtype
            )
        )

    def reduction(
        self,
        dtype: torch.dtype,
        src_dtype: torch.dtype,
        reduction_type: ReductionType,
<<<<<<< HEAD
        value: Union[CSEVariable, tuple[CSEVariable, ...]],
    ) -> Union[CSEVariable, tuple[CSEVariable, ...]]:
=======
        value: Union[CSEVariable, Tuple[CSEVariable, ...]],
    ) -> Union[CSEVariable, Tuple[CSEVariable, ...]]:
        def maybe_upcast(value: CSEVariable) -> CSEVariable:
            # Math reductions in FP16/BF16 are less accurate because the Triton compiler does not
            # automatically promote to FP32 for accumulation. Additionally, max/min reductions
            # do not support FP16/BF16. We manually promote to FP32 here.
            return (
                ops.to_dtype(value, torch.float32)
                if value.dtype
                in [
                    torch.float16,
                    torch.bfloat16,
                ]
                else value
            )

        original_dtypes = [val.dtype for val in pytree.tree_leaves(value)]
        value = pytree.tree_map(maybe_upcast, value)
        if any(x in [torch.float16, torch.bfloat16] for x in original_dtypes):
            # Only promote FB16/BF16; do not promote other integer/boolean dtypes
            src_dtype = torch.promote_types(src_dtype, torch.float32)
            dtype = torch.promote_types(dtype, torch.float32)

>>>>>>> 5ed56a8f
        assert self.inside_reduction
        masks = OrderedSet(f"{tree.prefix}mask" for tree in self.range_trees)
        self.filter_masks(masks)
        masks = sorted(masks)
        if self._load_mask:
            masks.append(self._load_mask)
        reduction_range_prefix = self.range_trees[-1].prefix[0]

        # Say we have
        #     tmp0 = ops.constant(1, torch.int64)
        #     tmp1 = ops.reduction(torch.int64, torch.int64, "sum", tmp0)
        # tmp0 in the triton code is either a scalar, or single-element tensor
        # so if we emit tl.sum directly, it will only give 1 instead of RBLOCK * 1
        # To avoid this, we broadcast to the expected shape first.
        dense_size_str = self.dense_size_str()
        value = self._map_tuple_or_scalar(
            lambda v: self.cse.generate(
                self.compute,
                f"tl.broadcast_to({v}, {dense_size_str})",
                dtype=v.dtype,
            ),
            value,
        )

        dim = self.triton_tensor_ndim() - self.num_reduction_dims
        root_op: str

        def final_reduction(
            buffer,
            value: str,
            result_type: Optional[str],
        ) -> str:
            """
            Helper to generate a reduction call, e.g. tl.sum.
            """
            use_helper = reduction_type in ("any", "max", "min", "prod")
            module = "triton_helpers" if use_helper else "tl"

            value = self.reduction_collapse_dims(buffer, value, dtype)
            if reduction_type in ("max", "min"):
                value = self.reduction_resize(
                    f"{module}.{reduction_type}2({value}, {dim})"
                )
            else:
                value = self.reduction_resize(
                    f"{module}.{reduction_type}({value}, {dim})"
                )

            if result_type is not None:
                value = f"{value}.to({result_type})"

            return value

        def final_reduction_define(
            buffer,
            result_var: str,
            value: str,
            result_type: Optional[str],
        ) -> None:
            """
            Generate a reduction and assign it to an existing variable.
            """
            value = final_reduction(buffer, value, result_type)
            buffer.splice(f"{result_var} = {value}")

        def final_argreduce(buffer, result_var, value, index):
            value = self.reduction_collapse_dims(buffer, value, dtype)
            index = self.reduction_collapse_dims(buffer, index, dtype)
            buffer.splice(
                f"""\
                {result_var}_val, {result_var}_idx = triton_helpers.{root_op}_with_index({value}, {index}, {dim})
                {result_var} = {self.reduction_resize(f'{result_var}_idx')}
                """
            )

        cache_key = (src_dtype, reduction_type, value)
        if cache_key in self.cse.reduction_cache:
            return self.cse.reduction_cache[cache_key]

        acc_type = triton_acc_type(src_dtype)
        torch_acc_type = upcast_acc_dtype(src_dtype)
        result_var: Any = self.cse.newvar(dtype=torch_acc_type)
        result_var.mask_vars = OrderedSet(
            var for var in masks if not prefix_is_reduction(var[0])
        )
        cond = " & ".join(masks)

        def where_cond(tval, fval):
            if not cond:
                return tval
            return TritonKernelOverrides.where(cond, tval, fval)

        if self.persistent_reduction:
            default = ir.Reduction.default_value(reduction_type, src_dtype)
            default = self._map_tuple_or_scalar(constant_repr, default)

            def _mask_value(value, default) -> CSEVariable:
                return self.cse.generate(
                    self.compute, where_cond(value, default), dtype=value.dtype
                )

            masked_value: Union[CSEVariable, Sequence[CSEVariable]] = []
            if isinstance(value, tuple):
                masked_value = [_mask_value(v, d) for v, d in zip(value, default)]
            else:
                masked_value = _mask_value(value, default)

            if reduction_type in ("argmax", "argmin"):
                accumulator_index = str(
                    self.cse.generate(
                        self.compute,
                        f"tl.broadcast_to({reduction_range_prefix}index, {masked_value}.shape)",
                        dtype=torch.int64,
                    )
                )
                root_op = {"argmax": "max", "argmin": "min"}[reduction_type]
                final_argreduce(
                    self.compute, result_var, masked_value, accumulator_index
                )
            elif reduction_type == "welford_reduce":
                if self.cooperative_reduction:
                    # cooperative reductions require full welford for correctness
                    result_var = self.welford_reduce(
                        result_var, reduction_type, value, where_cond, acc_type, dtype
                    )
                else:
                    # For persistent reductions, don't bother with
                    # welford's algorithm since it uses more registers, and
                    # taking two reductions doesn't increase memory usage.
                    result_var = self.welford_reduce_fallback(dtype, value)
            elif reduction_type == "welford_combine":
                assert isinstance(masked_value, Sequence)
                (mean, m2, weight) = masked_value
                result_var = tuple(
                    self.cse.generate(self.compute, value, dtype=dtype)
                    for value in self._welford(
                        self.compute, mean, m2, weight, dim, dtype
                    )
                )
            else:
                assert isinstance(masked_value, CSEVariable)
                result_var = self.cse.generate(
                    self.compute,
                    final_reduction(self.compute, str(masked_value), None),
                    dtype=masked_value.dtype,
                )
        else:
            accumulator = self.cse.namedvar(f"_{result_var}", dtype=torch_acc_type)
            default = ir.Reduction.default_accumulator(reduction_type, src_dtype)
            default = self._map_tuple_or_scalar(constant_repr, default)
            if not isinstance(default, tuple):
                self.body.writeline(
                    f"{accumulator} = tl.full({self.dense_size_str()}, {default}, {acc_type})"
                )

            if reduction_type in ("argmax", "argmin"):
                accumulator_index = f"_{result_var}_index"
                long_max = torch.iinfo(torch.int64).max
                self.body.writeline(
                    f"{accumulator_index} = tl.full({self.dense_size_str()}, {long_max}, tl.int64)"
                )
                root_op = {"argmax": "max", "argmin": "min"}[reduction_type]

                self.compute.splice(
                    f"""\
                {accumulator}_next, {accumulator_index}_next = triton_helpers.{root_op}imum_with_index(
                    {accumulator}, {accumulator_index}, {value}, {reduction_range_prefix}index
                )
                {accumulator} = {where_cond(f'{accumulator}_next', accumulator)}
                {accumulator_index} = {where_cond(f'{accumulator_index}_next', accumulator_index)}
                """
                )
                final_argreduce(
                    self.post_loop_combine, result_var, accumulator, accumulator_index
                )
            elif is_welford_reduction(reduction_type):
                result_var = self.welford_reduce(
                    result_var, reduction_type, value, where_cond, acc_type, dtype
                )
            else:
                combine_fn = ir.get_reduction_combine_fn(reduction_type, src_dtype)
                updated = combine_fn(accumulator, value)
                self.compute.writeline(
                    f"{accumulator} = {where_cond(updated, accumulator)}"
                )

                if src_dtype == torch.bool:
                    # This is only really used for aten.any. It changes the
                    # final reduction of a non-persistent reduction from
                    #     tmp5 = triton_helpers.max(_tmp5, 1)[:, None]
                    # to
                    #     tmp5 = triton_helpers.max(_tmp5.to(tl.int8), 1)[:, None].to(tl.int1)
                    # which is needed because tl.reduce doesn't support tl.int1
                    accumulator_casted_str = f"{accumulator}.to(tl.int8)"
                    result_type = triton_compute_type(dtype)
                    final_reduction_define(
                        self.post_loop_combine,
                        str(result_var),
                        accumulator_casted_str,
                        result_type,
                    )
                else:
                    final_reduction_define(
                        self.post_loop_combine, str(result_var), str(accumulator), None
                    )

        if self.cooperative_reduction:
            exit_stack = contextlib.ExitStack()
            for buf in (self.post_loop_combine, self.post_loop_store):
                # only do cooperative reduction combines if we have more than one thread block
                buf.writeline("if RSPLIT > 1:")
                exit_stack.enter_context(buf.indent())

            if reduction_type in ("argmax", "argmin"):
                self.post_loop_combine.writeline(
                    f"{result_var}_bval = {self.reduction_resize(f'{result_var}_val')}"
                )
                peer_val = self.codegen_cooperative_reduction_peer_combine(
                    f"{result_var}_bval", src_dtype
                )
                peer_idx = self.codegen_cooperative_reduction_peer_combine(
                    result_var, dtype
                )
                final_argreduce(self.post_loop_store, result_var, peer_val, peer_idx)
            elif is_welford_reduction(reduction_type):
                assert reduction_type == "welford_reduce"
                result_mean, result_m2, result_weight = result_var
                peer_mean = self.codegen_cooperative_reduction_peer_combine(
                    result_mean, upcast_acc_dtype(src_dtype)
                )
                peer_m2 = self.codegen_cooperative_reduction_peer_combine(
                    result_m2, upcast_acc_dtype(src_dtype)
                )
                peer_weight = self.codegen_cooperative_reduction_peer_combine(
                    result_weight, upcast_acc_dtype(src_dtype)
                )
                self.welford_reduce_final_reduction(
                    self.post_loop_store,
                    result_mean,
                    result_m2,
                    result_weight,
                    peer_mean,
                    peer_m2,
                    peer_weight,
                    dim,
                    dtype,
                )
            else:
                peers = self.codegen_cooperative_reduction_peer_combine(
                    result_var, upcast_acc_dtype(src_dtype)
                )
                final_reduction_define(
                    self.post_loop_store, str(result_var), peers, None
                )
            exit_stack.close()

        self.cse.reduction_cache[cache_key] = result_var

        if isinstance(result_var, tuple):
            assert all(isinstance(x, TritonCSEVariable) for x in result_var)
            self.outside_loop_vars.update(result_var)

            # Match output dtype with input dtype
            if reduction_type == "welford_reduce":
                assert len(original_dtypes) == 1
                original_dtypes = len(result_var) * original_dtypes

            assert len(result_var) == len(original_dtypes)
            for var, orig_dtype in zip(result_var, original_dtypes):
                assert orig_dtype is not None
                if var.dtype != orig_dtype:
                    self.post_loop_combine.writeline(
                        f"{var} = {var}.to({triton_compute_type(orig_dtype)})"
                    )
        else:
            assert isinstance(result_var, TritonCSEVariable)
            self.outside_loop_vars.add(result_var)

            # Match output dtype with input dtype
            if result_var.dtype != original_dtypes[0]:
                assert original_dtypes[0] is not None
                self.post_loop_combine.writeline(
                    f"{result_var} = {result_var}.to({triton_compute_type(original_dtypes[0])})"
                )

        return result_var

    def _welford(self, buffer, mean, m2, weight, dim, dtype: torch.dtype):
        """
        Helper to codegen triton_helpers.welford.
        """
        mean, m2, weight = (
            self.reduction_collapse_dims(buffer, value, dtype)
            for value in (mean, m2, weight)
        )
        welford = f"triton_helpers.welford({mean}, {m2}, {weight}, {dim})"
        welford_results = [str(self.cse.newvar(dtype=dtype)) for _ in range(3)]
        buffer.writeline(f"{', '.join(welford_results)} = {welford}")

        result_values = tuple(self.reduction_resize(value) for value in welford_results)
        return result_values

    def welford_reduce(
        self, result_var, reduction_type, value, where_cond, acc_type, dtype
    ):
        """Helper to codegen a welford reduction"""
        dim = self.triton_tensor_ndim() - self.num_reduction_dims

        accumulator = f"{result_var}_mean"
        accumulator_m2 = f"{result_var}_m2"
        accumulator_weight = f"{result_var}_weight"
        self.body.writeline(
            f"{accumulator} = tl.zeros({self.dense_size_str()}, {acc_type})"
        )
        self.body.writeline(
            f"{accumulator_m2} = tl.zeros({self.dense_size_str()}, {acc_type})"
        )
        self.body.writeline(
            f"{accumulator_weight} = tl.zeros({self.dense_size_str()}, {acc_type})"
        )
        if reduction_type == "welford_combine":
            mean, m2, weight = value
            self.compute.splice(
                f"""\
                {accumulator}_next, {accumulator_m2}_next, {accumulator_weight}_next = triton_helpers.welford_combine(
                    {accumulator}, {accumulator_m2}, {accumulator_weight},
                    {mean}, {m2}, {weight}
                )
                """
            )
        else:
            assert reduction_type == "welford_reduce"
            self.compute.splice(
                f"""\
                {accumulator}_next, {accumulator_m2}_next, {accumulator_weight}_next = triton_helpers.welford_reduce(
                    {value}, {accumulator}, {accumulator_m2}, {accumulator_weight}, roffset == 0
                )
                """
            )
        self.compute.splice(
            f"""\
            {accumulator} = {where_cond(f'{accumulator}_next', accumulator)}
            {accumulator_m2} = {where_cond(f'{accumulator_m2}_next', accumulator_m2)}
            {accumulator_weight} = {where_cond(f'{accumulator_weight}_next', accumulator_weight)}
            """
        )
        result_mean = result_var
        result_m2 = self.cse.newvar(dtype=dtype)
        result_weight = self.cse.newvar(dtype=dtype)
        return self.welford_reduce_final_reduction(
            self.post_loop_combine,
            result_mean,
            result_m2,
            result_weight,
            accumulator,
            accumulator_m2,
            accumulator_weight,
            dim,
            dtype,
        )

    def welford_reduce_final_reduction(
        self,
        buffer,
        result_mean,
        result_m2,
        result_weight,
        mean,
        m2,
        weight,
        dim,
        dtype,
    ):
        """Helper to codegen call to triton_helpers.welford"""
        values = self._welford(buffer, mean, m2, weight, dim, dtype)
        result_exprs = [result_mean, result_m2, result_weight]
        for result_expr, value in zip(result_exprs, values):
            buffer.splice(f"{result_expr} = {value}")

        return result_mean, result_m2, result_weight

    def max_rsplit(self):
        if self.fixed_config:
            return self.fixed_config["RSPLIT"]
        return TRITON_MAX_RSPLIT

    def codegen_cooperative_reduction_peer_combine(self, result_var, dtype):
        """
        Generate code to save a [XBLOCK, RSPLIT] temporary workspace, where each thread block writes a different
        column.  After the barrier, every thread block loads the completed value so that it can compute the final
        value independently.
        """
        xnumel = self.numels["x"]
        mask = "xindex < xnumel" if xnumel != 1 and not self.no_x_dim else None
        expand = "" if self.no_x_dim else "[None,:]"

        nbytes = xnumel * dtype.itemsize * self.max_rsplit()
        ws_name, ws_offset = self.cooperative_reduction_workspace_cache.allocate(nbytes)

        self.post_loop_combine.splice(
            f"""
                {result_var}_ws = ({ws_name} + {self.index_to_str(ws_offset)}).to(tl.pointer_type({triton_type(dtype)}))
                tl.store({result_var}_ws + (xindex * RSPLIT + rsplit_id), {result_var}, {mask})
            """,
            strip=True,
        )
        self.post_loop_store.writeline(
            f"{result_var}_peers = tl.load({result_var}_ws + (xindex * RSPLIT + tl.arange(0, RSPLIT){expand}), "
            f"{mask}, eviction_policy='evict_first')"
        )
        return f"{result_var}_peers"

    def store_reduction(
        self,
        name: str,
        index: sympy.Expr,
        value: Union[CSEVariable, tuple[CSEVariable, ...]],
    ):
        assert self.inside_reduction
        self.inside_reduction = False
        indexing = self.indexing(index, block_ptr=True)
        self.inside_reduction = True
        var = self.args.output(name)

        exit_stack = contextlib.ExitStack()
        if self.cooperative_reduction:
            exit_stack.enter_context(
                self.guard_cooperative_store(name, self.post_loop_store)
            )

        if isinstance(indexing, BlockPtrOptions):
            self.post_loop_store.writeline(
                DeferredLine(
                    name,
                    self.codegen_block_ptr_store_line(
                        name,
                        indexing,
                        indexing.format(var),
                        value,
                        f", boundary_check={indexing.boundary_check()!r}",
                    ),
                )
            )
        else:
            assert isinstance(indexing, IndexingOptions)
            self.post_loop_store.writeline(
                DeferredLine(
                    name,
                    f"tl.store({var} + ({indexing.index_str}), {value}, {indexing.mask_str})",
                )
            )

        exit_stack.close()

    def _lift_helper(self, fn, num_args, dtypes: tuple[torch.dtype, ...]) -> str:
        # Lift IR function for scan operations into a triton function
        # in the global namespace
        helper = IndentedBuffer()
        helper.writeline("@triton.jit")
        cse = CSE(prefix="", suffix="")

        args = [
            tuple(cse.namedvar(f"arg{i}_{n}", dtype=dtypes[n]) for n in range(num_args))
            for i in range(2)
        ]
        signature = ", ".join(str(x) for x in itertools.chain.from_iterable(args))
        helper.writeline(f"def {{name}}({signature}):")

        overrides = TritonOverrides(V.MockHandler())

        # Build a name that changes depending on fn to workaround a triton bug
        # where the combine_fn to reduce and scan is not hashed, and so different
        # scan ops may collide in the triton cache.
        # This is fixed with the latest triton pin, but not the triton-rocm pin.
        helper_name = "_triton_helper_fn"

        from torch._inductor.dtype_propagation import DtypePropagationOpsHandler

        dtype_handler = DtypePropagationOpsHandler()

        class CSEProxy:
            def __getattr__(self, name: str) -> Callable[..., CSEVariable]:
                def inner(*args, **kwargs):
                    nonlocal helper_name
                    helper_name += f"_{name}"

                    output_dtype = getattr(
                        dtype_handler,
                        name,
                    )(*args, **kwargs)

                    return cse.generate(
                        helper,
                        getattr(overrides, name)(*args, **kwargs),
                        dtype=output_dtype,
                    )

                return inner

        with helper.indent(), V.set_ops_handler(CSEProxy()):
            outputs = fn(*args)
            outputs = ", ".join(str(output) for output in outputs)
            helper.writeline(f"return {outputs}")

        return self.helper_functions.add(helper.getvalue(), base_name=helper_name)

    def scan(
        self,
        dtypes: tuple[torch.dtype, ...],
        combine_fn: Callable[
            [tuple[CSEVariable, ...], tuple[CSEVariable, ...]], tuple[CSEVariable, ...]
        ],
        values: tuple[CSEVariable, ...],
    ) -> tuple[CSEVariable, ...]:
        assert self.inside_reduction
        assert not self.cooperative_reduction, "TODO"
        masks = OrderedSet(f"{tree.prefix}mask" for tree in self.range_trees)
        self.filter_masks(masks)
        masks = sorted(masks)
        assert not self._load_mask, "ops.scan not supported inside ops.masked"

        broadcasted_values = []
        accumulators = []

        cse_compute = functools.partial(self.cse.generate, self.compute)
        combine_helper_fn = self._lift_helper(combine_fn, len(values), dtypes)
        dim = self.triton_tensor_ndim() - self.num_reduction_dims

        for value, dtype in zip(values, dtypes):
            value_dtype = self.cse.generate(
                self.compute,
                f"{value}.to({triton_compute_type(dtype)})",
                dtype=upcast_compute_type(dtype),
            )
            value = self.cse.generate(
                self.compute,
                f"tl.broadcast_to({value_dtype}, {self.dense_size_str()})",
                dtype=upcast_compute_type(dtype),
            )
            broadcasted_values.append(value)

            acc_type = triton_acc_type(dtype)

            if not self.persistent_reduction:
                accumulator = self.cse.newvar(dtype=upcast_compute_type(dtype))
                reduced_size = self.dense_size_list()
                reduced_size[-1] = "1"
                reduced_size = f"[{', '.join(reduced_size)}]"

                default = "float('nan')" if dtype.is_floating_point else "-1"
                self.body.writeline(
                    f"{accumulator} = tl.full({reduced_size}, {default}, {acc_type})"
                )

                accumulators.append(accumulator)

        def csv(values):
            return " ".join(f"{value}," for value in values)

        def cse_multiple(line, values, masks, dtypes):
            n = len(values)
            cache_keys = [f"{line}, {i}, {masks}" for i in range(n)]
            if all(self.cse.contains(cache_key) for cache_key in cache_keys):
                return [self.cse.get(cache_key) for cache_key in cache_keys]
            result_vars = [self.cse.newvar(dtype=_dtype) for _dtype in dtypes]
            self.compute.writeline(
                f"{csv(result_vars)} = {line}",
            )
            for result_var, cache_key in zip(result_vars, cache_keys):
                if masks:
                    result_var.mask_vars = masks  # type: ignore[attr-defined]
                self.cse.put(cache_key, result_var)
            return tuple(result_vars)

        partial_scan_vars = cse_multiple(
            f"tl.associative_scan(({csv(broadcasted_values)}), {dim}, {combine_helper_fn})",
            values,
            masks,
            (upcast_compute_type(dtype) for dtype in dtypes),
        )

        if not self.persistent_reduction:
            # tl.reduce doesn't work for non-commutative operators, so instead
            # of repeating the scan op as a reduction, we use sum to select the
            # last scan value
            partial_reduce_vars = [
                cse_compute(
                    f"triton_helpers.select_one(({partial_scan_var}), rbase == (RBLOCK - 1), dim=-1, keep_dims=True)",
                    dtype=upcast_compute_type(partial_scan_var.dtype),
                )
                for partial_scan_var in partial_scan_vars
            ]
            accs_next = combine_fn(tuple(accumulators), tuple(partial_reduce_vars))
            full_scan_vars = combine_fn(tuple(accumulators), partial_scan_vars)
            result_vars = [
                cse_compute(
                    f"tl.where(roffset > 0, {full_scan}, {partial_scan})",
                    dtype=partial_scan.dtype,
                )
                for full_scan, partial_scan in zip(full_scan_vars, partial_scan_vars)
            ]
            for acc_next, accumulator, partial_reduce in zip(
                accs_next, accumulators, partial_reduce_vars
            ):
                self.compute.writeline(
                    f"{accumulator} = tl.where(roffset > 0, {acc_next}, {partial_reduce})"
                )
        else:
            result_vars = partial_scan_vars

        for result_var in result_vars:
            result_var.mask_vars = masks  # type: ignore[attr-defined]

        return tuple(result_vars)

    def sort(
        self,
        dtypes: tuple[torch.dtype, ...],
        values: tuple[CSEVariable, ...],
        stable: bool,
        descending: bool,
    ) -> tuple[CSEVariable, ...]:
        assert self.inside_reduction
        assert not self.cooperative_reduction, "TODO"
        masks = OrderedSet(f"{tree.prefix}mask" for tree in self.range_trees)
        self.filter_masks(masks)
        masks = sorted(masks)
        assert not self._load_mask, "ops.sort not supported inside ops.masked"
        assert (
            self.persistent_reduction
        ), "ops.sort is only supported in persistent reductions"

        cse_compute = functools.partial(self.cse.generate, self.compute)
        dim = self.triton_tensor_ndim() - self.num_reduction_dims

        assert len(dtypes) == len(values)
        broadcasted_values = [
            cse_compute(
                f"tl.broadcast_to({value}, {self.dense_size_str()})", dtype=dtypes[i]
            )
            for i, value in enumerate(values)
        ]

        def csv(values):
            return " ".join(f"{value}," for value in values)

        def cse_multiple(line, n, masks, dtypes):
            cache_keys = [f"{line}, {i}, {masks}" for i in range(n)]
            if all(self.cse.contains(cache_key) for cache_key in cache_keys):
                return [self.cse.get(cache_key) for cache_key in cache_keys]
            result_vars = [self.cse.newvar(dtype=dtypes[i]) for i in range(n)]  # type: ignore[attr-defined]
            self.compute.writeline(
                f"{csv(result_vars)} = {line}",
            )
            for result_var, cache_key in zip(result_vars, cache_keys):
                if masks:
                    result_var.mask_vars = masks  # type: ignore[attr-defined]
                self.cse.put(cache_key, result_var)
            return tuple(result_vars)

        assert self.range_trees[-1].is_reduction
        rnumel = "None" if self._has_constant_mask(self.range_trees[-1]) else "rnumel"

        if len(values) == 2:
            line = (
                f"triton_helpers.sort_with_index({broadcasted_values[0]}, {broadcasted_values[1]},"
                f" {rnumel}, {dim}, stable={stable}, descending={descending})"
            )
            result_vars = cse_multiple(line, len(values), masks, dtypes)
        else:
            raise AssertionError("Unhandled sort")

        for result_var, input_var in zip(result_vars, values):
            result_var.mask_vars = masks  # type: ignore[attr-defined]
            result_var.bounds = input_var.bounds

        return tuple(result_vars)

    def codegen_body(self):
        """
        Concat output code from index_code, loads, compute, stores,
        suffix into self.body.

        For pointwise kernels, this is called just once at the end.

        For reduction kernels, this generates a loop over the reduction
        axis.
        """
        if not (
            self.indexing_code
            or self.loads
            or self.stores
            or self.compute
            or self.post_loop_combine
            or self.post_loop_store
        ):
            return

        loop_trees = [tree for tree in self.range_trees if tree.is_loop]
        if self.inside_reduction and len(loop_trees) > 0:
            # Write the loop headers.
            for level, tree in enumerate(loop_trees):
                with self.body.indent(offset=level):
                    prefix = tree.prefix
                    loop_start = "rsplit_start" if self.cooperative_reduction else "0"
                    loop_end = (
                        "rsplit_end" if self.cooperative_reduction else f"{prefix}numel"
                    )
                    self.body.writeline(
                        f"for {prefix}offset in range({loop_start}, {loop_end}, {prefix.upper()}BLOCK):"
                    )
                with self.body.indent(offset=level + 1):
                    self.iteration_ranges_codegen_header(tree, self.body)

            # The innermost loop performs the reduction.
            with self.body.indent(offset=len(loop_trees)):
                self.codegen_reduction_indices(self.body)
                self.body.splice(self.indexing_code)
                self.body.splice(self.loads)
                self.body.splice(self.compute)
                self.body.splice(self.stores)

            # Write loop suffixes.
            for level, tree in reversed([*enumerate(loop_trees)]):
                with self.body.indent(offset=level + 1):
                    # Advance pointers at the end of each loop.
                    for block_ptr, advancement in self.pointer_advancements[
                        tree.symt
                    ].items():
                        # Subtract any advancements made in the previous loop level.
                        if level < len(loop_trees) - 1:
                            prev_tree = loop_trees[level + 1]
                            prev_advancement = self.pointer_advancements[
                                prev_tree.symt
                            ][block_ptr]
                            prev_block = TritonSymbols.get_block_size(prev_tree)
                            prev_num_iter = CeilDiv(prev_tree.numel, prev_block)
                            advancement = [
                                cur - prev * prev_num_iter
                                for cur, prev in zip(advancement, prev_advancement)
                            ]

                        self.body.writeline(
                            f"{block_ptr} = tl.advance({block_ptr}, {V.kernel.index_to_str(advancement)})"
                        )

                # Invalidate any cache entries that came from inside the loop.
                self.cse.invalidate(self.outside_loop_vars)
                tree.cache_clear()
        else:
            self.body.splice(self.indexing_code)
            self.body.splice(self.loads)
            self.body.splice(self.compute)
            self.body.splice(self.stores)
        self.body.splice(self.post_loop_combine)
        if self.cooperative_reduction and (
            self.post_loop_combine or self.post_loop_store
        ):
            sem_ptr = f"{self.semaphores_name} + tl.program_id(1)"
            self.body.splice(
                f"""
                if RSPLIT > 1:
                    triton_helpers.x_grid_barrier({sem_ptr})
                """,
                strip=True,
            )
            self.cooperative_reduction_workspace_cache.on_loop_end()
        self.body.splice(self.post_loop_store)
        self.indexing_code.clear()
        self.loads.clear()
        self.compute.clear()
        self.stores.clear()
        self.post_loop_combine.clear()
        self.post_loop_store.clear()

    def codegen_kernel_benchmark(self, num_gb, grid=None):
        result = IndentedBuffer()
        _argdefs, call_args, signature, _ = self.args.python_argdefs()

        result.writelines(["", "", "def get_args():"])
        with result.indent():
            name_cnt = itertools.count()
            var_names = []
            for arg_name, arg_sig in zip(call_args, signature):
                var_name = f"arg_{next(name_cnt)}"
                buf = V.graph.try_get_buffer(arg_name)
                if buf:
                    result.writeline(
                        f"{var_name} = rand_strided({V.graph.sizevars.size_hints(buf.get_size())}, {V.graph.sizevars.size_hints(buf.get_stride())}, device='{buf.get_device()}', dtype={buf.get_dtype()})"  # noqa: B950 line too long
                    )
                elif arg_name in V.graph.constants:
                    # note that random seed is put in V.graph.constants
                    const_tensor = V.graph.constants[arg_name]
                    result.writeline(
                        f"{var_name} = rand_strided({V.graph.sizevars.size_hints(const_tensor.size())}, {V.graph.sizevars.size_hints(const_tensor.stride())}, device='{const_tensor.device}', dtype={const_tensor.dtype})"  # type: ignore[arg-type]  # noqa: B950 line too long
                    )
                elif isinstance(arg_sig, SizeArg):
                    symval_hint = V.graph.sizevars.size_hint(arg_sig.expr)

                    # Force the seed_offset to be 0 so calls to the same kernel
                    # using different seed offset will have the same benchmark harness.
                    # We can dedup kernel definitions in this case.
                    if "seed_offset" in arg_sig.name:
                        symval_hint = 0
                    result.writeline(f"{var_name} = {symval_hint}")
                elif isinstance(arg_sig, WorkspaceArg):
                    device = V.graph.get_current_device_or_throw()
                    count = V.graph.sizevars.size_hint(arg_sig.count)
                    result.writeline(
                        f"{var_name} = torch.zeros({count}, device='{device}', dtype={arg_sig.dtype})"
                    )
                else:
                    raise KeyError(
                        f"Don't find the buffer or const tensor for {arg_name}"
                    )
                var_names.append(var_name)
            result.writeline(f"return {', '.join(var_names)},")

        result.writelines(["\n", "\n", "def call(args):"])
        if grid is None:
            grid = []
            extra_args = []
            extra_args_str = None
            for tree in self.active_range_trees():
                expr = pexpr(V.graph.sizevars.size_hint(tree.numel))
                extra_args.append(expr)
                if not tree.is_reduction:
                    grid.append(expr)
            if self.need_numel_args():
                extra_args_str = ", ".join(map(str, extra_args)) + ", "
            else:
                extra_args_str = ""
            grid_arg = f"{extra_args_str}grid=grid({', '.join(grid)})"
        else:
            grid_arg = f"grid={grid}"
        current_device = V.graph.get_current_device_or_throw()
        index = current_device.index
        with result.indent():
            result.writeline(f"with {V.graph.device_ops.device_guard(index)}:")
            with result.indent():
                result.writeline(
                    V.graph.device_ops.set_device(index)
                )  # no-op to ensure context
                stream_name = f"stream{index}"
                result.writeline(f"{stream_name} = get_raw_stream({index})")
                result.writeline(
                    f"{str(Placeholder.KERNEL_NAME)}.run(*args, {grid_arg}, stream={stream_name})"
                )

        # benchmark all configs
        result.writelines(["\n", "\n", "def benchmark_all_configs(args):"])
        with result.indent():
            result.writeline(f"with {V.graph.device_ops.device_guard(index)}:")
            with result.indent():
                result.writeline(
                    V.graph.device_ops.set_device(index)
                )  # no-op to ensure context
                result.writeline(
                    f"return {str(Placeholder.KERNEL_NAME)}.benchmark_all_configs(*args, {grid_arg})"
                )

        result.writelines(["\n", "\n", "if __name__ == '__main__':"])
        with result.indent():
            result.writeline(
                "from torch._inductor.runtime.benchmarking import benchmarker"
            )
            result.writeline("")

            result.writeline("args = get_args()")
            result.writeline(
                "ms = benchmarker.benchmark_gpu(lambda: call(args), rep=40)"
            )
            result.writeline(f"num_gb = {num_gb}")
            result.writeline("gb_per_s = num_gb / (ms / 1e3)")
            result.writeline(
                'print(f"{ms:.3f}ms    {num_gb:.3f}GB    {gb_per_s:.2f}GB/s")'
            )

        return result

    def imports_for_benchmark_kernel(self):
        return textwrap.dedent(
            """
            from torch._dynamo.testing import rand_strided
            {}
            import torch
            from torch._inductor.runtime.triton_heuristics import grid, split_scan_grid
        """.format(
                V.graph.device_ops.import_get_raw_stream_as("get_raw_stream")
            )
        )

    def _get_heuristic(self):
        if self.fixed_config:
            return "fixed_config"
        elif self.cooperative_reduction:
            return "cooperative_reduction"
        elif self.persistent_reduction:
            assert self.inside_reduction
            return "persistent_reduction"
        elif self.inside_reduction:
            return "reduction"
        return "pointwise"

    @staticmethod
    def inductor_meta_common():
        inductor_meta = {
            "backend_hash": torch.utils._triton.triton_hash_with_backend(),
            "are_deterministic_algorithms_enabled": torch.are_deterministic_algorithms_enabled(),
            "assert_indirect_indexing": config.assert_indirect_indexing,
            "autotune_local_cache": config.autotune_local_cache,
            "autotune_pointwise": config.triton.autotune_pointwise,
            "autotune_remote_cache": config.autotune_remote_cache,
            "force_disable_caches": config.force_disable_caches,
            "dynamic_scale_rblock": config.dynamic_scale_rblock,
            "max_autotune": config.max_autotune,
            "max_autotune_pointwise": config.max_autotune_pointwise,
            "min_split_scan_rblock": config.triton.min_split_scan_rblock,
            "spill_threshold": config.triton.spill_threshold,
            "store_cubin": config.triton.store_cubin,
        }
        if torch.version.hip is not None:
            inductor_meta["is_hip"] = True
        if config.is_fbcode():
            inductor_meta["is_fbcode"] = True
        if config.profile_bandwidth:
            inductor_meta["profile_bandwidth"] = config.profile_bandwidth
            inductor_meta["profile_bandwidth_regex"] = config.profile_bandwidth_regex
            inductor_meta["profile_bandwidth_output"] = config.profile_bandwidth_output
            inductor_meta[
                "profile_bandwidth_with_do_bench_using_profiling"
            ] = config.profile_bandwidth_with_do_bench_using_profiling
        if config.coordinate_descent_tuning:
            inductor_meta[
                "coordinate_descent_tuning"
            ] = config.coordinate_descent_tuning
            inductor_meta[
                "coordinate_descent_search_radius"
            ] = config.coordinate_descent_search_radius
            inductor_meta[
                "coordinate_descent_check_all_directions"
            ] = config.coordinate_descent_check_all_directions
        return inductor_meta

    def codegen_kernel(self, name=None):
        code = IndentedBuffer()

        size_hints = {}
        for prefix, numel in self.numels.items():
            if prefix_is_reduction(prefix) and not self.inside_reduction:
                continue

            numel_hint = V.graph.sizevars.symbolic_hint(numel)
            if not isinstance(numel_hint, (int, sympy.Integer)):
                # This default heuristic hint was picked carefully: it is
                # large, to ensure that we don't shrink the block size (since
                # if you don't have many elements, it'd be wasteful to pick a
                # large block size).  Since we don't know how many elements we
                # might have, we should be OK with some inefficiency to make
                # sure we handle the large case well.  8192 is the largest
                # block size we support, so we pick that.
                #
                # If we have a better hint for unbacked SymInts (e.g., because
                # a user told us, or we are tracking upper bounds) we could
                # use that here.
                size_hint = 8192
            else:
                size_hint = next_power_of_2(int(numel_hint))
            size_hints[prefix] = size_hint

        if name is None:
            code.splice(gen_common_triton_imports())
            device_type = V.graph.get_current_device_or_throw().type
            if device_type == "cpu":
                code.splice("triton_helpers.set_driver_to_cpu()")
            else:
                code.splice("triton_helpers.set_driver_to_gpu()")

            if config.benchmark_kernel:
                code.splice(self.imports_for_benchmark_kernel())

        argdefs, _, signature, _ = self.args.python_argdefs()
        # maps actual expression to SizeArg if it is in sizevars replacements
        for i, arg in enumerate(signature):
            if isinstance(arg, SizeArg):
                # mypy is unhappy about the sympy.Expr
                # type for the key of the dict below
                symbol = cast(sympy.Symbol, arg.expr)
                if symbol in V.graph.sizevars.inv_precomputed_replacements:
                    signature[i] = SizeArg(
                        arg.name, V.graph.sizevars.inv_precomputed_replacements[symbol]
                    )

        mutated_args = OrderedSet[str]()
        for mutation in self.mutations:
            if mutation in self.args.input_buffers:
                mutated_args.add(self.args.input_buffers[mutation])
            if (
                mutation in self.args.inplace_buffers
                and mutation not in V.graph.removed_buffers
                and mutation not in self.removed_buffers
            ):
                mutated_args.add(self.args.inplace_buffers[mutation].inner_name)
            if mutation in self.args.output_buffers:
                mutated_args.add(self.args.output_buffers[mutation])

        # Note: [Workspace Mutation]
        # workspace arguments are mutated, but are not marked as mutations in self.mutations
        # because their buffers are added during codegen, and aren't tracked during
        # lowering/scheduling. So we add them as mutated_args explicitly below.
        #
        # In the logic below, we only mark the workspaces a mutated if they are marked with
        # zero_fill: that's because, if we don't expect the buffer to be pre-filled with
        # zeros, then, although we still mutate the data, we don't care about those
        # mutations because we don't make any assumptions about the contents of the
        # workspace buffer.  Similarly, ZERO_PER_GRAPH requires the kernel to return
        # the buffer back to its original state.
        for argname, arg in zip(argdefs, signature):
            if (
                isinstance(arg, WorkspaceArg)
                and arg.zero_mode == WorkspaceZeroMode.ZERO_ON_CALL
            ):
                mutated_args.add(argname)

        mutated_args = sorted(mutated_args)

        triton_meta_signature = signature_to_meta(
            signature, size_dtype=self.index_dtype, argdefs=argdefs
        )
        triton_meta: Dict[str, Any] = {
            "signature": triton_meta_signature,
            "device": DeviceProperties.create(V.graph.get_current_device_or_throw()),
            "constants": {},
        }

        # Skip memory optimization for forward of the training loop where we expect
        # every new node will increase the peak memory and our greedy approach would
        # introduce a lot of unnecessary cpu copies.
        optimize_mem = V.graph.is_inference or V.graph.is_backward

        inductor_meta = {
            # Triton will not accept an OrderedSet for autotune_hints
            "autotune_hints": set(self.autotune_hints),  # noqa: set_linter
            "kernel_name": str(Placeholder.DESCRIPTIVE_NAME),
            "mutated_arg_names": mutated_args,
            "optimize_mem": optimize_mem,
            "no_x_dim": self.no_x_dim,
            "num_load": self.num_load,
            "num_reduction": self.num_reduction,
            **self.inductor_meta_common(),
        }
        if self.cooperative_reduction:
            inductor_meta["persistent_reduction"] = self.persistent_reduction

        num_gb = None
        if config.benchmark_kernel or config.profile_bandwidth:
            num_gb = self.estimate_kernel_num_bytes() / 1e9
            inductor_meta["kernel_num_gb"] = num_gb

        for tree in self.active_range_trees():
            sizearg = SizeArg(f"{tree.prefix}numel", tree.numel)
            signature.append(sizearg)
            triton_meta_signature[sizearg.name] = signature_of(
                sizearg, size_dtype=self.index_dtype
            )
            argdefs.append(f"{tree.prefix}numel")
            # constexpr version causes issues, see
            # https://github.com/pytorch/torchdynamo/pull/1362
            # triton_meta["constants"][len(argdefs)] = V.graph.sizevars.size_hint(
            #     tree.numel
            # )
            # argdefs.append(f"{tree.prefix}numel: tl.constexpr")
        triton_meta["configs"] = [config_of(signature)]

        # Triton compiler includes equal_to_1 args into constants even
        # when they are not constexpr. otherwise there may be a segfault
        # during launching the Inductor-compiled Triton kernel.
        # https://github.com/pytorch/pytorch/issues/120478#issuecomment-1962822307
        # https://github.com/openai/triton/blob/231efe9ed2d200be0f69a07c298e4342b08efe3d/python/triton/runtime/jit.py#L384
        for arg_num in triton_meta["configs"][0].equal_to_1:  # type: ignore[index]
            triton_meta["constants"][signature[arg_num].name] = 1  # type: ignore[index]

        self.triton_meta = triton_meta

        for tree in self.range_trees:
            if tree.is_reduction and self.persistent_reduction:
                # Rn_BLOCK for persistent_reduction is defined in codegen_static_numels
                continue
            if tree.tensor_dim is None:
                continue
            argdefs.append(f"{tree.prefix.upper()}BLOCK : tl.constexpr")

        if self.cooperative_reduction:
            argdefs.append("RSPLIT : tl.constexpr")

        self.codegen_body()

        for helper in self.helper_functions:
            code.writeline("")
            code.splice(helper)

        if self.fixed_config:
            heuristics_line = f"""
                @triton_heuristics.{self._get_heuristic()}(
                    config={self.fixed_config.config!r},
                    filename=__file__,
                    triton_meta={triton_meta!r},
                    inductor_meta={inductor_meta!r}
                )
                @triton.jit
            """
        elif self.inside_reduction:
            reduction_hint = self.features.get_reduction_hint()
            heuristics_line = f"""
                @triton_heuristics.{self._get_heuristic()}(
                    size_hints={size_hints!r},
                    reduction_hint={reduction_hint},
                    filename=__file__,
                    triton_meta={triton_meta!r},
                    inductor_meta={inductor_meta!r}
                )
                @triton.jit
            """
        else:
            tile_hint = ""
            if len(size_hints) == 2:
                if len(signature) == 4:  # input, output and 2 args
                    tile_hint = "tile_hint=TileHint.SQUARE,"
                else:
                    tile_hint = "tile_hint=TileHint.DEFAULT,"
            heuristics_line = f"""
                @triton_heuristics.{self._get_heuristic()}(
                    size_hints={size_hints!r}, {tile_hint}
                    filename=__file__,
                    triton_meta={triton_meta!r},
                    inductor_meta={inductor_meta!r},
                    min_elem_per_thread={self.min_elem_per_thread}
                )
                @triton.jit
            """
        code.splice(heuristics_line)
        code.writeline(
            f"def {name or str(Placeholder.KERNEL_NAME)}({', '.join(argdefs)}):"
        )
        with code.indent():
            self.codegen_static_numels(code)
            for old, new in self.args.aliases():
                code.writeline(f"{old} = {new}")
            code.splice(self.body)

        if config.benchmark_kernel:
            code.splice(self.codegen_kernel_benchmark(num_gb))

        return code.getvalue()

    @staticmethod
    def _get_persistent_RBLOCK(rnumel):
        rnumel = V.graph.sizevars.simplify(rnumel)
        if isinstance(rnumel, (sympy.Integer, int)):
            val = int(rnumel)
            val = next_power_of_2(val)
        else:
            val = 128
            while not V.graph.sizevars.statically_known_leq(rnumel, val):
                if val > 16 * 1024:
                    raise ValueError(f"Failed to find static RBLOCK for {rnumel}")
                val *= 2
        return val

    @staticmethod
    def has_persistent_RBLOCK(rnumel):
        try:
            TritonKernel._get_persistent_RBLOCK(rnumel)
            return True
        except ValueError:
            return False

    def codegen_static_numels(self, code):
        """
        We get a small speedup from hard coding numels if they are static.

        This code stomps on the passed-in values by writing an constant to the top of the kernel.

        In a kernel like:
        def KERNEL_NAME(in_ptr0, in_ptr1, out_ptr2, xnumel, r0_numel, XBLOCK : tl.constexpr, R0_BLOCK : tl.constexpr):

        We would add
        xnumel = 4096
        r0_numel = 768

        After the signature, before the kernel code, if we decided to make these static. As its hardcoded, it becomes
        a better signal to triton on how to unroll and do some static indexing. So, it's not so much that downstream
        knows that its a static numel, as that you just plop a constant into the kernel.
        """

        def is_static_integer(expr: sympy.Expr) -> bool:
            return isinstance(expr, (sympy.Integer, int))

        for tree in self.range_trees:
            if not tree.is_reduction or self.inside_reduction:
                simplified_tree_numel = V.graph.sizevars.simplify(tree.numel)
                if is_static_integer(simplified_tree_numel):
                    code.writeline(f"{tree.prefix}numel = {int(simplified_tree_numel)}")

            if tree.is_reduction and self.persistent_reduction:
                val = self._get_persistent_RBLOCK(tree.numel)
                if self.cooperative_reduction:
                    val = f"{val} // RSPLIT"
                code.writeline(f"{tree.prefix.upper()}BLOCK: tl.constexpr = {val}")

            if tree.prefix == "x" and self.no_x_dim:
                code.writeline("XBLOCK: tl.constexpr = 1")

    def _get_grid_fn_str(self):
        return self._get_grid_fn().__name__

    def _get_grid_fn(self):
        if self.cooperative_reduction:
            return cooperative_reduction_grid
        return default_grid_fn

    def add_numel_to_call_args_and_grid(self, name, call_args, arg_types, grid):
        # TODO(jansel): if there are constants, we shouldn't bother passing them as args
        for tree in self.range_trees:
            if isinstance(tree.numel, (sympy.Integer, sympy.Symbol)):
                expr = tree.numel
            else:
                expr = V.graph.wrapper_code.generate_numel_expr(name, tree)

            if not tree.is_reduction or self.inside_reduction:
                call_args.append(expr)
                arg_types.append(type(expr))
            if tree.grid_dim is not None:
                grid.append(expr)

    def call_kernel(self, name: str, node: Optional[IRNode] = None):
        wrapper = V.graph.wrapper_code
        wrapper.write_triton_header_once()
        _, call_args, _, arg_types = self.args.python_argdefs()
        grid: List[Any] = []
        self.add_numel_to_call_args_and_grid(name, call_args, arg_types, grid)
        current_device = V.graph.get_current_device_or_throw()

        for ws in self.args.workspace_args:
            wrapper.generate_workspace_allocation(ws)

        grid = wrapper.generate_default_grid(
            name, grid, grid_callable=self._get_grid_fn()
        )
        wrapper.generate_kernel_call(
            name,
            call_args,
            grid,
            current_device.index,
            gpu=current_device.type != "cpu",
            triton=True,
            arg_types=arg_types,
            grid_fn=self._get_grid_fn_str(),
            triton_meta=self.triton_meta,
        )

        for ws in reversed(self.args.workspace_args):
            wrapper.generate_workspace_deallocation(ws)

    def codegen_nan_check(self):
        wrapper = V.graph.wrapper_code
        _, call_args, arg_signatures, _ = self.args.python_argdefs()
        for arg, arg_signature in zip(call_args, arg_signatures):
            if isinstance(arg_signature, TensorArg):
                if V.graph.cpp_wrapper:
                    wrapper.writeline(
                        f'AOTI_TORCH_ERROR_CODE_CHECK(aoti_torch_check_inf_and_nan("{arg}", {arg}));'
                    )
                else:
                    line = f"assert not {arg}.isnan().any().item()"
                    wrapper.writeline(line)
                    line = f"assert not {arg}.isinf().any().item()"
                    wrapper.writeline(line)

    def create_cse_var(self, *args, **kwargs):
        return TritonCSEVariable(*args, **kwargs)

    def codegen_iteration_ranges_entry(self, entry: IterationRangesEntry):
        line = f"{entry.name} = {self.kexpr(self.rename_indexing(entry.expr))}"
        if entry.root.is_loop:
            self.indexing_code.writeline(line)
        else:
            # lift non-reduction stores outside loop
            self.body.writeline(line)

    def iteration_ranges_ranges_code(self, entry):
        assert entry.tensor_dim is not None
        size = self.indexing_size_str(entry.tensor_dim)
        index_dtype = self.index_dtype
        suffix = f".to({index_dtype})" if index_dtype != "tl.int32" else ""
        if (
            self.cooperative_reduction
            and self.persistent_reduction
            and entry.is_reduction
        ):
            suffix = f"{suffix} + rsplit_start"
        return f"tl.arange(0, {entry.prefix.upper()}BLOCK){size}{suffix}"

    def iteration_ranges_scalar_code(self, entry, value):
        index_dtype = self.index_dtype
        ndim = self.triton_tensor_ndim()
        size = [1] * ndim
        return f"tl.full({size}, {value}, {index_dtype})"

    def iteration_ranges_get_pid(self, entry):
        assert entry.grid_dim is not None
        key = f"tl.program_id({entry.grid_dim})"
        # y_grid has a limit, so express it in terms of y and z in case of overflow.
        # z grid is only exercised when max_tiles == 3 (off by default).
        if (
            entry.grid_dim == 1
            and not entry.has_zdim
            and not self.cooperative_reduction
            and not V.graph.sizevars.statically_known_leq(entry.numel, get_max_y_grid())
        ):
            # For ynumel larger than max_ygrid, we need to use zdim.
            # For each z dimension, there are tl.num_programs(1) yblocks which is passed by grad(x,y,z).
            # So, we need to add tl.program_id(z) * tl.num_programs(y) *YBLOCK to get the correct yoffset.
            key = f"({key} + tl.program_id({entry.grid_dim + 1}) * tl.num_programs({entry.grid_dim}))"
        pid = entry.pid_cache.get(key, key)
        if self.index_dtype != "tl.int32":
            return f"{pid}.to({self.index_dtype})"
        return pid

    def max_block(self, prefix):
        if self.fixed_config:
            return self.fixed_config[f"{prefix.upper()}BLOCK"]
        return TRITON_MAX_BLOCK[prefix.upper()]

    def _has_constant_mask(self, tree: IterationRangesRoot):
        if not self.optimize_mask:
            return False
        if V.graph.sizevars.statically_known_equals(tree.numel, 1):  # type: ignore[arg-type]
            return True

        # Masks are superfluous if numel is a multiple of BLOCK
        # (We use the fact that BLOCK is required by triton to be a power of 2)
        if tree.is_reduction and self.persistent_reduction:
            max_block = self._get_persistent_RBLOCK(tree.numel)
        elif tree.prefix == "x" and self.no_x_dim:
            max_block = 1
        else:
            max_block = self.max_block(tree.prefix)

        if tree.is_reduction and self.cooperative_reduction:
            max_block = max_block * self.max_rsplit()

        # Optional optimization: if block divides numel exactly, we will
        # never need to do a masked load to handle stragglers at the end.
        # If this tree is for the y dimension, we should only use a constant
        # mask if it can be guaranteed that:
        # 1. (ynumel / YBLOCK) < max_ygrid or
        # 2. (ynumel / YBLOCK) % max_ygrid == 0
        # Because YBLOCK is not constant, use a conservative heuristic:
        # only use a constant mask if ynumel < max_ygrid.
        # It's faster to avoid masking at all.  But it is sound to always
        # mask.
        if V.graph.sizevars.statically_known_multiple_of(tree.numel, max_block):
            return (
                tree.grid_dim != 1
                or tree.has_zdim
                or V.graph.sizevars.statically_known_leq(tree.numel, get_max_y_grid())
            )

        return False

    def filter_masks(self, mask_vars):
        for tree in self.range_trees:
            if self._has_constant_mask(tree):
                mask_vars.discard(f"{tree.prefix}mask")

        # can be added as an override_mask
        mask_vars.discard("None")

    @cache_on_self
    def get_reduction_prefixes(self) -> List[str]:
        return [
            prefix_str[symt]
            for symt in list(TritonSymbols.reduction_types)[: self.num_reduction_dims]
        ]

    def codegen_reduction_numels(self, buffer) -> None:
        """
        Generates code that flattens ND reduction numels, block sizes, etc. into 1D.
        """
        # rnumel = r0_numel * ... * r(n-1)_numel
        reduction_trees = [tree for tree in self.range_trees if tree.is_reduction]
        rnumel = " * ".join(sorted(f"{tree.prefix}numel" for tree in reduction_trees))
        buffer.splice(f"rnumel = {self.kexpr(rnumel)}")

        # RBLOCK = R0_BLOCK * ... * R(N-1)_BLOCK
        rn_blocks = [
            TritonSymbols.block_sizes[tree.symt]
            for tree in self.range_trees
            if tree.is_reduction
        ]
        rblock = sympy_product(rn_blocks)
        buffer.splice(f"RBLOCK: tl.constexpr = {self.kexpr(rblock)}")

    def _get_reduction_symbols(self, suffix: str, **kwargs) -> List[sympy.Symbol]:
        """
        Helper to initialize symbols like rn_numel, rn_base, etc.
        """
        rn_prefixes = self.get_reduction_prefixes()
        return [sympy.Symbol(f"{prefix}{suffix}", **kwargs) for prefix in rn_prefixes]

    @cache_on_self
    def _get_reduction_index_coeffs(self) -> List[sympy.Expr]:
        """
        Compute coefficients to convert ND reduction indices to linear indices.
        For example:
          rindex = r0_index * r1_numel * ... * rn_numel + ... + rn_index.
        """
        rn_prefixes = self.get_reduction_prefixes()
        rn_numels = self._get_reduction_symbols("numel", integer=True, positive=True)
        return [
            sympy_product(rn_numels[idx + 1 :]) for idx in range(len(rn_prefixes) - 1)
        ] + [sympy.Integer(1)]

    def _flatten_reduction_indices(self, multi_inds: List[sympy.Expr]) -> sympy.Expr:
        """
        Compute linear reduction indices from N dimensional ones.
        """
        coeffs = self._get_reduction_index_coeffs()
        return sympy_dot(coeffs, multi_inds)

    def codegen_reduction_indices(self, buffer) -> None:
        """
        Generates code that converts ND reduction indices into linear indices.
        """
        # Gather relevant numels, indices, etc.
        rn_offsets = self._get_reduction_symbols(
            "offset", integer=True, nonnegative=True
        )
        rn_inds = self._get_reduction_symbols("index", integer=True, nonnegative=True)

        # Compute roffset and rindex.
        roffset = self._flatten_reduction_indices(rn_offsets)
        buffer.splice(f"roffset = {self.index_to_str(roffset)}")
        rindex = self._flatten_reduction_indices(rn_inds)
        buffer.splice(f"rindex = {self.index_to_str(rindex)}")

    def iteration_ranges_codegen_header(self, entry, code):
        x = entry.prefix
        if entry.is_loop:
            code.writeline(f"{entry.name} = {x}offset + {x}base")
        elif entry.grid_dim is None:
            # no need to "{x}offset = "
            code.writeline(f"{entry.name} = {self.iteration_ranges_ranges_code(entry)}")
            code.writeline(f"{x}offset = 0")
        else:
            if entry.tensor_dim is not None:
                line = f"{x}offset + {self.iteration_ranges_ranges_code(entry)}"
            else:
                line = self.iteration_ranges_scalar_code(entry, f"{x}offset")
            code.writelines(
                [
                    f"{x}offset = {self.iteration_ranges_get_pid(entry)} * {x.upper()}BLOCK",
                    f"{entry.name} = {line}",
                ]
            )

        if self._has_constant_mask(entry):
            sizes = self.dense_size_str()
            code.writeline(f"{x}mask = tl.full({sizes}, True, tl.int1)")
        else:
            code.writeline(f"{x}mask = {entry.name} < {x}numel")


class TritonScheduling(SIMDScheduling):
    kernel_type: Type[Any] = TritonKernel
    backend_features = dict.fromkeys(  # dict for deterministic order
        [
            BackendFeature.FOREACH,
            BackendFeature.BUCKETIZE,
            BackendFeature.INPLACE_BUFFERS,
            BackendFeature.MASKED_SCATTER_WITH_INDEX,
            BackendFeature.SCAN,
            BackendFeature.TRITON_TEMPLATES,
        ]
    )
    if torch.version.hip is None:
        backend_features.update(
            dict.fromkeys(
                [
                    # TODO: Move this above when ROCm triton adds support for multiple inputs
                    BackendFeature.TUPLE_REDUCTION,
                    BackendFeature.SORT,
                ]
            )
        )

    def __init__(self, scheduler: Scheduler) -> None:
        super().__init__(scheduler)
        if scheduler is None or not hasattr(scheduler, "nodes"):
            return
        for node in scheduler.nodes:
            if isinstance(node, (SchedulerNode, FusedSchedulerNode)):
                node.debug_device_str = debug_triton_code

    @classmethod
    def get_backend_features(cls, device: torch.device):
        if (
            config.triton.cooperative_reductions
            or config.triton.force_cooperative_reductions
        ):
            return {
                **cls.backend_features,
                BackendFeature.REDUCE_TO_SINGLE_ELEMENT: None,
            }
        return cls.backend_features

    def codegen_comment(self, node_schedule):
        wrapper = V.graph.wrapper_code
        origins, _detailed_origins = get_kernel_metadata(node_schedule, wrapper)
        if origins:
            wrapper.writeline(origins)

        if config.debug_fusion:
            from torch._inductor.scheduler import (
                BaseSchedulerNode,
                ForeachKernelSchedulerNode,
            )

            if not any(
                isinstance(n, ForeachKernelSchedulerNode) for n in node_schedule
            ):
                # We probably should look what are the nodes inside a foreach
                # schedule node
                node_names = [
                    n.get_name()
                    for n in node_schedule
                    if isinstance(n, BaseSchedulerNode)
                ]
                wrapper.writeline(
                    f"{wrapper.comment} Fused node name list: {', '.join(node_names)}"
                )

    def define_kernel(self, src_code, node_schedule, kernel):
        wrapper = V.graph.wrapper_code
        if src_code in wrapper.src_to_kernel:
            kernel_name = wrapper.src_to_kernel[src_code]
        else:
            fused_name = (
                get_fused_kernel_name(node_schedule, config.triton.descriptive_names)
                if config.triton.descriptive_names
                else ""
            )
            kernel_category = get_kernel_category_by_source_code(src_code)[:3]
            kernel_name = "_".join(
                ["triton", kernel_category, fused_name, wrapper.next_kernel_suffix()]
            )
            # use the original src_code as the key
            wrapper.src_to_kernel[src_code] = kernel_name
            subs_name = kernel_name if config.triton.unique_kernel_names else "triton_"

            # DESCRIPTIVE_NAME is used for profiling purposes; it shows the full kernel name
            # even when unique_kernel_names is turned off. Meanwhile, KERNEL_NAME is sometimes set
            # to "triton_" to maximize caching opportunities (when unique_kernel_names = False).
            src_code = src_code.replace(str(Placeholder.DESCRIPTIVE_NAME), kernel_name)
            src_code = src_code.replace(str(Placeholder.KERNEL_NAME), subs_name)

            # TODO(voz): Ostensibly, we should not need this. But there are cases where C++ codegen does
            # not use BracesBuffer, so we have no good indicator of a C++ buffer atm.
            src_code = src_code.replace("#pragma CMT", "#")

            _basename, _, kernel_path = get_path(code_hash(src_code.strip()), "py")

            compile_wrapper = IndentedBuffer()
            compile_wrapper.writeline(f"async_compile.triton({subs_name!r}, '''")
            compile_wrapper.splice(src_code, strip=True)
            current_device = V.graph.get_current_device_or_throw()
            compile_wrapper.writeline(f"''', device_str='{current_device.type}')")

            metadata_comment = f"# kernel path: {kernel_path}"
            origins, detailed_origins = get_kernel_metadata(node_schedule, wrapper)
            metadata_comment += "\n" + origins + "\n" + detailed_origins
            wrapper.define_kernel(
                kernel_name, compile_wrapper.getvalue(), metadata_comment
            )

            # log kernel metadata for offline analysis.
            # E.g. one can find all unaligned inner reduction and check if
            # padding helps with the perf kernel by kernel.
            if metrics.is_metric_table_enabled("kernel_metadata"):
                metrics.log_kernel_metadata(kernel_name, kernel_path, src_code)

        return kernel_name

    def benchmark_fused_nodes(self, nodes, n_spills_threshold=8):
        device_interface = get_interface_for_device(V.graph.device_type)
        with preserve_rng_state(), device_interface.device(
            V.graph.get_current_device_or_throw()
        ):  # type: ignore[attr-defined]
            src_code = self.generate_kernel_code_from_nodes(
                nodes, benchmark_kernel=True
            )
            mod = PyCodeCache.load(src_code)

            def cache_file_path():
                assert mod.__file__ is not None
                return os.path.splitext(mod.__file__)[0] + ".kernel_perf"

            def load_cache():
                path = cache_file_path()
                if os.path.exists(path):
                    with open(path) as fd:
                        return float(fd.read())
                return None

            def store_cache():
                path = cache_file_path()
                with open(path, "w") as fd:
                    fd.write(str(ms))  # type: ignore[has-type]

            log.debug(
                "kernel src code for %s written to: %s",
                OrderedSet(n.get_name() for n in nodes),
                mod.__file__,
            )
            ms = load_cache()
            if ms is not None:
                return ms, mod.__file__

            args = mod.get_args()
            call = mod.call
            wrapped_jit_function = mod.triton_

            # call once to trigger the compilation
            try:
                call(wrapped_jit_function.clone_args(*args)[0])
            except Exception as e:
                log.debug(
                    "Exception (%s) in compiling fused nodes %s",
                    e,
                    OrderedSet(n.get_name() for n in nodes),
                )
                ms = float("inf")
                store_cache()
                return ms, mod.__file__

            launchers = wrapped_jit_function.launchers
            assert len(launchers) == 1
            # n_spills does not necessarily mean it's not profitable to fuse,
            # and sometimes it can be inaccurate
            if launchers[0].n_spills > n_spills_threshold:
                # skip benchmarking the kernel if there are register spills
                ms = float("inf")
            else:
                # We have to clone the inplace updated arguments to avoid earlier calls
                # generating out of range indices for later calls.
                ms = benchmarker.benchmark_gpu(
                    lambda: call(wrapped_jit_function.clone_args(*args)[0])
                )

                # overhead of cloning args gives bias for fusing the kernel
                # in the case of mutating/in-placeable second fusion
                # TODO - would be better as a hook in triton do_bench that reset
                # the input values between benchmarking
                if len(wrapped_jit_function.mutated_arg_names) > 0:
                    ms = ms - benchmarker.benchmark_gpu(
                        lambda: wrapped_jit_function.clone_args(*args)
                    )

            log.debug(
                "The fused kernel for %s took %.3f ms to run",
                OrderedSet(n.get_name() for n in nodes),
                ms,
            )
            store_cache()
            return ms, mod.__file__

    def create_kernel_choices(
        self, kernel_features, kernel_args, kernel_kwargs
    ) -> List[SIMDKernel]:
        is_scan = kernel_features.contains_op("scan")
        is_split_scan = is_scan and any(
            node.is_split_scan() for node in kernel_features.scheduler_nodes()
        )
        kernel_type: Type[TritonKernel] = self.kernel_type
        if is_split_scan:
            from .triton_split_scan import TritonSplitScanKernel

            kernel_type = TritonSplitScanKernel

        if is_scan:
            # TODO(jansel): scan does not yet work with cooperative reductions
            kernel_kwargs["override_cooperative_reduction"] = False

        # ops.sort only works with persistent reduction, and is not bandwidth bound anyway
        # so taking the hit of non-coalesced loads is okay
        if kernel_features.contains_op("sort"):
            kernel_kwargs["override_persistent_reduction"] = True
            kernel_kwargs["override_cooperative_reduction"] = False

        if not TritonKernel.has_persistent_RBLOCK(kernel_features.reduction_numel):
            # Cannot use persistent reduction with unknown dynamic rnumel
            assert not kernel_kwargs.get("override_persistent_reduction")
            kernel_kwargs["override_persistent_reduction"] = False

        kernel_kwargs = V.choices.triton_kernel_kwargs(
            kernel_type, kernel_features, kernel_args, kernel_kwargs
        )
        kernel = kernel_type(*kernel_args, **kernel_kwargs)
        return self.add_multi_kernel_choices(kernel, kernel_args, kernel_kwargs)

    def add_multi_kernel_choices(
        self,
        kernel: SIMDKernel,
        kernel_args: List[Any],
        kernel_kwargs: Dict[str, Any],
    ) -> List[SIMDKernel]:
        kernels: List[SIMDKernel] = [kernel]
        if not config.triton.multi_kernel:
            return kernels

        optional_persistent = kernel.persistent_reduction and not kernel_kwargs.get(
            "override_persistent_reduction"
        )
        optional_cooperative = kernel.cooperative_reduction and not kernel_kwargs.get(
            "override_cooperative_reduction"
        )
        if optional_persistent:
            kernels.append(
                self.kernel_type(
                    *kernel_args,
                    **kernel_kwargs,
                    override_persistent_reduction=False,
                )
            )
        if optional_cooperative:
            rnumel = kernel.features.reduction_numel
            # for larger sizes non-cooperative gets very slow
            if V.graph.sizevars.statically_known_leq(rnumel, 65536):
                kernels.append(
                    other := self.kernel_type(
                        *kernel_args,
                        **kernel_kwargs,
                        override_cooperative_reduction=False,
                    )
                )
                if optional_persistent and other.persistent_reduction:
                    kernels.append(
                        self.kernel_type(
                            *kernel_args,
                            **kernel_kwargs,
                            override_cooperative_reduction=False,
                            override_persistent_reduction=False,
                        )
                    )

        if len(kernels) > 1:
            for kernel2 in kernels[1:]:
                # Keep buffers needed by the non-persistent reduction so both kernels have the same arguments
                kernel2.must_keep_buffers = kernel.must_keep_buffers
            # persistent kernels must be generated last so must_keep_buffers works right
            kernels.sort(key=lambda k: k.persistent_reduction)
        return kernels

    def benchmark_combo_kernel(self, node_list):
        mod: ModuleType
        ms: int
        ms_clone: int

        def cache_file_path():
            assert mod.__file__ is not None
            return os.path.splitext(mod.__file__)[0] + ".kernel_perf"

        def load_cache():
            path = cache_file_path()
            if os.path.exists(path):
                with open(path) as fd:
                    return tuple(float(e) for e in fd.read().split())
            return (None, None)

        def store_cache():
            path = cache_file_path()
            with open(path, "w") as fd:
                fd.write(str(ms) + " " + str(ms_clone))

        total_ms, file_list = 0, []
        total_clone_ms = 0
        removed_buffers_orig = V.graph.removed_buffers
        V.graph.removed_buffers = OrderedSet(removed_buffers_orig)
        inplaced_to_remove_orig = V.graph.inplaced_to_remove
        V.graph.inplaced_to_remove = OrderedSet(inplaced_to_remove_orig)
        enable_autotune = config.combo_kernels_autotune > 0
        mixed_sizes = config.combo_kernel_allow_mixed_sizes > 0
        kernel_code_list = self.generate_combo_kernel_code(
            subkernel_nodes=node_list,
            custom_part_algorithm=True,
            enable_autotune=enable_autotune,
            mixed_sizes=mixed_sizes,
            only_gen_src_code=True,
        )

        for src_code, _, node_group in kernel_code_list:
            fused_node_lists = [node.get_nodes() for node in node_group]
            names = [n.get_name() for nodes in fused_node_lists for n in nodes]

            src_code = src_code.replace(str(Placeholder.KERNEL_NAME), "triton_")
            mod = PyCodeCache.load(src_code)

            log.debug(
                "kernel src code for %s written to: %s",
                names,
                mod.__file__,
            )
            ms, ms_clone = load_cache()
            if ms is not None:
                total_ms += ms
                total_clone_ms += ms_clone
                file_list.append(mod.__file__)
                continue

            args = mod.get_args()
            call = mod.call
            wrapped_jit_function = mod.triton_

            # call once to trigger the compilation
            call(wrapped_jit_function.clone_args(*args)[0])

            launchers = wrapped_jit_function.launchers
            assert len(launchers) == 1
            if launchers[0].n_spills > 0:
                # skip benchmarking the kernel if there are register spills
                ms = ms_clone = float("inf")
            else:
                # We have to clone the inplace updated arguments to avoid earlier calls
                # generating out of range indices for later calls.
                ms = benchmarker.benchmark_gpu(
                    lambda: call(wrapped_jit_function.clone_args(*args)[0])
                )
                ms_clone = benchmarker.benchmark_gpu(
                    lambda: wrapped_jit_function.clone_args(*args)[0]
                )

            log.debug(
                "The fused kernel for %s took %.3f ms to run, %.3f ms to clone inputs",
                OrderedSet(n.get_name() for n in node_group),
                ms,
                ms_clone,
            )
            store_cache()
            total_ms += ms
            total_clone_ms += ms_clone
            file_list.append(mod.__file__)
        V.graph.removed_buffers = removed_buffers_orig
        V.graph.inplaced_to_remove = inplaced_to_remove_orig
        return total_ms, total_clone_ms, file_list


def debug_triton_code(node: BaseSchedulerNode) -> List[str]:
    lines = []
    multi_template = node.get_template_node()
    assert multi_template is None or isinstance(multi_template, ir.MultiTemplateBuffer)
    if multi_template and multi_template.make_kernel_render is None:
        lines.append(f"{node.get_name()} Unfinalized multi template buffer")
    else:
        from torch._inductor.codegen.cuda_combined_scheduling import (
            CUDACombinedScheduling,
        )

        device = node.get_device()
        assert device is not None
        backend = node.scheduler.get_backend(device)
        assert isinstance(
            backend, (SIMDScheduling, CUDACombinedScheduling)
        ), f"Scheduling backend should be SIMD or CUDACombined when generating debug Triton strings, got: {type(backend)}"

        with V.graph.set_current_device(device):
            # Don't increment kernel count when generating debug string.
            # This will confuse some unit tests that check the number of
            # generated kernels.
            old_generated_kernel_count = metrics.generated_kernel_count
            triton_code = backend.generate_kernel_code_from_nodes(
                node.get_nodes()
            ).strip()
            metrics.generated_kernel_count = old_generated_kernel_count

        lines.append(f"{node.get_name()} Triton code:")
        lines.append(textwrap.indent(triton_code, "    "))
    return lines<|MERGE_RESOLUTION|>--- conflicted
+++ resolved
@@ -2282,12 +2282,8 @@
         dtype: torch.dtype,
         src_dtype: torch.dtype,
         reduction_type: ReductionType,
-<<<<<<< HEAD
         value: Union[CSEVariable, tuple[CSEVariable, ...]],
     ) -> Union[CSEVariable, tuple[CSEVariable, ...]]:
-=======
-        value: Union[CSEVariable, Tuple[CSEVariable, ...]],
-    ) -> Union[CSEVariable, Tuple[CSEVariable, ...]]:
         def maybe_upcast(value: CSEVariable) -> CSEVariable:
             # Math reductions in FP16/BF16 are less accurate because the Triton compiler does not
             # automatically promote to FP32 for accumulation. Additionally, max/min reductions
@@ -2309,7 +2305,6 @@
             src_dtype = torch.promote_types(src_dtype, torch.float32)
             dtype = torch.promote_types(dtype, torch.float32)
 
->>>>>>> 5ed56a8f
         assert self.inside_reduction
         masks = OrderedSet(f"{tree.prefix}mask" for tree in self.range_trees)
         self.filter_masks(masks)
