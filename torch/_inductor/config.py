import os  # noqa: C101
import sys
from typing import Any, Callable, Dict, List, Optional, TYPE_CHECKING, Union

import torch
import torch._inductor.custom_graph_pass
from torch._environment import is_fbcode
from torch.utils._config_module import get_tristate_env, install_config_module


def fx_graph_remote_cache_default() -> Optional[bool]:
    return get_tristate_env("TORCHINDUCTOR_FX_GRAPH_REMOTE_CACHE")


def autotune_remote_cache_default() -> Optional[bool]:
    return get_tristate_env("TORCHINDUCTOR_AUTOTUNE_REMOTE_CACHE")


def bundled_autotune_remote_cache_default() -> Optional[bool]:
    return get_tristate_env("TORCHINDUCTOR_BUNDLED_AUTOTUNE_REMOTE_CACHE")


def bundle_triton_into_fx_graph_cache_default() -> Optional[bool]:
    return get_tristate_env(
        "TORCHINDUCTOR_BUNDLE_TRITON_INTO_FX_GRAPH_CACHE",
        True if not is_fbcode() else None,
    )


# Enable auto_functionalized_v2 (enabled by default)
enable_auto_functionalized_v2 = (
    os.environ.get("TORCHDYNAMO_AUTO_FUNCTIONALIZED_V2", "1") == "1"
)

# add some debug printouts
debug = False

# Whether to disable a progress bar for autotuning
disable_progress = True

# Whether to enable printing the source code for each future
verbose_progress = False

# use fx aot graph codegen cache
fx_graph_cache = (
    os.environ.get("TORCHINDUCTOR_FX_GRAPH_CACHE", "0" if is_fbcode() else "1") == "1"
)

# use remote fx aot graph codegen cache
# False: Disables the cache
# True: Enables the cache
# None: Not set -- Off for OSS, JustKnobs based for internal
fx_graph_remote_cache: Optional[bool] = fx_graph_remote_cache_default()

# should we bundle triton caching into fx graph cache
bundle_triton_into_fx_graph_cache: Optional[
    bool
] = bundle_triton_into_fx_graph_cache_default()

# Enable autotune local cache.
#
# See bundled_autotune_remote_cache for the effect this flag has on the bundled
# remote cache.
autotune_local_cache: bool = True

# Enable autotune remote cache.
#
# Enables/disables the autotune remote cache regardless of the state of
# autotune_local_cache. If both local and remote are enabled then on write both
# are written and on read local is checked first and only on a cache miss is
# remote read.
#
# False: Disables the cache
# True: Enables the cache
# None: Not set -- Off for OSS, JustKnobs based for internal
autotune_remote_cache: Optional[bool] = autotune_remote_cache_default()

# Enable bundled autotune cache.
#
# Enables/disables the bundled autotune cache regardless of the state of
# autotune_remote_cache. However it does depend on the local cache for local
# state management - as a result if the local cache is disabled this will also
# disable the bundled autotune cache.
#
# False: Disables the cache
# True: Enables the cache (requires autotune_local_cache)
# None: Not set -- Off for OSS, JustKnobs based for internal
bundled_autotune_remote_cache: Optional[bool] = bundled_autotune_remote_cache_default()

# Force disabled all inductor level caching -- This will override any other caching flag
force_disable_caches = os.environ.get("TORCHINDUCTOR_FORCE_DISABLE_CACHES") == "1"

# sleep in inductor for testing
sleep_sec_TESTING_ONLY: Optional[int] = None

# The default layout constraint for custom operators.
# This must be the name of one of the layout constraint tags
# (that is, one of {"needs_fixed_stride_order", "flexible_layout"}),
# If the custom op does not have a layout constraint tag already
# then we assume the following applies.
custom_op_default_layout_constraint = "needs_fixed_stride_order"

# The default layout constraint for user-defined triton kernels.
# See "The default layout constraint for custom operators" for options.
triton_kernel_default_layout_constraint = "needs_fixed_stride_order"

# use cpp wrapper instead of python wrapper
cpp_wrapper = os.environ.get("TORCHINDUCTOR_CPP_WRAPPER", "0") == "1"

c_shim_version = os.environ.get("TORCHINDUCTOR_C_SHIM_VERSION", "2")

# dead code elimination
dce = False

# assume weight tensors are fixed size
static_weight_shapes = True

# put correctness assertions in generated code
size_asserts = os.environ.get("TORCHINDUCTOR_SIZE_ASSERTS", "1") == "1"
nan_asserts = os.environ.get("TORCHINDUCTOR_NAN_ASSERTS") == "1"

# enable loop reordering based on input orders
pick_loop_orders = True

# reuse a kernel input as the output
inplace_buffers = True

# reuse a buffer for an unrelated purpose
allow_buffer_reuse = True

# Enable pooled allocations for non-output tensors
memory_planning = os.environ.get("TORCHINDUCTOR_MEMORY_PLANNING", "0") == "1"

# How to organize memory under memory_planning=True:
# - "none": do not try to pool storage, just reuse
# - "intermediates": all non-outputs share storage, outputs each get unique storage
# - "outputs": two pools, one for intermediates (freed on return) and one for outputs
# - "combined": a single pool for both intermediates and outputs
memory_pool = os.environ.get("TORCHINDUCTOR_MEMORY_POOL", "intermediates")

# codegen benchmark harness
benchmark_harness = True

# fuse pointwise into templates epilogues
epilogue_fusion = True

# fuse pointwise into template prologues
prologue_fusion = False

# do epilogue fusions before other fusions
epilogue_fusion_first = False

# enable pattern match+replace optimizations
pattern_matcher = True

# set to True to enable the back-to-back GEMM pass
b2b_gemm_pass = False

# register custom graph optimization pass hook. so far, pre/post passes are
# only applied before/after pattern_matcher in post_grad_passes.
#
# Implement CustomGraphPass to allow Inductor to graph compiled artifacts
# to which your custom passes have been applied:
post_grad_custom_pre_pass: torch._inductor.custom_graph_pass.CustomGraphPassType = None
post_grad_custom_post_pass: torch._inductor.custom_graph_pass.CustomGraphPassType = None

# Registers a custom joint graph pass.
joint_custom_pre_pass: Optional[Callable[[torch.fx.Graph], None]] = None
joint_custom_post_pass: Optional[Callable[[torch.fx.Graph], None]] = None

# Registers a custom pregrad pass. Note that the pre-grad IR is 1.
# non-functional, 2. non-normalized, and 3. prone to change. Ideally we should
# use post-grad passes.
pre_grad_custom_pass: Optional[Callable[[torch.fx.graph.Graph], None]] = None

# Registers a custom pass to be run right before fusion in Inductor scheduler.
# WARNING: Inductor scheduler IR is at prototype stage and subject to change,
# hence custom IR passes built on top of it might break in the future.
_pre_fusion_custom_pass: Optional[
    Callable[
        [List["torch._inductor.scheduler.BaseSchedulerNode"]],
        List["torch._inductor.scheduler.BaseSchedulerNode"],
    ]
] = None

# Deprecated
split_cat_fx_passes = True

# Optimize conv-batchnorm if batchnorm is in eval mode. Slightly reduces numerical stability.
efficient_conv_bn_eval_fx_passes = False

# Enable predispatch aten IR for export
is_predispatch = False

# Deprecated
group_fusion = False

# Deprecated
batch_fusion = True

# Pre grad fusion and options in order, set to empty dict to disable fusion.
# Call `torch._inductor.fx_passes.group_batch_fusion.list_group_batch_fusions()` to see available fusions.
# batch fusion options:
# batch_linear
# batch_linear_lhs
# batch_layernorm
# batch_tanh
# batch_relu
# batch_sigmoid

# split cat fusion options:
# normalization_pass
# remove_split_with_size_one_pass
# merge_getitem_cat_pass
# merge_stack_tahn_unbind
# merge_splits_pass
# mutate_cat_pass
# split_cat_pass
pre_grad_fusion_options: Dict[str, Dict[str, Any]] = {}

# Post grad fusion and options, set to empty dict to disable fusion.
# Call `torch._inductor.fx_passes.group_batch_fusion.list_group_batch_fusions(False)` to see available fusions.
post_grad_fusion_options: Dict[str, Dict[str, Any]] = {}

# enable reordering pass for improving memory locality
reorder_for_locality = True

# Scale down Rn_BLOCK for better occupancy
dynamic_scale_rblock = os.environ.get("TORCHINDUCTOR_DYNAMIC_SCALE_RBLOCK", "1") == "1"

# this forces fusion for int_mm with mul. Needed when you want to avoid realizing the int32
# but the mul gets fused with other pointwise ops instead.
force_fuse_int_mm_with_mul = False

# for pattern torch.mm(a, b.to(dtype)) with cuda tensors,
# enable torch._inductor.kernel.mm.tuned_mixed_mm fused kernel.
# Autotune will compare perf with normal cast->then->mm option
use_mixed_mm = True

# enable runtime numeric check for pre/post grad fx passes
# floating point provides limited accuracy (about 7 decimal digits for single precision
# floating point numbers,about 16 decimal digits for double precision floating point numbers)
# according to PyTorch documentation.
# https://pytorch.org/docs/stable/notes/numerical_accuracy.html#batched-computations-or-slice-computations
fx_passes_numeric_check: Dict[str, Any] = {
    "pre_grad": False,
    "precision": 1e-4,
    "num_iterations": 1,
    "requires_optimizer": True,
}

# mixed_mm_choice can be used to control the behaviour for pattern torch.mm(a, b.to(dtype)) with cuda tensors.
# The fallback aten implementation is normal cast->then->mm option.
# If mixed_mm_choice is "default": this flag will be ignored.
# If mixed_mm_choice is "triton":
# - Always use torch._inductor.kernel.mm.tuned_mixed_mm's fused kernel.
# - Autotune will not compare with fallback.
# If mixed_mm_choice is "aten": always use the fallback aten implementation.
# If mixed_mm_choice is "heuristic":
# - Enables the heuristic.
# - If the heuristic decides to add a config, it will add the config as the first choice.
# - If autotune is disabled, this config will always be chosen.
# - If autotune is enabled, it will also compare with fallback aten implementation and fused kernel.
# The use_mixed_mm flag will be ignored if mixed_mm_choice != "default".
mixed_mm_choice = "heuristic"

# enable reordering pass for increasing overlap between compute and communication
reorder_for_compute_comm_overlap = False

# passes (in execution order) for increasing overlap between compute and communication
# for built-in passes, use string name; for user-defined passes, pass in the function handle
# WARNING: Inductor scheduler IR is at prototype stage and subject to change,
# hence custom IR passes built on top of it might break in the future.
reorder_for_compute_comm_overlap_passes = [
    "reorder_compute_for_overlap",
    "sink_waits",
    "raise_comms",
]

# enable operator reordering for peak memory optimization
reorder_for_peak_memory = True

# runtime estimation function for ops
# for built-in estimation function, pass in "default"; for user-defined estimation function, pass in the function handle
estimate_op_runtime = "default"

# unit: GB/s, uni-directional P2P bandwidth per card
# default value is NVLink
intra_node_bw = 300

# unit: GB/s, uni-directional P2P bandwidth per node
# default value is InfiniBand
inter_node_bw = 25

# use Inductor's experimental benchmarker (runtime/benchmarking.py)
# to benchmark kernels during autotuning, otherwise fall back to
# Triton's `do_bench`. the experimental benchmarker may produce
# results that are not consistent with `do_bench`'s results
use_experimental_benchmarker = False

# enable slow autotuning passes to select algorithms
max_autotune = os.environ.get("TORCHINDUCTOR_MAX_AUTOTUNE") == "1"

# enable slow autotuning passes to select pointwise/reductions algorithms
max_autotune_pointwise = os.environ.get("TORCHINDUCTOR_MAX_AUTOTUNE_POINTWISE") == "1"

# enable slow autotuning passes to select gemm algorithms
max_autotune_gemm = os.environ.get("TORCHINDUCTOR_MAX_AUTOTUNE_GEMM") == "1"

# Modifies the number of autotuning choices displayed, set to None for all
autotune_num_choices_displayed = 10

# force cublas and triton to use the same precision; cublas supports TF32 for matmul operations
# when m, n, k are multiples of 16, 16, 8, whereas triton supports TF32 for matmul operations
# for any combinations of m, n, k, regardless of their alignment. setting this flag will ensure
# that triton does not use TF32 wherever cublas would not use TF32
force_same_precision = (
    True if is_fbcode() else os.environ.get("TORCHINDUCTOR_FORCE_SAME_PRECISION") == "1"
)

# Specify candidate backends for gemm autotune.
# Possible choices are combinations of: ATen, Triton, CUTLASS, CK, CPP.
# ATen: default Pytorch ATen kernels.
# Triton: Triton templates defined in torch inductor (AMD and NVidia GPUs).
# CUTLASS: Cutlass templates and kernels (NVidia GPUs only).
# CK: Composable Kernel templates and kernels (AMD Instinct GPUs only).
# CPP: CPP templates and kernels for CPU.
max_autotune_gemm_backends = os.environ.get(
    "TORCHINDUCTOR_MAX_AUTOTUNE_GEMM_BACKENDS", "ATEN,TRITON,CPP"
).upper()

# As above, specify candidate backends for conv autotune.
# NB: in some cases for 1x1 convs we emit as matmul,
# which will use the backends of `max_autotune_gemm_backends`
max_autotune_conv_backends = os.environ.get(
    "TORCHINDUCTOR_MAX_AUTOTUNE_CONV_BACKENDS", "ATEN,TRITON"
).upper()


# Specify the size of the search space for GEMM autotuning.
# DEFAULT     - balance between compile time overhead and performance
# EXHAUSTIVE  - maximize performance
max_autotune_gemm_search_space = os.environ.get(
    "TORCHINDUCTOR_MAX_AUTOTUNE_GEMM_SEARCH_SPACE", "DEFAULT"
).upper()

# Whether we fall back to ATen or hard error when no matches are found during autotuning
autotune_fallback_to_aten = (
    os.environ.get("TORCHINDUCTOR_AUTOTUNE_FALLBACK_TO_ATEN", "1") == "1"
)

# the value used as a fallback for the unbacked SymInts
# that can appear in the input shapes (e.g., in autotuning)
unbacked_symint_fallback = 8192

# enable searching global and local cache regardless of `max_autotune`
search_autotune_cache = os.environ.get("TORCHINDUCTOR_SEARCH_AUTOTUNE_CACHE") == "1"

save_args = os.environ.get("TORCHINDUCTOR_SAVE_ARGS") == "1"

# We will disable creating subprocess for autotuning if this is False
autotune_in_subproc = os.environ.get("TORCHINDUCTOR_AUTOTUNE_IN_SUBPROC") == "1"

# The following three timeouts are applicable if autotune_in_subproc is True:

# Max time that a a valid benchmark result may take during autotuning
max_autotune_subproc_result_timeout_seconds = 60.0
# Additional time we allow subprocesses to terminate gracefully after the timeout until we send a SIGTERM
max_autotune_subproc_graceful_timeout_seconds = 1.0
# Additional time that we grant after a SIGTERM until we do a hard SIGKILL of subprocesses
max_autotune_subproc_terminate_timeout_seconds = 2.0

# If autotuning in subprocess, whether to use multiple devices
autotune_multi_device = os.environ.get("TORCHINDUCTOR_AUTOTUNE_MULTI_DEVICE") == "1"

coordinate_descent_tuning = (
    os.environ.get("TORCHINDUCTOR_COORDINATE_DESCENT_TUNING") == "1"
)
coordinate_descent_check_all_directions = (
    os.environ.get("TORCHINDUCTOR_COORDINATE_DESCENT_CHECK_ALL_DIRECTIONS") == "1"
)
coordinate_descent_search_radius = int(
    os.environ.get("TORCHINDUCTOR_COORDINATE_DESCENT_RADIUS", "1")
)

# AutoHeuristic is a framework that allows one to collect data from autotuning, use the data to learn a heuristic, and
# generate the learned heursitic to code which is shipped with the compiler
# Specify a list of comma separated optimizations to collect data for
autoheuristic_collect = os.environ.get("TORCHINDUCTOR_AUTOHEURISTIC_COLLECT", "")
# Specify a list of comma separated optimizations to use learned heuristics for
autoheuristic_use = os.environ.get("TORCHINDUCTOR_AUTOHEURISTIC_USE", "mixed_mm")


def run_autoheuristic(name: str) -> bool:
    return collect_autoheuristic(name) or use_autoheuristic(name)


def collect_autoheuristic(name: str) -> bool:
    return name in torch._inductor.config.autoheuristic_collect.split(",")


def use_autoheuristic(name: str) -> bool:
    return name in torch._inductor.config.autoheuristic_use.split(",")


# If set to "DEFAULT", this will use the default log path specified in autoheuristic.py.
# If set to another path, autoheuristic will instead log results to the given path.
autoheuristic_log_path = os.environ.get(
    "TORCHINDUCTOR_AUTOHEURISTIC_LOG_PATH", "DEFAULT"
)

# Disabled by default on ROCm, opt-in if model utilises NHWC convolutions
layout_opt_default = "1" if not torch.version.hip else "0"
layout_optimization = (
    os.environ.get("TORCHINDUCTOR_LAYOUT_OPTIMIZATION", layout_opt_default) == "1"
)

force_layout_optimization = os.environ.get("TORCHINDUCTOR_FORCE_LAYOUT_OPT", "0") == "1"


# Whether to keep the output strides the same as eager after layout optimization.
keep_output_stride = os.environ.get("TORCHINDUCTOR_KEEP_OUTPUT_STRIDE", "1") == "1"

# Enabling this will let compiler print warning messages if a generated triton
# kernel has inputs with mixed layouts.  This is helpful for perf debugging
# since kernel with mixed layout inputs may run much slower then one whose inputs
# have uniform layouts.
warn_mix_layout = os.environ.get("TORCHINDUCTOR_WARN_MIX_LAYOUT") == "1"

# control store vs recompute heuristic
# For fanouts, rematerialization can lead to exponential blowup. So, have
# smaller threshold
realize_reads_threshold = 4
realize_opcount_threshold = 30

# Threshold to prevent excessive accumulation of ops in one buffer during lowering
realize_acc_reads_threshold = 8

# fallback to eager for random/dropout, this is slow but useful for debugging
fallback_random = False

# automatically create fallbacks when encountering an unhandled op
implicit_fallbacks = True

# fuse even in cases without common reads
aggressive_fusion = False

# For each fused kernel in the wrapper, comment with the nodes that get fused.
# Useful for debugging fusion.
debug_fusion = os.environ.get("TORCHINDUCTOR_DEBUG_FUSION") == "1"
benchmark_fusion = os.environ.get("TORCHINDUCTOR_BENCHMARK_FUSION") == "1"
enabled_metric_tables = os.environ.get("TORCHINDUCTOR_ENABLED_METRIC_TABLES", "")
loop_ordering_after_fusion = (
    os.environ.get("TORCHINDUCTOR_LOOP_ORDERING_AFTER_FUSION", "0") == "1"
)

# If fusing two nodes only save less then score_fusion_memory_threshold memory,
# we should not bother fusing the nodes.
#
# This is especially helpful to resolve https://github.com/pytorch/pytorch/issues/133242
# Previously we fuse two nodes because of common read of a scalar tensor.
# If we skip it, the loop ordering after fusion mechanism kicks in and can
# brings more savings.
#
# For the cases loop ordering after fusion does not help, we don't lose much.
score_fusion_memory_threshold = 10

# For Triton Templates, select fastest of best template + epilogue vs best template + separate epilogue kernel
benchmark_epilogue_fusion = (
    os.environ.get("TORCHINDUCTOR_BENCHMARK_EPILOGUE_FUSION", "1") == "1"
)

# Take how many of the top triton kernels to benchmark epilogue
max_epilogue_benchmarked_choices = 1

# how many nodes to allow into a single fusion
max_fusion_size = 64

# max number of inputs to generate cat as a pointwise op with masked laods
max_pointwise_cat_inputs = 8

# force concat to be generated as a pointwise op with masked loads
force_pointwise_cat = False

# replace small reductions with pointwise, disable with `= 1`
unroll_reductions_threshold = 8

# Add extra comments to output code (causes compile cache misses)
comment_origin = False

# Convert 1x1 convs into matmuls
conv_1x1_as_mm = False

# For reductions with a small output size (usually 1, e.g. x.sum()) there is not enough
# parallelism to saturate the GPU.  We have two ways of handling this, either `split_reductions`
# or `triton.cooperative_reductions` which are mutually exclusive.
#   split_reductions: uses multiple kernels to gain more parallelism
#   triton.cooperative_reductions: uses cross thread-block synchronization to gain more parallelism
# enabling both of these will implicitly disable split_reductions
split_reductions = True

benchmark_kernel = os.environ.get("TORCHINDUCTOR_BENCHMARK_KERNEL", "0") == "1"

# Enable constant and index_expr folding
constant_and_index_propagation = True

# we always add constants into graph.constants without
# performing any constant-inlining optimization
always_keep_tensor_constants = False

# assert that indirect indexing does not read / write out of bounds
assert_indirect_indexing = True

# compute CSE bounds on variables that do not appear in the FX graph
compute_all_bounds = False

# enable the combo kernel that combines data-independent kernels (additional
# to foreach kernels) into a single one (Experimental)
combo_kernels = False
# benchmark combo kernels and only allow ones with perf gains
benchmark_combo_kernel = False
# combo_kernel autotuning options: 0 - disable, 1 - enable except for foreach,
# 2 - enable for all
combo_kernels_autotune = 1
# Enable masking for combining kernels of mixed sizes: 0 - disable, 1 - enable
# for all except for foreach, 2 - enable for all
combo_kernel_allow_mixed_sizes = 1
# Enable dynamic shapes for foreach kernels
combo_kernel_foreach_dynamic_shapes = False

# constant folding on the joint graph
joint_graph_constant_folding = True

# Enable indirect_indexing asserts for decompositions and lowerings
debug_index_asserts = False

# Mode to emulate pytorch eager numerics for lower precision (fp16, bf16)
# Pytorch eager computes bf16/fp16 by upcasting inputs to fp32 and downcasting after
# For multiple, fused pointwise nodes, inductor will elide the intermediary upcasts and downcasts
# Typically this should be closer to fp64 ref numerics. However, it can be useful for debugging
# to emulate the eager numerics.
emulate_precision_casts = False

# warnings intended for PyTorch developers, disable for point releases
is_nightly_or_source = "dev" in torch.__version__ or "git" in torch.__version__
developer_warnings = is_fbcode() or is_nightly_or_source

# This pattern matches a special usage of scatter
# 1. It's applied to a constant tensor
# 2. The index tensor has size 1 in the scatter dimension
# Such pattern generates a sparse matrix when the const tensor is all-zero.
# We can lower this pattern to a pointwise kernel for more fusion opportunities
# and saving memory footprint.
optimize_scatter_upon_const_tensor = (
    os.environ.get("TORCHINDUCTOR_OPTIMIZE_SCATTER_UPON_CONST_TENSOR", "1") == "1"
)

# Deprecated. This setting does nothing.
worker_start_method: Optional[str] = None

# Flags to turn on all_reduce fusion. These 2 flags should be automaticaly turned
# on by DDP and should not be set by the users.
_fuse_ddp_communication = False
_fuse_ddp_bucket_size = 25

# Flag to control which fusion passes to apply. Functions in the list will
# be applied in order. There are two different different fusion passes
# --"fuse_ddp_with_concat_op" and "fuse_ddp_with_coalesced_op". The default
# one is "fuse_ddp_with_concat_op". Users can also change this to a customized
# fusion function.
#
# The fusion currently does not support multiple DDP with different PG or
# data type. This feature will be added in the future PRs.
#
# "schedule_comm_wait" is used to delay the wait ops to maximize comm/comp
# overlapping. At this moment, this pass performs better than
# reorder_for_compute_comm_overlap_passes but we will add the logic of
# "schedule_comm_wait" in the future and remove the one here.
_fuse_ddp_communication_passes: List[Union[Callable[..., None], str]] = [
    "fuse_ddp_with_concat_op",
    "schedule_comm_wait",
]

_micro_pipeline_tp: bool = False


class _collective:
    auto_select: bool = False
    one_shot_all_reduce_threshold_bytes: int = 128 * 1024


def parallel_compile_enabled_internally() -> bool:
    """
    TODO: Remove when parallel compiled is fully enabled internally. For rollout, use a
    knob to enable / disable. The justknob should not be performed at import, however.
    So for fbcode, we assign compile_threads to 'None' below and initialize lazily in
    async_compile.py.
    """
    ENABLE_PARALLEL_COMPILE_VERSION = 1

    jk_name = "pytorch/inductor:enable_parallel_compile_version"
    version = torch._utils_internal.justknobs_getval_int(jk_name)
    return ENABLE_PARALLEL_COMPILE_VERSION >= version


def decide_compile_threads() -> int:
    """
    Here are the precedence to decide compile_threads
    1. User can override it by TORCHINDUCTOR_COMPILE_THREADS.  One may want to disable async compiling by
       setting this to 1 to make pdb happy.
    2. Set to 1 if it's win32 platform
    3. decide by the number of CPU cores
    """
    import logging

    # Defined locally so install_config_module doesn't try to parse
    # as a config option.
    log = logging.getLogger(__name__)

    if "TORCHINDUCTOR_COMPILE_THREADS" in os.environ:
        compile_threads = int(os.environ["TORCHINDUCTOR_COMPILE_THREADS"])
        log.info("compile_threads set to %d via env", compile_threads)
    elif sys.platform == "win32":
        compile_threads = 1
        log.info("compile_threads set to 1 for win32")
    elif is_fbcode() and not parallel_compile_enabled_internally():
        compile_threads = 1
        log.info("compile_threads set to 1 in fbcode")
    else:
        cpu_count = (
            len(os.sched_getaffinity(0))
            if hasattr(os, "sched_getaffinity")
            else os.cpu_count()
        )
        assert cpu_count
        compile_threads = min(32, cpu_count)
        log.info("compile_threads set to %d", compile_threads)

    return compile_threads


# TODO: Set directly after internal rollout.
compile_threads: Optional[int] = None if is_fbcode() else decide_compile_threads()

# gemm autotuning global cache dir
if is_fbcode():
    try:
        from libfb.py import parutil

        if __package__:
            global_cache_dir = parutil.get_dir_path(
                os.path.join(__package__.replace(".", os.sep), "fb/cache")
            )
        else:
            global_cache_dir = parutil.get_dir_path("fb/cache")
    except (ValueError, ImportError):
        global_cache_dir = None

else:
    global_cache_dir = None

# If kernel is fused, the name is generated from the origin node op names
# for larger kernels limit this
kernel_name_max_ops = 10

# Pad input tensors of matmul/bmm/addmm to leverage Tensor Cores in NVIDIA GPUs
shape_padding = os.environ.get("TORCHINDUCTOR_SHAPE_PADDING", "1") == "1"

# Control if we will do padding for pointwise/reductions
comprehensive_padding = (
    os.environ.get("TORCHINDUCTOR_COMPREHENSIVE_PADDING", "1") == "1"
)
pad_channels_last = False

# Disable comprehensive padding on the CPU
disable_padding_cpu = True

# The width of comprehensive padding, in bytes.
# CUDA max memory transaction size is 128 bytes for a warp.
padding_alignment_bytes = 128

# Threshold on the minimum stride that will be padded.
#
# Don't align a too small stride since that causes too much memory increase.
# Pad too small stride may also cause perf loss. We may result in many tiny data blocks
# with gaps in between. That causes less coalesced GPU memory access!
#
# Initially we pick 320 as the threshold since for alignement=16,
# that results in at most 5% memory cost.
#
# But later on we raise the threshold to 1024 to avoid interfere with persistent reduction.
# Let's say an inner reduction has a row size 513. Inductor will generate
# persistent reduction code.
# If we do padding, the strides are not contiguous any more. Inductor
# uses a much smaller threshold for persistent reduction in this case and
# generates potentially worse non-persistent reduction code.
#
# This change turns HF AllenaiLongformerBase amp training from a loss of 1.09x to a win of 1.05x.
# (baseline: 71.09ms, padding w/o this change: 77.38ms, padding with this change: 67.77ms)
padding_stride_threshold = 1024

# Enable padding outputs, even if they would not be padded in eager mode.
# By default, we use the same strides as eager mode.
pad_outputs = False

# Whether to treat output of the backward graph as user visible.
# For user visible outputs, inductor will make sure the stride matches with eager.
bw_outputs_user_visible = True

# Whether to always use shape padding if it is enabled and possible
force_shape_pad: bool = False

# Fx-based linear/matmul/bmm + permute/transpose vertical fusion
permute_fusion = os.environ.get("TORCHINDUCTOR_PERMUTE_FUSION", "0") == "1"

# Mark the wrapper call in PyTorch profiler
profiler_mark_wrapper_call = False

# Generate hook calls to torch._inductor.hooks.run_intermediate_hooks for
# every intermediate for which we can correlate it with an intermediate
# from the original FX graph
generate_intermediate_hooks = False

# Populate traceback field on IRNode; good for debugging why origin_node is
# not populated, or finding out where an IRNode was constructed
debug_ir_traceback = False

# used for debugging to make sure config is properly set
_raise_error_for_testing = False

_profile_var = os.environ.get("TORCHINDUCTOR_PROFILE", "")
profile_bandwidth = _profile_var != ""
profile_bandwidth_regex = "" if _profile_var == "1" else _profile_var
# Specify a file where we print out the profiling results.
# None means we do not dump results to a file.
profile_bandwidth_output = os.environ.get("TORCHINDUCTOR_PROFILE_OUTPUT", None)
# Switch to do_bench_using_profiling to exclude the CPU overheads
profile_bandwidth_with_do_bench_using_profiling = (
    os.environ.get("TORCHINDUCTOR_PROFILE_WITH_DO_BENCH_USING_PROFILING") == "1"
)


# TODO: remove later
disable_cpp_codegen = False


# Freezing will attempt to inline weights as constants in optimization
# and run constant folding and other optimizations on them. After freezing, weights
# can no longer be updated.
freezing: bool = os.environ.get("TORCHINDUCTOR_FREEZING", "0") == "1"

# Make freezing invalidate the eager Parameters of nn modules, to avoid memory overhead
# of potentially keeping multiple copies of weights.
freezing_discard_parameters: bool = False

# decompose some memory bound matmul/bmm to mul
decompose_mem_bound_mm: bool = False

# assume_aligned_inputs means that we assume that inputs will be aligned; we generate
# code using this assumption, and clone tensors before use if they aren't aligned.
# In the common case, most inputs will be aligned.
assume_aligned_inputs: bool = False

# For the user-written Triton kernels compiled with the model, ignore the unsupported
# arguments passed to the @triton.autotune in the user's code; this is unsafe, as
# ignoring the unsupported args may lead to unexpected autotuning behavior: don't
# set unless you know what you're doing.
unsafe_ignore_unsupported_triton_autotune_args: bool = False

# When True, we will check in scheduler.py _codegen that there are no "loops"
# in the call stack; that is to say, the same frame multiple times.  This
# ensures that a cProfile trace to this frame will be a straight line without
# any cycles.
check_stack_no_cycles_TESTING_ONLY: bool = False

# When True, complex_memory_overlap always reports True
always_complex_memory_overlap_TESTING_ONLY: bool = False

# enable linear binary folding
enable_linear_binary_folding = (
    os.environ.get("TORCHINDUCTOR_ENABLE_LINEAR_BINARY_FOLDING", "0") == "1"
)


# Adds NVTX annotations aroung training phases
annotate_training: bool = os.environ.get("TORCHINDUCTOR_ANNOTATE_TRAINING", "0") == "1"


# config specific to codegen/cpp.py
class cpp:
    # set to torch.get_num_threads()
    threads = -1

    # Do not generate loops when the condition doesn't hold, like:
    # for(long i0=4096; i0<4096; i0+=1)
    no_redundant_loops = (
        os.environ.get("TORCHINDUCTOR_CPP_NO_REDUNDANT_LOOPS", "1") == "1"
    )

    # Assume number of threads is dynamic, don't specialize thread number.
    # Kernels don't recompile on thread number changes with this flag on.
    # For single-threaded workload, turning it on would incur a slight
    # performance degradation.
    dynamic_threads = os.environ.get("TORCHINDUCTOR_CPP_DYNAMIC_THREADS", "0") == "1"

    simdlen: Optional[int] = None
    min_chunk_size = int(os.environ.get("TORCHINDUCTOR_CPP_MIN_CHUNK_SIZE", "4096"))
    cxx = (
        None,  # download gcc12 from conda-forge if conda is installed
        # "g++-12",
        # "g++-11",
        # "g++-10",
        # "clang++",
        os.environ.get("CXX", "clang++" if sys.platform == "darwin" else "g++"),
        # "g++.par",
    )
    # Allow kernel performance profiling via PyTorch profiler
    enable_kernel_profile = (
        os.environ.get("TORCHINDUCTOR_CPP_ENABLE_KERNEL_PROFILE", "0") == "1"
    )

    # enable weight prepacking to get a better performance; may lead to large memory footprint
    weight_prepack = os.environ.get("TORCHINDUCTOR_CPP_WEIGHT_PREPACK", "1") == "1"

    # Inject a bug into our relu implementation; useful for testing our repro
    # extraction and minification functionality.
    # Valid values: "compile_error", "runtime_error", "accuracy"
    inject_relu_bug_TESTING_ONLY: Optional[str] = None
    inject_log1p_bug_TESTING_ONLY: Optional[str] = None

    # If None, autodetect whether or not AVX512/AVX2 can be used.  Otherwise,
    # force usage as specified, without testing.
    vec_isa_ok: Optional[bool] = None

    # similar to config.triton.descriptive_names
    descriptive_names = "original_aten"

    # how many nodes to allow into a single horizontal fusion
    max_horizontal_fusion_size = int(
        os.environ.get("TORCHINDUCTOR_CPP_MAX_HORIZONTAL_FUSION_SIZE", "16")
    )

    # Make scatter_reduce fallback when reduce is sum to avoid performance regression
    # using atomic_add.
    fallback_scatter_reduce_sum = (
        os.environ.get("TORCHINDUCTOR_CPP_FALLBACK_SCATTER_REDUCE_SUM", "1") == "1"
    )

    # Use funsafe-math-optimizations when compiling
    enable_unsafe_math_opt_flag = (
        os.environ.get("TORCHINDUCTOR_CPP_ENABLE_UNSAFE_MATH_OPT_FLAG", "0") == "1"
    )

    # Use ffp-contract when compiling
    # Options: "off" (default), "on", "fast"
    # Per https://godbolt.org/z/bf4bvfc9r , clang/gcc has different behavior for "fast"
    enable_floating_point_contract_flag = os.environ.get(
        "TORCHINDUCTOR_CPP_ENABLE_FLOATING_POINT_CONTRACT_FLAG", "off"
    )

    # Disable the tiling select heuristic
    enable_tiling_heuristics = (
        os.environ.get("TORCHINDUCTOR_CPP_ENABLE_TILING_HEURISTIC", "1") == "1"
    )

    # Maximal allowed number of slices on K-dim for a GEMM kernel. This controls
    # the maximal parallelism of K-slicing. Since K-slicing requires extra thread
    # synchronization and buffers,  the maximal number of slices is limited to
    # mitigate the sync overhead and memory usage.
    # When set to 0, the number of slices is unlimited.
    gemm_max_k_slices = int(os.environ.get("TORCHINDUCTOR_CPP_GEMM_MAX_K_SLICES", "1"))

    # For perf tuning and debugging purpose, configure the pre-defined cache blocking for
    # MxNxK dims respectively. The blockings are separated by comma and the unit is
    # the number of register blocks.
    # For example, "4,1,10" means 4 register blocks on M, 1 on N and 10 on K respectively.
    gemm_cache_blocking = os.environ.get("TORCHINDUCTOR_CPP_GEMM_CACHE_BLOCKING", None)

    # For perf tuning and debugging purpose, configure the pre-defined thread blocking factors for
    # MxNxK dims respectively. The factors are separated by comma and their product
    # should be the same as the total number of threads.
    # For example, if the total number of threads is 56, "7,4,2" means the work is
    # decomposed into 7x4x2 thread blocks along MxNxK of a GEMM.
    gemm_thread_factors = os.environ.get("TORCHINDUCTOR_CPP_GEMM_THREAD_FACTORS", None)

    # Whether to enable masked vectorization for the tail_loop.
    enable_loop_tail_vec = True

    # Whether to enable concat linear for cpu device
    # Currently concat linear on CPU not always have benefit, depends on linear'shape or
    # computing resource. We set this default to False to avoid regressions. User and
    # enable this feature by their need.
    enable_concat_linear = False


# config specific to codegen/triton.py
class triton:
    # Use cudagraphs on output code
    cudagraphs = os.environ.get("TORCHINDUCTOR_CUDAGRAPHS") == "1"

    # Use cudagraph trees for memory pooling if `cudagraphs` is True
    cudagraph_trees = True

    # Should we skip cudagraphing graphs with dynamic shape inputs
    # If False, we will re-record a graph for each unique set of shape inputs
    cudagraph_skip_dynamic_graphs = False

    # assertions not on the fast path, steady state
    slow_path_cudagraph_asserts = True

    # TODO - need to debug why this prevents cleanup
    cudagraph_trees_history_recording = False

    # Enable cudagraph support for mutated inputs from prior cudagraph pool
    cudagraph_support_input_mutation = False if is_fbcode() else True

    # Maximal number of allowed cudagraph re-record for a function and
    # a cudagraph node due to static input tensor address changes or
    # cudagraph managed tensor data pointer changed.
    # i.e., allow num_recording <= cudagraph_unexpected_rerecord_limit
    # note: we are conservative here and choose a large limit.
    cudagraph_unexpected_rerecord_limit = 128

    # Warn loudly when the number of cudagraphs due to dynamic shape
    # exceeds this limit
    cudagraph_dynamic_shape_warn_limit: Optional[int] = 50

    # synchronize after cudagraph invocation
    force_cudagraph_sync = False

    # always run cudagraphs in the eager warmup stage
    # instead of recording and executing cudagraphs
    force_cudagraphs_warmup = False

    # assertions on the fast path
    fast_path_cudagraph_asserts = False

    # skip warmup for cudagraph trees
    skip_cudagraph_warmup = False

    # Synchronize before and after every compiled graph.
    debug_sync_graph = False

    # Synchronize after every kernel launch, to help pinpoint bugs
    debug_sync_kernel = False

    # Always load full blocks (rather than broadcasting inside the block)
    dense_indexing = False

    # limit tiling dimensions
    #   - max_tiles=1 disables tiling
    #   - max_tiles=2 is the default
    #   - max_tiles=3 is experimental and may have bugs
    # higher values are unsupported
    max_tiles = 2

    # Prefer higher dimensional tilings. This simplifies indexing expressions, making
    # it easier to identify block pointers.
    prefer_nd_tiling: bool = False

    # use triton.autotune for pointwise ops with complex layouts
    # this should only be disabled for debugging/testing
    autotune_pointwise = True

    # max autotune gemm with cublasLt
    autotune_cublasLt = True

    # Tune the generated Triton kernels at compile time instead of first time they run
    # Setting to None means uninitialized
    autotune_at_compile_time: Optional[bool] = None

    # Allows tiling reductions into multiple dimensions.
    # For best results, this should be used with prefer_nd_tiling.
    tile_reductions: bool = False

    # should we stop a fusion to allow better tiling?
    tiling_prevents_pointwise_fusion = True
    tiling_prevents_reduction_fusion = True

    # should we give different names to kernels
    # Note: This is orthogonal to descriptive_names - this is deciding whether
    # our triton kernel names should all be `triton_` (to maximize caching) or
    # whether they should be unique.
    unique_kernel_names = (
        os.environ.get("TORCHINDUCTOR_UNIQUE_KERNEL_NAMES", "1") == "1"
    )

    # should we put op names in kernel names
    # False: No special names (just triton__1, triton__2, etc.)
    # "torch": Maps to the fx op in the Dynamo graph (module name, method name, etc.)
    # "original_aten": Maps to the highest-level aten op (i.e. pre-decompositions)
    # "inductor_node": Maps to the node name in the FX graph passed to Inductor
    descriptive_names = "original_aten"

    # use alternate codegen for smaller reductions
    persistent_reductions = (
        os.environ.get("TORCHINDUCTOR_PERSISTENT_REDUCTIONS", "1") == "1"
    )

    # For small output size reductions uses cross thread-block synchronization to gain more parallelism
    cooperative_reductions = (
        os.environ.get("TORCHINDUCTOR_COOPERATIVE_REDUCTIONS", "0") == "1"
    )

    # used for debugging cooperative reduction codegen, always generate cooperative_reductions
    force_cooperative_reductions = False

    # 0/False: disable
    # 1/True: enable, use tuning to pick between different subkernels
    # 2: enable, force using persistent reduction (for debugging)
    # 3: enable, force using non-persistent reduction (for debugging)
    multi_kernel = int(os.environ.get("TORCHINDUCTOR_MULTI_KERNEL", "0"))

    # hint to Triton when arguments are divisible by 16
    divisible_by_16 = True

    # Minimum R0_BLOCK to be used for a TritonSplitScanKernel
    # NOTE: This also indirectly controls the size of workspace buffer required
    min_split_scan_rblock = 256

    # Store the generated cubin files for cpp wrapper code to load
    store_cubin = False

    # the max number of spills we allow for the configs we benchmark.
    # Setting this to 0 means we skip a config if it spills even a single
    # register.
    # Setting it to a larger value allows a config spilling a small amount
    # of registers being benchmarked.
    #
    # NOTE: triton will always report >0 register spills for kernels using sin/cos.
    # (check this issue https://github.com/openai/triton/issues/1756 )
    # So far we see a fixed 8 spilled registers for kernels using sin/cos.
    # Raise the threshold to 16 to be safe.
    # We should revisit this once we understand more of the source of register spills.
    spill_threshold: int = 16

    # Generate code containing the newer tl.make_block_ptr() API for loads/store
    use_block_ptr = False

    # Inject a bug into our relu implementation; useful for testing our repro
    # extraction and minification functionality.
    # Valid values: "compile_error", "runtime_error", "accuracy"
    inject_relu_bug_TESTING_ONLY: Optional[str] = None

    # Whether to upcast float16 / bfloat16 to float32 in triton codegen (Experimental)
    codegen_upcast_to_fp32 = True

    # Whether persistent matmul kernels should be enabled this flag only has effect when on h100
    # with a verison of triton new enough to support TMA
    enable_persistent_tma_matmul = (
        os.environ.get("ENABLE_PERSISTENT_TMA_MATMUL", "0") == "1"
    )


class aot_inductor:
    # AOTInductor output path
    # If an absolute path is specified, the generated lib files will be stored under the directory;
    # If a relative path is specified, it will be used as a subdirectory under the default caching path;
    # If not specified, a temp directory will be created under the default caching path.
    # If the specified path contains something like "model.so", the sub-string will be used
    # to name the generated library.
    output_path = ""

    debug_compile = os.environ.get("AOT_INDUCTOR_DEBUG_COMPILE", "0") == "1"

    # option for debug printing/saving for intermediate tensor values for aot inductor
    # 0: disable debug dumping
    # 1: enable saving intermediate tensor values
    # 2: enable printing intermediate tensor values
    # 3: enable printing kernel names only (useful for pinpointing troublesome kernels)
    debug_intermediate_value_printer = os.environ.get(
        "AOT_INDUCTOR_DEBUG_INTERMEDIATE_VALUE_PRINTER", "0"
    )

    # filtered nodes to be printed for debug values. Specify this option when debug_intermediate_value_printer is set to 2
    filtered_kernel_names = os.environ.get(
        "AOT_INDUCTOR_FILTERED_KERNELS_TO_PRINT", None
    )

    # Serialized tree spec for flattening inputs
    # TODO: Move this into metadata
    serialized_in_spec = ""

    # Serialized tree spec for flattening outputs
    # TODO: Move this into metadata
    serialized_out_spec = ""

    # flag to decide whether to create a submodule for constant graph.
    use_runtime_constant_folding: bool = False

    # flag to force weight to be appened to the shared library and mmaped  by the runtime
    # rather than embedded into the data section. Needed to support 1B+ parameter models
    force_mmap_weights: bool = False

    package: bool = False
    package_cpp_only: bool = False

    # Dictionary of metadata users might want to save to pass to the runtime.
    # TODO: Move this somewhere else, since it's no longer really a config
    metadata: Dict[str, str] = {}

    # fbcode only. Whether to raise error if C++ codegen is too big to optimize
    raise_error_on_ignored_optimization: bool = (
        os.environ.get("AOTINDUCTOR_RAISE_ERROR_ON_IGNORED_OPTIMIZATION", "1") == "1"
    )

    # dump an aoti minifier if program errors
    dump_aoti_minifier: bool = os.environ.get("DUMP_AOTI_MINIFIER", "0") == "1"

    # Dictionary of presets that can be passed in
    presets: Dict[str, Any] = {}

    # Kill switch for allowing temporary tensors to be allocated as stack arrays. Tests
    # should be run with this flag both on and off to make sure we have coverage.
    allow_stack_allocation: bool = False

    # Enables an alternate DSO interface (the "minimal ArrayRef interface") intended
    # to maximize performance for use cases that it can accommodate at the expense of
    # generality. In brief:
    # - inputs and outputs are ArrayRefTensor<T> (note that strides are required, but the
    #   tensor must be contiguous)
    # - constant handling is unchanged because it is not a per-inference-iteration bottleneck
    #
    # When the DSO is generated in this mode, the usual interface will also be supported,
    # but performance for that interface may be degraded.
    use_minimal_arrayref_interface: bool = False

    # Experimental. Flag to control whether to include weight in .so
    package_constants_in_so: bool = True


class cuda:
    # CUDA arch to use for CUDA template kernel compilation.
    # e.g. "70", "75", "80", "90", etc.
    # When arch is None, Inductor uses torch.cuda.get_device_capability(0).
    arch: Optional[str] = None

    # CUDA version to use for CUDA template kernel compilation.
    # e.g. "11.4", "12.1", etc.
    # When version is None, Inductor uses torch.version.cuda.
    version: Optional[str] = None

    # Optimization level for the host compiler.
    compile_opt_level = "-O1"

    # Whether to enable device LTO (link-time-optimization).
    enable_cuda_lto = False

    # Whether to keep intermediate files dring compilation.
    enable_ptxas_info = False

    # Whether to enable debug info, e.g. line number, cutlass debug info.
    enable_debug_info = False

    # Whether to use fast math.
    use_fast_math = False

    # Path to the CUTLASS repo root directory.
    # The default path only works under PyTorch local development environment.
    cutlass_dir = os.environ.get(
        "TORCHINDUCTOR_CUTLASS_DIR",
        os.path.abspath(
            os.path.join(os.path.dirname(torch.__file__), "../third_party/cutlass/")
        ),
    )

    # Configures the maximum number of CUTLASS configs to profile in max_autotune.
    # By default it's None, so that all CUTLASS configs are tuned.
    # This is mainly used to reduce test time in CI.
    cutlass_max_profiling_configs: Optional[int] = None

    # Path to CUDA NVCC.
    # NVCC search order:
    # 1) cuda_cxx set in this config
    # 2) CUDACXX environment variable
    # 3) CUDA_HOME environment variable
    # 4) default system search PATH.
    cuda_cxx: Optional[str] = None

    # Minimum value of M*N*K to consider the CUTLASS backend for GEMM ops.
    cutlass_backend_min_gemm_size: int = 1

    # enable generation of inline standalone runner in CUDA CPP generated code
    # which allows to compile the generated code into a standalone executable.
    generate_test_runner: bool = (
        os.environ.get("INDUCTOR_CUDA_BACKEND_GENERATE_TEST_RUNNER_CODE", "0") == "1"
    )

    # Keep only Cutlass op configs which contain this regular expression pattern
    # Set this to "warpspecialized_cooperative_epi_tma" to enable only SM90 TMA Cutlass Kernels for large GEMMs
    cutlass_op_allowlist_regex: Optional[str] = None

    # Note: Names of Cutlass ops names can be obtained by calling
    # op.configuration_name() on a Cutlass op instance, for example those
    # returned from cutlass_utils.gen_ops() or the op argument passed to
    # CUTLASSGemmTemplate.render(...)

    # Filter Cutlass configs which contain this regular expression pattern
    # Set this to "pingpong" to avoid numerical issues
    # caused by the op ordering of the "pingpong" memory access
    # pattern used by some Cutlass Kernels.
    cutlass_op_denylist_regex: Optional[str] = "pingpong"


class rocm:
    # Offload arch list for device code compilation, e.g. ["gfx941", "gfx942"].
    # If empty, the `native` arch is used
    arch: List[str] = []

    # Enable the CK backend for CDNA2 and CDNA3 only (for now)
    # Processor name reference: https://llvm.org/docs/AMDGPUUsage.html#processors
    ck_supported_arch: List[str] = ["gfx90a", "gfx940", "gfx941", "gfx942"]

    # Optimization level, use to balance compilation speed and runtime performance
    compile_opt_level = "-O2"

    # Flag to keep debug information in compiled objects
    is_debug = False

    # Flag to keep intermediate files (assembly listings, preprocessed sources, etc.)
    save_temps = False

    # Flag to add `-ffast-math`` to compile flags
    use_fast_math = True

    # Flag to add `-fgpu-flush-denormals-to-zero` to compile flags
    flush_denormals = True

    # Flag to print register and LDS usage during compilation
    print_kernel_resource_usage = False

    # Path to ROCm installation, if None, use env variable ROCM_HOME.
    # In fbcode see triton/fb/TARGETS for how ROCM_HOME gets set.
    rocm_home: Optional[str] = None

    # Path to Composable Kernel library.
    # Install with `pip install git+https://github.com/rocm/composable_kernel@develop`.
    ck_dir = os.environ.get("TORCHINDUCTOR_CK_DIR")

    # generate standalone executables for instances generated with the CK backend
    generate_test_runner: bool = (
        os.environ.get("INDUCTOR_CK_BACKEND_GENERATE_TEST_RUNNER_CODE", "0") == "1"
    )

    # Number of op instance choices to trade off between runtime perf and compilation time
    n_max_profiling_configs: Optional[int] = None

    # Flag to use a short list of CK instances which perform well across a variety of shapes.
    # Currently RCR and F16 only
    use_preselected_instances: bool = False


# Backend to use for CPU codegen either "cpp" or "triton" (experimental) or "halide" (experimental)
cpu_backend = "cpp"

# Backend to use for CUDA codegen either "triton" or "halide" (experimental)
cuda_backend = "triton"


class halide:
    # Base halide target to use for CPU devices
    cpu_target = "host"

    # Base halide target to use for CUDA devices
    gpu_target = "host-cuda"

    # Halide autoscheduler to use, choices are:
    # "Anderson2021" (gpu-only), "Li2018", "Adams2019" (cpu-only), or "Mullapudi2016" (cpu-only)
    scheduler_cuda = "Anderson2021"
    scheduler_cpu = "Adams2019"

    # Controls `no_asserts` flag passed to Halide target (warning: can false positive)
    asserts = False

    # Controls `debug` flag passed to Halide target
    debug = False

    # Enable (or fallback on) scan kernels such as cumsum
    # Halide autoschedulers struggle with these kernels
    scan_kernels = False


# create a directory containing lots of debug information
class trace:
    # master switch for all debugging flags below
    enabled = os.environ.get("TORCH_COMPILE_DEBUG", "0") == "1"

    # save real tensors
    save_real_tensors = os.environ.get("TORCH_COMPILE_DEBUG_SAVE_REAL", "0") == "1"

    # Save debug information to a temporary directory
    # If not specified, a temp directory will be created by system
    debug_dir: Optional[str] = None

    # Save python logger call >=logging.DEBUG
    debug_log = False

    # Save python logger call >=logging.INFO
    info_log = False

    # Save input FX graph (post decomps, pre optimization)
    fx_graph = True

    # Save FX graph after transformations
    fx_graph_transformed = True

    # Save TorchInductor IR before fusion pass
    ir_pre_fusion = True

    # Save TorchInductor IR after fusion pass
    ir_post_fusion = True

    # Copy generated code to trace dir
    output_code = True

    # SVG figure showing post-fusion graph
    graph_diagram = os.environ.get("INDUCTOR_POST_FUSION_SVG", "0") == "1"

    # SVG figure showing fx with fusion
    draw_orig_fx_graph = os.environ.get("INDUCTOR_ORIG_FX_SVG", "0") == "1"

    # We draw our fx graphs with the "record" shape attribute by default.
    # Sometimes, when the graph is very complex, we may hit dot errors like below:
    #   "flat edge between adjacent nodes one of which has a record shape -
    #    replace records with HTML-like labels"
    # and thus fail to generate a graph. So, let's give the user an option
    # to specify the shape attribute for the dot graph. For example, passing
    # INDUCTOR_DOT_GRAPH_SHAPE_SVG = "none" would let us generate HTML-like lables
    # to workaround the above failure.
    dot_graph_shape = os.environ.get("INDUCTOR_DOT_GRAPH_SHAPE_SVG", None)

    # If not None, this is the URL that saves the SVG files of the input/output
    # graph of each pass that changed the graph
    # The nodes that are being transformed in each pass will be colored in yellow
    # URL only supports local directory for now
    log_url_for_graph_xform = os.environ.get("INDUCTOR_LOG_URL_FOR_GRAPH_XFORM", None)

    # Store cProfile (see snakeviz to view)
    compile_profile = False

    # Upload the .tar.gz file
    # Needs to be overriden based on specific environment needs
    upload_tar: Optional[Callable[[str], None]] = None

    log_autotuning_results: bool = False

<<<<<<< HEAD

def get_feature_local_version(feature_name: str) -> Optional[int]:
    """Get the local version of a benchmarking feature. A feature's local version
    is hardcoded like `torch._inductor.fb.FEATURE_FOO_VERSION`, where `feature_foo`
    is the feature name.
    """
    try:
        from torch._inductor.fb import benchmarking
    except ImportError:
        return None
    return getattr(benchmarking, feature_name.upper() + "_VERSION", None)


class benchmarking:
    """Class containing all configurations relating to benchmarking, specifically
    the various features of benchmarking. Feature enablement is controlled differently
    depending on whether we are running in OSS or fbcode, and adheres to the following
    formula:

    [OSS]
        1. Check if the corresponding environment variable, which follows the format
        `TORCHINDUCTOR_BENCHMARKING_FEATURE_FOO=...`, where `feature_foo` is the feature,
        is set; this value is stored in `benchmarking.feature_foo.env_val`. If the environment
        variable is set and `env_val == "1"`, the feature is force-enabled; if the environment
        variable is set and `env_val == "0"`, the feature is force-disabled.
        2. If the corresponding environment variable is un-set, we return the OSS default; the
        OSS default is stored in `benchmarking.feature_foo.oss_default`.

    [fbcode]
        1. Same as [OSS #1].
        2. We compare the feature's local version, see `get_feature_local_version(...)`, with
        the fetched JK version of the same name, like `"pytorch/benchmarking:FEATURE_FOO_VERSION"`.
        If the feature's local version is greater than or equal to the JK version we consider the
        feature to be enabled; if the feature's local version is less than the JK version we consider
        the feature to be disabled. Intuitively, one can reason about this by taking the JK version,
        let's call this X, and saying "this feature works at and after version X". If, for whatever
        reason, we are unable to get a feature's local version we will automatically default to
        disabling the feature.
    """

    class inductor_benchmarker:
        env_val: Optional[str] = os.environ.get(
            "TORCHINDUCTOR_BENCHMARKING_INDUCTOR_BENCHMARKER"
        )
        oss_default: bool = True
        local_version: Optional[int] = get_feature_local_version("inductor_benchmarker")

    class inductor_grouped_benchmarker:
        env_val: Optional[str] = os.environ.get(
            "TORCHINDUCTOR_BENCHMARKING_INDUCTOR_GROUPED_BENCHMARKER"
        )
        oss_default: bool = True
        local_version: Optional[int] = get_feature_local_version(
            "inductor_grouped_benchmarker"
        )
=======
    # Save mapping info from inductor generated triton kernel to post_grad fx nodes
    log_inductor_triton_kernel_to_post_grad_node_info: bool = True
>>>>>>> c98133c3


_save_config_ignore = [
    # workaround: "Can't pickle <function ...>"
    "trace.upload_tar",
    "joint_custom_pre_pass",
    "joint_custom_post_pass",
    "pre_grad_custom_pass",
]

_cache_config_ignore_prefix = [
    # trace functions are not relevant to config caching
    "trace",
    # uses absolute path
    "cuda.cutlass_dir",
    # not relevant
    "worker_start_method",
    "compile_threads",
    # see CustomGraphPass; these are handled specially
    "post_grad_custom_post_pass",
    "post_grad_custom_pre_pass",
    # tests assume that changes here don't invalidate cache
    "always_complex_memory_overlap_TESTING_ONLY",
]

# External callable for matmul tuning candidates
external_matmul: List[Callable[[torch.Tensor, torch.Tensor, torch.Tensor], None]] = []


class test_configs:
    force_extern_kernel_in_multi_template: bool = False

    max_mm_configs: Optional[int] = None

    runtime_triton_dtype_assert = False

    # regex to control the set of considered autotuning
    # choices (aka configs) by name and / or description
    autotune_choice_name_regex: Optional[str] = None
    autotune_choice_desc_regex: Optional[str] = None


if TYPE_CHECKING:
    from torch.utils._config_typing import *  # noqa: F401, F403


# adds patch, save_config, etc
install_config_module(sys.modules[__name__])<|MERGE_RESOLUTION|>--- conflicted
+++ resolved
@@ -291,12 +291,6 @@
 # unit: GB/s, uni-directional P2P bandwidth per node
 # default value is InfiniBand
 inter_node_bw = 25
-
-# use Inductor's experimental benchmarker (runtime/benchmarking.py)
-# to benchmark kernels during autotuning, otherwise fall back to
-# Triton's `do_bench`. the experimental benchmarker may produce
-# results that are not consistent with `do_bench`'s results
-use_experimental_benchmarker = False
 
 # enable slow autotuning passes to select algorithms
 max_autotune = os.environ.get("TORCHINDUCTOR_MAX_AUTOTUNE") == "1"
@@ -1344,7 +1338,9 @@
 
     log_autotuning_results: bool = False
 
-<<<<<<< HEAD
+    # Save mapping info from inductor generated triton kernel to post_grad fx nodes
+    log_inductor_triton_kernel_to_post_grad_node_info: bool = True
+
 
 def get_feature_local_version(feature_name: str) -> Optional[int]:
     """Get the local version of a benchmarking feature. A feature's local version
@@ -1400,10 +1396,6 @@
         local_version: Optional[int] = get_feature_local_version(
             "inductor_grouped_benchmarker"
         )
-=======
-    # Save mapping info from inductor generated triton kernel to post_grad fx nodes
-    log_inductor_triton_kernel_to_post_grad_node_info: bool = True
->>>>>>> c98133c3
 
 
 _save_config_ignore = [
