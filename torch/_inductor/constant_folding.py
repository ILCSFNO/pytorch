--- conflicted
+++ resolved
@@ -2,12 +2,8 @@
 from typing import Any, Callable, Optional
 
 import torch
-<<<<<<< HEAD
 import torch.utils.pytree.python as pytree
-=======
-import torch.utils._pytree as pytree
 from torch._inductor.freezing_utils import maybe_set_is_frozen_param
->>>>>>> e0f22e54
 from torch.utils._ordered_set import OrderedSet
 
 
