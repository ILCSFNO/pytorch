--- conflicted
+++ resolved
@@ -365,16 +365,6 @@
     def __init__(
         self,
         compiler: str = "",
-<<<<<<< HEAD
-        definitions: Optional[List[str]] = None,
-        include_dirs: Optional[List[str]] = None,
-        cflags: Optional[List[str]] = None,
-        ldflags: Optional[List[str]] = None,
-        libraries_dirs: Optional[List[str]] = None,
-        libraries: Optional[List[str]] = None,
-        passthrough_args: Optional[List[str]] = None,
-        precompiled_header: Optional[str] = None,
-=======
         definitions: Optional[list[str]] = None,
         include_dirs: Optional[list[str]] = None,
         cflags: Optional[list[str]] = None,
@@ -382,7 +372,7 @@
         libraries_dirs: Optional[list[str]] = None,
         libraries: Optional[list[str]] = None,
         passthrough_args: Optional[list[str]] = None,
->>>>>>> 40e27fbc
+        precompiled_header: Optional[str] = None,
         aot_mode: bool = False,
         use_absolute_path: bool = False,
         compile_only: bool = False,
@@ -396,12 +386,8 @@
         self._libraries_dirs: list[str] = libraries_dirs or []
         self._libraries: list[str] = libraries or []
         # Some args is hard to abstract to OS compatable, passthrough it directly.
-<<<<<<< HEAD
-        self._passthrough_args: List[str] = passthrough_args or []
+        self._passthrough_args: list[str] = passthrough_args or []
         self._precompiled_header: Optional[str] = precompiled_header
-=======
-        self._passthrough_args: list[str] = passthrough_args or []
->>>>>>> 40e27fbc
 
         self._aot_mode: bool = aot_mode
         self._use_absolute_path: bool = use_absolute_path
