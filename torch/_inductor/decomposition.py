--- conflicted
+++ resolved
@@ -80,12 +80,8 @@
         aten.native_group_norm,
         aten.native_layer_norm,
         aten.nll_loss2d_backward,
-<<<<<<< HEAD
-=======
         aten.permute_copy,
         aten.rrelu_with_noise_backward,
-        aten._softmax,
->>>>>>> 5f8eb3b2
         aten.sin_,
         aten.sqrt_,
         out_dtype,
@@ -118,12 +114,9 @@
     aten.squeeze,  # inductor lowers this directly
     aten.sum,  # inductor lowers this directly
     aten.unbind,  # inductor lowers this directly
-<<<<<<< HEAD
+    aten.baddbmm,  # upcasts to fp32, perf issue
     aten._softmax,  # inductor will override this rule
     aten._log_softmax,  # inductor will override this rule
-=======
-    aten.baddbmm,  # upcasts to fp32, perf issue
->>>>>>> 5f8eb3b2
 ]
 
 remove_decompositions(decompositions, decomps_to_exclude)
@@ -1020,79 +1013,6 @@
     return vals, indices
 
 
-<<<<<<< HEAD
-def _use_online_softmax(x, dim):
-    if not config.online_softmax:
-        return False
-
-    # Don't do online softmax for scalar or 1d tensor
-    if x.dim() < 2:
-        return False
-
-    # Only do online softmax for GPU for now
-    if x.device.type != "cuda":
-        return False
-
-    return x.size(dim) > 2**14
-
-
-@register_decomposition(aten._softmax)
-def _softmax(x: torch.Tensor, dim: int, half_to_float: bool):
-    # eager softmax returns a contiguous tensor. Ensure that decomp also returns
-    # a contiguous tensor.
-    x = x.contiguous()
-    if half_to_float:
-        assert x.dtype == torch.half
-    computation_dtype, result_dtype = utils.elementwise_dtypes(
-        x, type_promotion_kind=utils.ELEMENTWISE_TYPE_PROMOTION_KIND.DEFAULT
-    )
-    x = x.to(computation_dtype)
-    if x.numel() == 0:
-        unnormalized = torch.exp(x)
-        result = unnormalized / torch.sum(unnormalized, dim, keepdim=True)
-    elif not _use_online_softmax(x, dim):
-        # don't want to affect small softmax. That may inferfere with
-        # the attention patterns.
-        x_max = torch.amax(x, dim, keepdim=True)
-        unnormalized = torch.exp(x - x_max)
-        result = unnormalized / torch.sum(unnormalized, dim, keepdim=True)
-    else:
-        x_max, t_sum = inductor_prims.online_softmax(x, dim)
-        result = torch.exp(x - x_max) / t_sum
-
-    if not half_to_float:
-        result = result.to(result_dtype)
-    return result
-
-
-@register_decomposition(aten._log_softmax)
-def _log_softmax(x: torch.Tensor, dim: int, half_to_float: bool):
-    # eager log_softmax returns a contiguous tensor. Ensure that decomp also
-    # returns a contiguous tensor.
-    x = x.contiguous()
-    if half_to_float:
-        assert x.dtype == torch.half
-    computation_dtype, result_dtype = utils.elementwise_dtypes(
-        x, type_promotion_kind=utils.ELEMENTWISE_TYPE_PROMOTION_KIND.DEFAULT
-    )
-    x = x.to(computation_dtype)
-    if x.numel() == 0:
-        shifted = x
-        shifted_logsumexp = torch.log(torch.sum(torch.exp(shifted), dim, keepdim=True))
-    elif not _use_online_softmax(x, dim):
-        x_max = torch.amax(x, dim, keepdim=True)
-        shifted = x - x_max
-        shifted_logsumexp = torch.log(torch.sum(torch.exp(shifted), dim, keepdim=True))
-    else:
-        x_max, t_sum = inductor_prims.online_softmax(x, dim)
-        shifted = x - x_max
-        shifted_logsumexp = torch.log(t_sum)
-
-    result = shifted - shifted_logsumexp
-    if not half_to_float:
-        result = result.to(result_dtype)
-    return result
-=======
 @register_decomposition(aten.adaptive_max_pool2d)
 def adaptive_max_pool2d(
     x: torch.Tensor, output_size: list[int]
@@ -1149,4 +1069,76 @@
     else:
         negative_slope = (lower + upper) / 2
         return aten.leaky_relu(self, negative_slope), torch.Tensor()
->>>>>>> 5f8eb3b2
+
+
+def _use_online_softmax(x: torch.Tensor, dim: int) -> bool:
+    if not config.online_softmax:
+        return False
+
+    # Don't do online softmax for scalar or 1d tensor
+    if x.dim() < 2:
+        return False
+
+    # Only do online softmax for GPU for now
+    if x.device.type != "cuda":
+        return False
+
+    return x.size(dim) > 2**14
+
+
+@register_decomposition(aten._softmax)
+def _softmax(x: torch.Tensor, dim: int, half_to_float: bool) -> torch.Tensor:
+    # eager softmax returns a contiguous tensor. Ensure that decomp also returns
+    # a contiguous tensor.
+    x = x.contiguous()
+    if half_to_float:
+        assert x.dtype == torch.half
+    computation_dtype, result_dtype = utils.elementwise_dtypes(
+        x, type_promotion_kind=utils.ELEMENTWISE_TYPE_PROMOTION_KIND.DEFAULT
+    )
+    x = x.to(computation_dtype)
+    if x.numel() == 0:
+        unnormalized = torch.exp(x)
+        result = unnormalized / torch.sum(unnormalized, dim, keepdim=True)
+    elif not _use_online_softmax(x, dim):
+        # don't want to affect small softmax. That may inferfere with
+        # the attention patterns.
+        x_max = torch.amax(x, dim, keepdim=True)
+        unnormalized = torch.exp(x - x_max)
+        result = unnormalized / torch.sum(unnormalized, dim, keepdim=True)
+    else:
+        x_max, t_sum = inductor_prims.online_softmax(x, dim)
+        result = torch.exp(x - x_max) / t_sum
+
+    if not half_to_float:
+        result = result.to(result_dtype)
+    return result
+
+
+@register_decomposition(aten._log_softmax)
+def _log_softmax(x: torch.Tensor, dim: int, half_to_float: bool) -> torch.Tensor:
+    # eager log_softmax returns a contiguous tensor. Ensure that decomp also
+    # returns a contiguous tensor.
+    x = x.contiguous()
+    if half_to_float:
+        assert x.dtype == torch.half
+    computation_dtype, result_dtype = utils.elementwise_dtypes(
+        x, type_promotion_kind=utils.ELEMENTWISE_TYPE_PROMOTION_KIND.DEFAULT
+    )
+    x = x.to(computation_dtype)
+    if x.numel() == 0:
+        shifted = x
+        shifted_logsumexp = torch.log(torch.sum(torch.exp(shifted), dim, keepdim=True))
+    elif not _use_online_softmax(x, dim):
+        x_max = torch.amax(x, dim, keepdim=True)
+        shifted = x - x_max
+        shifted_logsumexp = torch.log(torch.sum(torch.exp(shifted), dim, keepdim=True))
+    else:
+        x_max, t_sum = inductor_prims.online_softmax(x, dim)
+        shifted = x - x_max
+        shifted_logsumexp = torch.log(t_sum)
+
+    result = shifted - shifted_logsumexp
+    if not half_to_float:
+        result = result.to(result_dtype)
+    return result