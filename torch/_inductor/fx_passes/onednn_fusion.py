# mypy: allow-untyped-defs
import functools
import operator
from functools import reduce
from typing import Any, Tuple

import torch
from torch.fx.experimental.symbolic_shapes import has_free_symbols

from .. import ir
from ..lowering import lowerings as L
from ..pattern_matcher import (
    Arg,
    CallFunction,
    filter_nodes,
    get_arg_value,
    KeywordArg,
    MULTIPLE,
)
from ..virtualized import ops, V
from .freezing_patterns import register_freezing_graph_pattern
from .post_grad import register_lowering_pattern
from .quantization import (
    _register_quantization_lowerings,
    _register_quantization_weight_pack_pass,
    _register_woq_lowerings,
)


if torch._C._has_mkldnn:
    aten = torch.ops.aten
    onednn = torch.ops.onednn
    prims = torch.ops.prims

    _conv_args = [Arg() for _ in range(10)]
    _linear_args = [Arg() for _ in range(6)]
    _conv_transpose_args = [Arg() for _ in range(11)]

    def _conv_call(users=1):
        return CallFunction(
            onednn._convolution_pointwise.default, *_conv_args, _users=users
        )

    def _linear_call(users=1):
        return CallFunction(
            onednn._linear_pointwise.default, *_linear_args, _users=users
        )

    def _conv_transpose_call(users=1):
        return CallFunction(
            onednn._convolution_transpose_pointwise.default,
            *_conv_transpose_args,
            _users=users,
        )

    def _to_float(input_call, users=1):
        return CallFunction(
            prims.convert_element_type.default,
            input_call,
            KeywordArg("to_float"),
            _users=users,
        )

    def _to_bf16(input_call):
        return CallFunction(
            prims.convert_element_type.default,
            input_call,
            KeywordArg("to_bf16"),
            _users=1,
        )

    def _to_fp16(input_call):
        return CallFunction(
            prims.convert_element_type.default,
            input_call,
            KeywordArg("to_fp16"),
            _users=1,
        )

    def _unary_fusion_pattern(unary_fusion, call_fn, users, lowp_dtype):
        # only insert to_dtype if lowp_dtype is True
        computation_call = (
            _to_float(call_fn(), users=users) if lowp_dtype else call_fn(users=users)
        )
        out = unary_fusion(computation_call)
        if lowp_dtype == torch.bfloat16:
            return _to_bf16(out)
        elif lowp_dtype == torch.float16:
            return _to_fp16(out)
        else:
            return out

    def _gelu_fusion_1(computation_call):
        return CallFunction(
            aten.mul,
            CallFunction(aten.mul, computation_call, 0.5),
            CallFunction(
                aten.add,
                CallFunction(
                    aten.erf,
                    CallFunction(aten.mul, computation_call, 0.7071067811865476),
                ),
                1,
            ),
        )

    def _gelu_fusion_2(computation_call):
        return CallFunction(
            aten.mul,
            CallFunction(aten.mul, computation_call, 0.5),
            CallFunction(
                aten.add,
                CallFunction(
                    aten.tanh,
                    CallFunction(
                        aten.mul,
                        CallFunction(
                            aten.add,
                            computation_call,
                            CallFunction(
                                aten.mul,
                                CallFunction(
                                    aten.mul,
                                    CallFunction(
                                        aten.mul, computation_call, computation_call
                                    ),
                                    computation_call,
                                ),
                                0.044715,
                            ),
                        ),
                        0.7978845608028654,
                    ),
                ),
                1,
            ),
        )

    def _hardswish_fusion(computation_call):
        return CallFunction(
            aten.div,
            CallFunction(
                aten.mul,
                computation_call,
                CallFunction(
                    aten.clamp_max,
                    CallFunction(
                        aten.clamp_min, CallFunction(aten.add, computation_call, 3), 0
                    ),
                    6,
                ),
            ),
            6,
        )

    def _silu_fusion(computation_call):
        return CallFunction(
            aten.mul, computation_call, CallFunction(aten.sigmoid, computation_call)
        )

    def _hardsigmoid_fusion(computation_call):
        return CallFunction(
            aten.div,
            CallFunction(
                aten.clamp_max,
                CallFunction(
                    aten.clamp_min, CallFunction(aten.add, computation_call, 3), 0
                ),
                6,
            ),
            6,
        )

    def _leaky_relu_fusion(computation_call):
        return CallFunction(
            aten.where,
            CallFunction(aten.gt, computation_call, 0),
            computation_call,
            CallFunction(aten.mul, computation_call, KeywordArg("negative_slope")),
        )

    def _hardtanh_fusion(computation_call):
        return CallFunction(
            aten.clamp_max,
            CallFunction(aten.clamp_min, computation_call, KeywordArg("min_value")),
            KeywordArg("max_value"),
        )

    def _combined_fusion(computation_call, elementwise_op):
        return CallFunction(elementwise_op, computation_call)

    # binary_op(other, computation_op)
    def _binary_fusion_v1(computation_call, binary_fn):
        return CallFunction(binary_fn, KeywordArg("other"), computation_call)

    # binary_op(computation_op, other)
    def _binary_fusion_v2(computation_call, binary_fn):
        return CallFunction(binary_fn, computation_call, KeywordArg("other"))

    def _is_single_computation_op(computation_op, lowp_dtype=None):
        def fn(match):
            computation_nodes = filter_nodes(match.nodes, computation_op)

            if lowp_dtype:
                output_node_meta = match.output_node().meta.get("val")
                if output_node_meta.dtype != lowp_dtype:
                    return False

            if len(computation_nodes) < 1:
                return False
            if any(n.args[-3] != "none" for n in computation_nodes):
                return False
            return True

        return fn

    def _is_valid_computation_unary_fusion(computation_op, lowp_dtype=None):
        def fn(match):
            matched = _is_single_computation_op(computation_op, lowp_dtype)(match)
            computation_node = filter_nodes(match.nodes, computation_op)[0]
            if lowp_dtype:
                conversion_dtype_nodes = filter_nodes(
                    match.nodes, prims.convert_element_type.default
                )
                if len(conversion_dtype_nodes) != 2:
                    return False
                # fusion pattern is always in the form of computation_op + to_float32 + unary_op + to_bfloat16
                if computation_node == conversion_dtype_nodes[0].args[0]:
                    to_float = conversion_dtype_nodes[0].args[1]
                    to_lp = conversion_dtype_nodes[1].args[1]
                else:
                    to_float = conversion_dtype_nodes[1].args[1]
                    to_lp = conversion_dtype_nodes[0].args[1]
                matched = matched and to_float == torch.float and to_lp == lowp_dtype
            return matched

        return fn

    def _register_unary_fusion_lowering(
        pattern, unary_attr, computation_op, lowp_dtype=None
    ):
        @register_lowering_pattern(
            pattern,
            extra_check=_is_valid_computation_unary_fusion(computation_op, lowp_dtype),
        )
        def fn(match, *args, **kwargs):
            computation_args = list(args)[:-3] + [
                unary_attr.op_name,
                unary_attr.scalars_attr,
                unary_attr.algorithm_attr,
            ]
            return L[computation_op](*computation_args)

        return fn

    def _register_leaky_relu_fusion_lowering(pattern, computation_op, lowp_dtype=None):
        @register_lowering_pattern(
            pattern, extra_check=_is_single_computation_op(computation_op, lowp_dtype)
        )
        def fn(match, *args, **kwargs):
            negative_slope = kwargs.get("negative_slope")
            if isinstance(negative_slope, ir.TensorBox):
                matched = False
            else:  # inp is a Number
                matched = True
            if lowp_dtype:
                dtype1 = kwargs.get("to_float")
                dtype2 = (
                    kwargs.get("to_bf16")
                    if lowp_dtype == torch.bfloat16
                    else kwargs.get("to_fp16")
                )
                matched = matched and dtype1 == torch.float and dtype2 == lowp_dtype
            computation_args = list(args)
            if matched:
                computation_args = computation_args[:-3] + [
                    "leaky_relu",
                    [negative_slope],
                    "",
                ]
                return L[computation_op](*computation_args)
            else:
                # computation_args += ["none", [], ""]
                out = L[computation_op](*computation_args)
                if lowp_dtype:
                    out = L[prims.convert_element_type.default](out, dtype=torch.float)
                out = L[aten.where](
                    L[aten.gt](out, 0),
                    out,
                    L[aten.mul](out, negative_slope),
                )
                if lowp_dtype:
                    out = L[prims.convert_element_type.default](out, dtype=dtype2)  # type: ignore[possibly-undefined]
                return out

        return fn

    def _register_hardtanh_fusion_lowering(pattern, computation_op, lowp_dtype=None):
        @register_lowering_pattern(
            pattern, extra_check=_is_single_computation_op(computation_op, lowp_dtype)
        )
        def fn(match, *args, **kwargs):
            min_value = kwargs.get("min_value")
            max_value = kwargs.get("max_value")
            if isinstance(min_value, ir.TensorBox) or isinstance(
                max_value, ir.TensorBox
            ):
                matched = False
            else:  # inp is a Number
                assert max_value is not None
                matched = min_value <= max_value
            if lowp_dtype:
                dtype1 = kwargs.get("to_float")
                dtype2 = (
                    kwargs.get("to_bf16")
                    if lowp_dtype == torch.bfloat16
                    else kwargs.get("to_fp16")
                )
                matched = matched and dtype1 == torch.float and dtype2 == lowp_dtype
            computation_args = list(args)
            if matched:
                computation_args = computation_args[:-3] + [
                    "hardtanh",
                    [min_value, max_value],
                    "",
                ]
                return L[computation_op](*computation_args)
            else:
                out = L[computation_op](*computation_args)
                if lowp_dtype:
                    out = L[prims.convert_element_type.default](out, dtype=torch.float)
                out = L[aten.clamp_max](L[aten.clamp_min](out, min_value), max_value)
                if lowp_dtype:
                    out = L[prims.convert_element_type.default](out, dtype=dtype2)  # type: ignore[possibly-undefined]
                return out

        return fn

    _binary_attr = {
        aten.add: "add",
        ops.add: "add",
        aten.sub: "sub",
        ops.sub: "sub",
    }

    def _is_valid_binary(match, fn):
        binary_nodes = filter_nodes(match.nodes, fn)
        if len(binary_nodes) < 1:
            return False

        def get_meta_value(argument: torch.fx.node.Argument):
            # Only torch.fx.Node is expected to have meta.
            if isinstance(argument, torch.fx.Node):
                return argument.meta.get("val", None)
            return None

        if any(
            not isinstance(get_meta_value(n.args[0]), torch.Tensor)
            or not isinstance(get_meta_value(n.args[1]), torch.Tensor)
            for n in binary_nodes
        ):
            return False
        # check alpha is one.
        if any(
            get_arg_value(n, 2, kwarg_name="alpha") != 1.0
            and get_arg_value(n, 2, kwarg_name="alpha") is not None
            for n in binary_nodes
        ):
            return False
        if any(
            get_meta_value(n.args[0]).size() != get_meta_value(n.args[1]).size()
            or get_meta_value(n.args[0]).device != get_meta_value(n.args[1]).device
            or get_meta_value(n.args[0]).dtype != get_meta_value(n.args[1]).dtype
            for n in binary_nodes
        ):
            return False
        # check args[0] and args[1] is not same
        if any(n.args[0] == n.args[1] for n in binary_nodes):
            return False
        return True

    def _is_valid_computation_binary(computation_op, binary_op, other_index=None):
        def fn(match):
            if not _is_single_computation_op(computation_op)(match):
                return False
            if not _is_valid_binary(match, binary_op):
                return False
            return True

        return fn

    def _get_remaining_users(extra_input_node, compute_node):
        # Think about this pattern:
        #      ReLU
        #     /   \
        #  Conv1
        #   /      \
        # Conv2
        #   \      /
        #      Add
        # Although, the extra input node (ReLU) has more than 1 users: Conv1 and Add.
        # The Conv1 is the ancestor node of the current compute node (Conv2).
        # This indicates that the buffer of ReLU has completed all its usage,
        # So we can safely make changes to it now by doing Conv2->Add inplace fusion.
        # Take above case as example:
        # * extra_input_node: ReLU
        # * compute_node: Conv2
        # _get_remaining_users will return the users of extra_input_node which are not
        # ancestor node of compute_node.
        def _is_ancestor_node(_current_node, _ancestor_node):
            # Check whether _ancestor_node is the ancestor node of _current_node
            _node_list = [_current_node]
            _visited_nodes = set()
            while len(_node_list) != 0:
                _current_node = _node_list.pop(0)
                if _current_node not in _visited_nodes:
                    _visited_nodes.add(_current_node)
                    if _current_node == _ancestor_node:
                        return True
                    elif isinstance(
                        _current_node, torch.fx.Node
                    ) and _current_node.op not in ["placeholder", "output", "get_attr"]:
                        for input in _current_node.all_input_nodes:
                            _node_list.append(input)  # noqa: PERF402
            return False

        return [
            user
            for user in list(extra_input_node.users)
            if not _is_ancestor_node(compute_node, user)
        ]

    def _is_valid_computation_binary_inplace(computation_op, binary_op, other_index):
        def fn(match):
            if not _is_valid_computation_binary(computation_op, binary_op)(match):
                return False
            binary_nodes = filter_nodes(match.nodes, binary_op)

            def _get_compute_node(_binary_node, _other_index):
                assert (
                    len(_binary_node.all_input_nodes) == 2
                ), "Binary node should have 2 input nodes."
                _compute_index = 1 if (_other_index == 0) else 0
                return _binary_node.args[_compute_index]

            def _other_input_not_inplaceable(_binary_node, _other_index):
                _compute_node = _get_compute_node(_binary_node, _other_index)
                return (
                    len(
                        _get_remaining_users(
                            _binary_node.args[_other_index], _compute_node
                        )
                    )
                    > 1
                    or _binary_node.args[_other_index] == _compute_node.args[0]
                )

            if any(_other_input_not_inplaceable(n, other_index) for n in binary_nodes):
                return False
            if any(
                n.args[other_index].op in ["placeholder", "output"]
                for n in binary_nodes
            ):
                return False
            return True

        return fn

    def _register_binary_unary_fusion_lowering(
        pattern,
        computation_op,
        binary_op,
        fusion_op,
        unary_attr=None,
    ):
        @register_lowering_pattern(
            pattern, extra_check=_is_valid_computation_binary(computation_op, binary_op)
        )
        def fn(match, *args, **kwargs):
            other = kwargs.get("other")
            assert isinstance(other, ir.TensorBox)
            binary_attr = _binary_attr[binary_op]
            args_list = list(args)
            computation_args = [args_list[0], other] + args_list[1:-3] + [binary_attr]
            if len(args_list) > 6:
                if unary_attr is not None:
                    computation_args += [
                        1.0,
                        unary_attr.op_name,
                        unary_attr.scalars_attr,
                        unary_attr.algorithm_attr,
                    ]
                else:
                    computation_args += [1.0, None, [], None]
            return L[fusion_op](*computation_args)

        return fn

    def _can_be_inplace(_other):
        if isinstance(_other.data, ir.View):
            return _can_be_inplace(_other.data)
        else:
            return not (
                isinstance(_other.data, ir.ReinterpretView)
                or len(_other.get_inputs_that_alias_output()) > 0
            )

    def _register_binary_unary_maybe_inplace_fusion_lowering(
        pattern,
        computation_op,
        binary_op,
        inplace_fusion_op,
        outplace_fusion_op,
        unary_attr=None,
        other_index=None,
    ):
        @register_lowering_pattern(
            pattern,
            extra_check=_is_valid_computation_binary_inplace(
                computation_op, binary_op, other_index
            ),
        )
        def fn(match, *args, **kwargs):
            other = kwargs.get("other")
            assert isinstance(other, ir.TensorBox)
            binary_attr = _binary_attr[binary_op]
            args_list = list(args)
            computation_args = [args_list[0], other] + args_list[1:-3] + [binary_attr]
            if len(args_list) > 6:
                if unary_attr is not None:
                    computation_args += [
                        1.0,
                        unary_attr.op_name,
                        unary_attr.scalars_attr,
                        unary_attr.algorithm_attr,
                    ]
                else:
                    computation_args += [1.0, None, [], None]
            # Make sure the other is not an alias or mutation(fx side doesn't has such info).
            other.realize()
            if not _can_be_inplace(other):
                return L[outplace_fusion_op](*computation_args)
            return L[inplace_fusion_op](*computation_args)

        return fn

    computation_ops = [
        onednn._convolution_pointwise.default,
        onednn._linear_pointwise.default,
        onednn._convolution_transpose_pointwise.default,
    ]

    class UnaryAttr:
        def __init__(
            self, op_name: str, scalars_attr=None, algorithm_attr=None
        ) -> None:
            self.op_name = op_name
            self.scalars_attr = scalars_attr if scalars_attr else []
            self.algorithm_attr = algorithm_attr if algorithm_attr else ""

    def _register_unary_fusion():
        computation_call_fns = [_conv_call, _linear_call, _conv_transpose_call]

        def _unary_fusion_patterns(lowp_dtype):
            replacement_unary_fusion_patterns = {
                UnaryAttr("gelu", algorithm_attr="tanh"): [
                    _unary_fusion_pattern(_gelu_fusion_2, call_fn, 4, lowp_dtype)
                    for call_fn in computation_call_fns
                ],
                UnaryAttr("gelu", algorithm_attr="none"): [
                    _unary_fusion_pattern(_gelu_fusion_1, call_fn, 2, lowp_dtype)
                    for call_fn in computation_call_fns
                ],
                UnaryAttr("hardswish"): [
                    _unary_fusion_pattern(_hardswish_fusion, call_fn, 2, lowp_dtype)
                    for call_fn in computation_call_fns
                ],
                UnaryAttr("hardsigmoid"): [
                    _unary_fusion_pattern(_hardsigmoid_fusion, call_fn, 1, lowp_dtype)
                    for call_fn in computation_call_fns
                ],
                UnaryAttr("swish"): [
                    _unary_fusion_pattern(_silu_fusion, call_fn, 2, lowp_dtype)
                    for call_fn in computation_call_fns
                ],
            }
            if not lowp_dtype:
                call_user1 = [call_fn(users=1) for call_fn in computation_call_fns]
                replacement_unary_fusion_patterns.update(
                    {
                        UnaryAttr("relu"): [
                            _combined_fusion(u, aten.relu) for u in call_user1
                        ],
                        UnaryAttr("sigmoid"): [
                            _combined_fusion(u, aten.sigmoid) for u in call_user1
                        ],
                        UnaryAttr("tanh"): [
                            _combined_fusion(u, aten.tanh) for u in call_user1
                        ],
                    }
                )

            return replacement_unary_fusion_patterns

        for lowp_dtype in [torch.bfloat16, torch.float16, None]:
            replace_patterns = _unary_fusion_patterns(lowp_dtype)
            for unary_attr, patterns in replace_patterns.items():
                _register_unary_fusion_lowering(
                    patterns[0], unary_attr, computation_ops[0], lowp_dtype
                )
                _register_unary_fusion_lowering(
                    patterns[1], unary_attr, computation_ops[1], lowp_dtype
                )
                _register_unary_fusion_lowering(
                    patterns[2], unary_attr, computation_ops[2], lowp_dtype
                )
            _leaky_relu_patterns = [
                _unary_fusion_pattern(_leaky_relu_fusion, call_fn, 3, lowp_dtype)
                for call_fn in computation_call_fns
            ]
            for pattern, computation_op in zip(_leaky_relu_patterns, computation_ops):
                _register_leaky_relu_fusion_lowering(
                    pattern, computation_op, lowp_dtype
                )
            hardtanh_patterns = [
                _unary_fusion_pattern(_hardtanh_fusion, call_fn, 1, lowp_dtype)
                for call_fn in computation_call_fns
            ]
            for pattern, computation_op in zip(hardtanh_patterns, computation_ops):
                _register_hardtanh_fusion_lowering(pattern, computation_op, lowp_dtype)

    def _register_inplace_fusion():
        binary_ops = [aten.add, ops.add]
        inplace_fusion_op = onednn._convolution_pointwise_.binary
        outplace_fusion_op = onednn._convolution_pointwise.binary
        conv_call = _conv_call(users=1)
        conv_op = computation_ops[0]
        for binary_op in binary_ops:
            binary_v1 = _binary_fusion_v1(conv_call, binary_op)
            binary_unary_v1 = _combined_fusion(binary_v1, aten.relu)
            _register_binary_unary_maybe_inplace_fusion_lowering(
                binary_unary_v1,
                conv_op,
                binary_op,
                inplace_fusion_op,
                outplace_fusion_op,
                other_index=0,
                unary_attr=UnaryAttr("relu"),
            )
            _register_binary_unary_maybe_inplace_fusion_lowering(
                binary_v1,
                conv_op,
                binary_op,
                inplace_fusion_op,
                outplace_fusion_op,
                other_index=0,
            )
            binary_v2 = _binary_fusion_v2(conv_call, binary_op)
            binary_unary_v2 = _combined_fusion(binary_v2, aten.relu)
            _register_binary_unary_maybe_inplace_fusion_lowering(
                binary_unary_v2,
                conv_op,
                binary_op,
                inplace_fusion_op,
                outplace_fusion_op,
                other_index=1,
                unary_attr=UnaryAttr("relu"),
            )
            _register_binary_unary_maybe_inplace_fusion_lowering(
                binary_v2,
                conv_op,
                binary_op,
                inplace_fusion_op,
                outplace_fusion_op,
                other_index=1,
            )

    def _register_binary_fusion():
        binary_ops = [aten.add, ops.add, aten.sub, ops.sub]
        fusion_ops = [
            onednn._convolution_pointwise.binary,
            onednn._linear_pointwise.binary,
        ]
        _computation_user_1 = [_conv_call(users=1), _linear_call(users=1)]
        for computation_call, computation_op, fusion_op in zip(
            _computation_user_1, computation_ops[:-1], fusion_ops
        ):
            for binary_op in binary_ops:
                pattern = _binary_fusion_v2(computation_call, binary_op)
                _register_binary_unary_fusion_lowering(
                    pattern, computation_op, binary_op, fusion_op
                )

            for binary_op in [aten.add, ops.add]:
                pattern = _binary_fusion_v1(computation_call, binary_op)
                _register_binary_unary_fusion_lowering(
                    pattern, computation_op, binary_op, fusion_op
                )

    def _register_binary_unary_fusion():
        binary_ops = [aten.add, ops.add, aten.sub, ops.sub]
        fusion_ops = [onednn._convolution_pointwise.binary]
        _computation_user_1 = [_conv_call(users=1)]
        for computation_call, computation_op, fusion_op in zip(
            _computation_user_1, computation_ops[:-1], fusion_ops
        ):
            for binary_op in binary_ops:
                pattern_v1 = _combined_fusion(
                    _binary_fusion_v2(computation_call, binary_op), aten.relu
                )
                _register_binary_unary_fusion_lowering(
                    pattern_v1,
                    computation_op,
                    binary_op,
                    fusion_op,
                    unary_attr=UnaryAttr("relu"),
                )
            for binary_op in [aten.add, ops.add]:
                pattern_v2 = _combined_fusion(
                    _binary_fusion_v1(computation_call, binary_op), aten.relu
                )
                _register_binary_unary_fusion_lowering(
                    pattern_v2,
                    computation_op,
                    binary_op,
                    fusion_op,
                    unary_attr=UnaryAttr("relu"),
                )

    def _recover_linear():
        # convert reshape+linear+reshape to a single linear for applying fusion path.
        @register_freezing_graph_pattern(
            CallFunction(
                aten.reshape.default,
                CallFunction(
                    onednn._linear_pointwise.default,
                    CallFunction(
                        aten.reshape.default,
                        Arg(),
                        KeywordArg("reshape_1"),
                        _users=MULTIPLE,
                    ),
                    Arg(),
                    Arg(),
                    Arg(),
                    Arg(),
                    Arg(),
                ),
                KeywordArg("reshape_2"),
            ),
            pass_number=1,
        )
        def reshape_linear_reshape_pattern(match, *args, **kwargs):
            def get_val(val):
                return val if isinstance(val, int) else val.meta.get("val")

            reshape_1 = kwargs.get("reshape_1")
            reshape_2 = kwargs.get("reshape_2")
            assert isinstance(reshape_1, list)
            assert isinstance(reshape_2, list)
            assert len(reshape_1) == 2

            graph = match.graph
            reshape_2_node = match.output_node()
            linear_input_node = reshape_2_node.args[0].args[0].args[0]
            # check linear's input's shape[:-1] == reshape_2[:-1]
            # and check product(reshape_2[:-1]) == reshape_1[0]
            can_remove_reshape = linear_input_node.meta.get("val").shape[
                :-1
            ] == torch.Size([get_val(val) for val in reshape_2[:-1]])
            can_remove_reshape = can_remove_reshape and (
                reduce(
                    operator.mul,
                    [get_val(val) for val in reshape_2[:-1]],
                )
                == get_val(reshape_1[0])
            )

            if can_remove_reshape:
                repl = graph.call_function(onednn._linear_pointwise.default, args)
                repl.meta.update(reshape_2_node.meta)
                reshape_2_node.replace_all_uses_with(repl)
                old_linear_node = reshape_2_node.args[0]
                reshape_1_node = old_linear_node.args[0]
                graph.erase_node(reshape_2_node)
                graph.erase_node(old_linear_node)
                if len(reshape_1_node.users) == 0:
                    graph.erase_node(reshape_1_node)

        def is_linear_add_bias(match):
            add_node = match.output_node()
            linear_node = add_node.args[0]
            packed_weight_node = linear_node.args[1]
            assert packed_weight_node.target == onednn._reorder_linear_weight
            transpose_weight_node = packed_weight_node.args[0]
            assert transpose_weight_node.target == aten.permute.default
            weight_meta = transpose_weight_node.args[0].meta.get("val")
            bias_node = add_node.args[1]
            if isinstance(bias_node, int):
                # we only folding bias if it is a constant
                return False
            bias_meta = add_node.args[1].meta.get("val")
            if weight_meta is None or bias_meta is None:
                return False
            assert weight_meta.dtype in (
                torch.bfloat16,
                torch.float16,
            )
            if bias_meta.dtype != weight_meta.dtype:
                return False
            return (
                linear_node.args[2] is None
                and bias_meta.dim() == 1
                and bias_meta.size(0) == weight_meta.size(1)
            )

        # convert linear+bias to a single linear for applying fusion path.
        @register_freezing_graph_pattern(
            CallFunction(
                aten.add.Tensor,
                CallFunction(onednn._linear_pointwise.default, *_linear_args),
                Arg(),
            ),
            pass_number=1,
            extra_check=is_linear_add_bias,
        )
        def linear_bias_pattern(match, *args):
            graph = match.graph
            add_node = match.output_node()
            linear_node = add_node.args[0]
            new_args = list(linear_node.args)
            new_args[2] = add_node.args[1]
            repl = graph.call_function(
                onednn._linear_pointwise.default, tuple(new_args)
            )
            repl.meta.update(add_node.meta)
            add_node.replace_all_uses_with(repl)
            match.erase_nodes(graph)

    def _is_packable_mkldnn_rnn_layer(match):
        lstm_node = match.output_node()
        POS_WEIGHTS = [1, 2]
        POS_INPUTS = [0, 5, 6]
        POS_ARGS = POS_WEIGHTS + POS_INPUTS
        # Weights should be Constant
        if any(
            lstm_node.args[POS_WEIGHT].op != "get_attr" for POS_WEIGHT in POS_WEIGHTS
        ):
            return False

        # Meta info for weights and inputs should be available
        if any(lstm_node.args[POS_ARG].meta.get("val") is None for POS_ARG in POS_ARGS):
            return False

        # Check device
        if any(
            lstm_node.args[POS_ARG].meta.get("val").device.type != "cpu"
            for POS_ARG in POS_ARGS
        ):
            return False

        # Check dtype
        if any(
            lstm_node.args[POS_ARG].meta.get("val").dtype == torch.bfloat16
<<<<<<< HEAD
            and not onednn._is_mkldnn_bf16_supported()
=======
            and not mkldnn._is_onednn_bf16_supported()
>>>>>>> d47cf775
            for POS_ARG in POS_ARGS
        ):
            return False
        if any(
            lstm_node.args[POS_ARG].meta.get("val").dtype == torch.float16
<<<<<<< HEAD
            and not onednn._is_mkldnn_fp16_supported()
=======
            and not mkldnn._is_onednn_fp16_supported()
>>>>>>> d47cf775
            for POS_ARG in POS_ARGS
        ):
            return False

        return True

    def _is_packable_convolution(match):
        """
        Check if the node is supported for MKLDNN convolution.
        """
        conv_node = match.output_node()
        input_meta_value = conv_node.args[0].meta.get("val")
        weight_meta_value = conv_node.args[1].meta.get("val")
        if input_meta_value is None or weight_meta_value is None:
            return False
        input_size = input_meta_value.shape
        if conv_node.args[1].op != "get_attr":
            return False
        for meta_value in [input_meta_value, weight_meta_value]:
            if (
                meta_value is None
                or meta_value.device.type != "cpu"
                or (meta_value.dim() != 4 and meta_value.dim() != 5)
            ):
                return False
        if (
            input_meta_value.dtype == torch.bfloat16
            or weight_meta_value.dtype == torch.bfloat16
        ):
<<<<<<< HEAD
            if not onednn._is_mkldnn_bf16_supported():
=======
            if not mkldnn._is_onednn_bf16_supported():
>>>>>>> d47cf775
                return False
        if (
            input_meta_value.dtype == torch.float16
            or weight_meta_value.dtype == torch.float16
        ):
<<<<<<< HEAD
            if not onednn._is_mkldnn_fp16_supported():
=======
            if not mkldnn._is_onednn_fp16_supported():
>>>>>>> d47cf775
                return False
        is_transposed = conv_node.args[-3]
        if is_transposed:
            # TODO: Support dynamic shape case for MKLDNN conv transpose.
            if has_free_symbols(input_size):
                return False
            groups = conv_node.args[-1]
            in_channels = weight_meta_value.size(0)
            # doesn't support group_depthwise_conv_transpose.
            if groups > 1 and groups == in_channels:
                return False
            # Port from: aten/src/ATen/native/Convolution.cpp:is_output_padding_big
            output_paddings = conv_node.args[-2]
            strides = conv_node.args[3]
            if any(
                output_padding >= stride
                for output_padding, stride in zip(output_paddings, strides)
            ):
                return False
        return True

    def _is_packable_linear(match):
        """
        Check if the node is supported for MKLDNN linear.
        """
        linear_node = match.output_node()
        # mkldnn linear only supports beta=1or0 and alpha=1
        if linear_node.target == aten.addmm.default:
            alpha = linear_node.kwargs.get("alpha", 1.0)
            beta = linear_node.kwargs.get("beta", 1.0)
            if (beta != 0.0 and beta != 1.0) or alpha != 1.0:
                return False
        # weight_idx is 1 for aten.mm and is 2 for aten.addmm
        weight_idx = 2 if linear_node.target == aten.addmm.default else 1
        if linear_node.args[weight_idx].op != "get_attr":
            return False
        input_meta_value = linear_node.args[weight_idx - 1].meta.get("val")
        weight_meta_value = linear_node.args[weight_idx].meta.get("val")
        if input_meta_value is None or weight_meta_value is None:
            return False
        batch_size = input_meta_value.shape[0]
        if (
            input_meta_value.dtype == torch.float64
            or weight_meta_value.dtype == torch.float64
        ):
            return False
        is_lp_weight = weight_meta_value.dtype in (
            torch.bfloat16,
            torch.float16,
        )
        # on x86, for fp32, mkl should be enabled and batch_size should not be a free symbol.
        # on aarch64, use mkldnn op for fp32 as well if acl is enabled
        if (
            not is_lp_weight
<<<<<<< HEAD
            and not onednn._is_mkldnn_acl_supported()
=======
            and not mkldnn._is_onednn_acl_supported()
>>>>>>> d47cf775
            and ((not torch._C.has_mkl) or has_free_symbols(batch_size))
        ):
            return False
        for meta_value in [input_meta_value, weight_meta_value]:
            if (
                meta_value is None
                or meta_value.device.type != "cpu"
                or meta_value.dim() != 2
            ):
                return False
        if weight_idx == 2:
            bias_meta_value = linear_node.args[0].meta.get("val")
            if (
                bias_meta_value is None
                or meta_value.device.type != "cpu"
                or bias_meta_value.dim() != 1
                or bias_meta_value.size(0) != weight_meta_value.size(1)
            ):
                return False

        if (
            input_meta_value.dtype == torch.bfloat16
            or weight_meta_value.dtype == torch.bfloat16
        ):
<<<<<<< HEAD
            if not onednn._is_mkldnn_bf16_supported():
=======
            if not mkldnn._is_onednn_bf16_supported():
>>>>>>> d47cf775
                return False
        if (
            input_meta_value.dtype == torch.float16
            or weight_meta_value.dtype == torch.float16
        ):
<<<<<<< HEAD
            if not onednn._is_mkldnn_fp16_supported():
=======
            if not mkldnn._is_onednn_fp16_supported():
>>>>>>> d47cf775
                return False
        return True

    _aten_conv_args = (
        Arg(),
        Arg(),
        Arg(),
        Arg(),
        Arg(),
        Arg(),
        KeywordArg("is_transposed"),
        Arg(),
        Arg(),
    )

    _aten_mkldnn_rnn_layer_args = (
        Arg(),  # input
        Arg(),  # weight0
        Arg(),  # weight1
        Arg(),  # weight2
        Arg(),  # weight3
        Arg(),  # hx_
        Arg(),  # cx_
        KeywordArg("reverse"),  # reverse
        Arg(),  # batch_sizes
        Arg(),  # mode
        Arg(),  # hidden_size
        Arg(),  # num_layers
        Arg(),  # has_biases
        Arg(),  # bidirectional
        Arg(),  # batch_first
        Arg(),  # train
    )

    def _register_weight_pack_pass():
        @register_freezing_graph_pattern(
            CallFunction(aten.convolution.default, *_aten_conv_args),
            extra_check=_is_packable_convolution,
        )
        def convolution(match, *args, **kwargs):
            is_transposed = kwargs.get("is_transposed")
            assert isinstance(is_transposed, bool)
            graph = match.graph
            conv_node = match.output_node()
            input_size = conv_node.args[0].meta.get("val").shape
            with graph.inserting_before(conv_node):
                constant_args = [args[4], args[3], args[5], args[-1]]
                packed_weight_op = onednn._reorder_convolution_weight
                packed_conv_op = onednn._convolution_pointwise.default
                if is_transposed:
                    constant_args.insert(1, args[-2])  # output_padding
                    packed_weight_op = onednn._reorder_convolution_transpose_weight
                    packed_conv_op = onednn._convolution_transpose_pointwise.default
                if not has_free_symbols(input_size):
                    packed_weight_inputs = (
                        (args[1],) + tuple(constant_args) + (input_size,)
                    )
                    packed_weight_node = graph.create_node(
                        "call_function", packed_weight_op, args=packed_weight_inputs
                    )
                else:
                    assert not is_transposed
                    # For dynamic shape case, we need to pack weight in runtime.
                    packed_weight_node = args[1]
                packed_conv_inputs = (
                    (args[0], packed_weight_node, args[2])
                    + tuple(constant_args)
                    + ("none", [], "")
                )
                packed_conv_node = graph.create_node(
                    "call_function", packed_conv_op, tuple(packed_conv_inputs)
                )
                conv_node.replace_all_uses_with(packed_conv_node)
                packed_conv_node.meta.update(conv_node.meta)
                graph.erase_node(conv_node)

        @register_freezing_graph_pattern(
            CallFunction(aten.mkldnn_rnn_layer.default, *_aten_mkldnn_rnn_layer_args),
            extra_check=_is_packable_mkldnn_rnn_layer,
        )
        def mkldnn_rnn_layer(match, *args, **kwargs):
            def get_item(graph, node, index):
                return graph.call_function(operator.getitem, (node, index))

            graph = match.graph
            lstm_node = match.output_node()
            input = args[0]
            weight0, weight1 = args[1:3]
            reverse = kwargs.get("reverse")
            packed_lstm_op = aten.mkldnn_rnn_layer.default
            hidden_size = args[9]
            has_biases = args[11]
            batch_first = args[13]
            with graph.inserting_before(lstm_node):
<<<<<<< HEAD
                packed_weight_op = onednn._reorder_mkldnn_rnn_layer_weight.default
=======
                packed_weight_op = mkldnn._reorder_onednn_rnn_layer_weight.default
>>>>>>> d47cf775
                packed_weight_inputs = (
                    weight0,
                    weight1,
                    hidden_size,
                    reverse,
                    has_biases,
                    batch_first,
                )
                packed_weight_node = graph.create_node(
                    "call_function", packed_weight_op, packed_weight_inputs, {}, "name"
                )
                packed_weight_items = [
                    get_item(graph, packed_weight_node, i) for i in range(2)
                ]
                pack_lstm_inputs = (
                    args[0],
                    *packed_weight_items,
                    args[3],
                    args[4],
                    args[5],
                    args[6],
                    reverse,
                    *args[7:],
                )

                packed_lstm_node = graph.create_node(
                    "call_function", packed_lstm_op, args=pack_lstm_inputs
                )
                lstm_node.replace_all_uses_with(packed_lstm_node)
                packed_lstm_node.meta.update(lstm_node.meta)
                graph.erase_node(lstm_node)

        @register_freezing_graph_pattern(
            CallFunction(
                aten.addmm.default,
                Arg(),
                Arg(),
                Arg(),
                beta=KeywordArg("beta"),
                alpha=KeywordArg("alpha"),
            ),
            extra_check=_is_packable_linear,
        )
        @register_freezing_graph_pattern(
            CallFunction(aten.mm.default, Arg(), Arg()),
            extra_check=_is_packable_linear,
        )
        def linear(match, *args, **kwargs):
            graph = match.graph
            linear_node = match.output_node()
            input = args[0] if linear_node.target == aten.mm.default else args[1]
            bias = (
                None
                if linear_node.target == aten.mm.default
                or (
                    linear_node.target == aten.addmm.default
                    and linear_node.kwargs.get("beta", 1.0) == 0.0
                )
                else args[0]
            )
            weight = args[1] if linear_node.target == aten.mm.default else args[2]
            with graph.inserting_before(linear_node):
                transpose_weight_node = graph.create_node(
                    "call_function", aten.permute.default, (weight, (1, 0))
                )
                weight_dtype = weight.meta.get("val").dtype
                is_lp_weight = weight_dtype in (
                    torch.bfloat16,
                    torch.float16,
                )
                batch_size = input.meta.get("val").shape[0]
                if has_free_symbols(batch_size):
                    assert (
<<<<<<< HEAD
                        is_lp_weight or onednn._is_mkldnn_acl_supported()
=======
                        is_lp_weight or mkldnn._is_onednn_acl_supported()
>>>>>>> d47cf775
                    ), f"only bf16/fp16 weight prepacking supports dynamic shape inputs but got {weight_dtype}"
                # For bfloat16 dynamic shape path, using input size hint to pack weight for a better performance.
                packed_weight_inputs = (
                    transpose_weight_node,
                    batch_size.node.shape_env.size_hint(batch_size.node.expr)
                    if has_free_symbols(batch_size)
                    else batch_size,
                )
                # MKL packed matrix can't be copied to a different address because the internal implementation
                # depends on the alignment of internally-stored metadata.
                # In aot mode, we need to firstly save the packed weight, when loading it,
                # it will be in a different address which doesn't work.
                # Disable MKL prepack linear in AOT mode
                packed_weight_op = (
                    onednn._reorder_linear_weight
                    if (
                        is_lp_weight
<<<<<<< HEAD
                        or onednn._is_mkldnn_acl_supported()
=======
                        or mkldnn._is_onednn_acl_supported()
>>>>>>> d47cf775
                        or V.aot_compilation is True
                    )
                    else torch.ops.mkl._mkl_reorder_linear_weight
                )
                packed_weight_node = graph.create_node(
                    "call_function", packed_weight_op, args=packed_weight_inputs
                )

                packed_linear_inputs: Tuple[Any, ...] = (input, packed_weight_node)
                if (
                    is_lp_weight
<<<<<<< HEAD
                    or onednn._is_mkldnn_acl_supported()
=======
                    or mkldnn._is_onednn_acl_supported()
>>>>>>> d47cf775
                    or V.aot_compilation is True
                ):
                    packed_linear_inputs += (bias, "none", [], "")
                    packed_linear_op = onednn._linear_pointwise.default
                else:
                    packed_linear_inputs += (transpose_weight_node, bias, batch_size)
                    packed_linear_op = torch.ops.mkl._mkl_linear
                packed_linear_node = graph.create_node(
                    "call_function", packed_linear_op, packed_linear_inputs
                )
                linear_node.replace_all_uses_with(packed_linear_node)
                packed_linear_node.meta.update(linear_node.meta)
                graph.erase_node(linear_node)

    def _eliminate_duplicate_packed_nodes(gm):
        """
        Combine packed weight nodes with the same inputs to reduce memory usage.
        for example:
        class Model(nn.Module):
            def __init__(self) -> None:
                super().__init__()
                self.linear = nn.Linear(32, 32, bias=True)

            def forward(self, x):
                return self.linear(self.linear(x))

        the above's packed weight nodes are duplicate if two linear calls have same input size.
        """
        if not (torch.backends.mkldnn.enabled and torch.backends.mkldnn.is_available()):
            return gm

        packed_weight_ops = [
            torch._C._nn.mkldnn_reorder_conv2d_weight,
            torch._C._nn.mkldnn_reorder_conv3d_weight,
<<<<<<< HEAD
            onednn._reorder_convolution_transpose_weight,
            onednn._reorder_linear_weight,
            onednn._reorder_mkldnn_rnn_layer_weight,
=======
            mkldnn._reorder_convolution_transpose_weight,
            mkldnn._reorder_linear_weight,
            mkldnn._reorder_onednn_rnn_layer_weight,
>>>>>>> d47cf775
        ]
        if torch._C.has_mkl:
            packed_weight_ops.append(torch.ops.mkl._mkl_reorder_linear_weight)

        for node in gm.graph.nodes:
            if node.target in packed_weight_ops and len(node.args[0].users) > 1:
                for user_node in list(node.args[0].users.keys()):
                    if (
                        user_node.target == node.target
                        and user_node != node
                        and user_node.args == node.args
                    ):
                        user_node.replace_all_uses_with(node)
                        gm.graph.erase_node(user_node)

    @functools.lru_cache(None)
    def _mkldnn_fusion_init():
        # TODO: aarch64: enable op fusion for acl once it supports fused operators. Disabling it for now.
        # Otherwise even the matmul or innerproduct can not be accelerated with acl
        if (
            torch.backends.mkldnn.enabled
            and torch.backends.mkldnn.is_available()
<<<<<<< HEAD
            and not torch.ops.onednn._is_mkldnn_acl_supported()
=======
            and not torch.ops.mkldnn._is_onednn_acl_supported()
>>>>>>> d47cf775
        ):
            _register_unary_fusion()
            _register_inplace_fusion()
            _register_binary_unary_fusion()
            _register_binary_fusion()
            _register_quantization_lowerings()
            _register_woq_lowerings()

    @functools.lru_cache(None)
    def _mkldnn_weight_pack_init():
        if torch.backends.mkldnn.enabled and torch.backends.mkldnn.is_available():
            _register_weight_pack_pass()
            _recover_linear()
            _register_quantization_weight_pack_pass()<|MERGE_RESOLUTION|>--- conflicted
+++ resolved
@@ -862,21 +862,13 @@
         # Check dtype
         if any(
             lstm_node.args[POS_ARG].meta.get("val").dtype == torch.bfloat16
-<<<<<<< HEAD
-            and not onednn._is_mkldnn_bf16_supported()
-=======
-            and not mkldnn._is_onednn_bf16_supported()
->>>>>>> d47cf775
+            and not onednn._is_onednn_bf16_supported()
             for POS_ARG in POS_ARGS
         ):
             return False
         if any(
             lstm_node.args[POS_ARG].meta.get("val").dtype == torch.float16
-<<<<<<< HEAD
-            and not onednn._is_mkldnn_fp16_supported()
-=======
-            and not mkldnn._is_onednn_fp16_supported()
->>>>>>> d47cf775
+            and not onednn._is_onednn_fp16_supported()
             for POS_ARG in POS_ARGS
         ):
             return False
@@ -906,21 +898,13 @@
             input_meta_value.dtype == torch.bfloat16
             or weight_meta_value.dtype == torch.bfloat16
         ):
-<<<<<<< HEAD
-            if not onednn._is_mkldnn_bf16_supported():
-=======
-            if not mkldnn._is_onednn_bf16_supported():
->>>>>>> d47cf775
+            if not onednn._is_onednn_bf16_supported():
                 return False
         if (
             input_meta_value.dtype == torch.float16
             or weight_meta_value.dtype == torch.float16
         ):
-<<<<<<< HEAD
-            if not onednn._is_mkldnn_fp16_supported():
-=======
-            if not mkldnn._is_onednn_fp16_supported():
->>>>>>> d47cf775
+            if not onednn._is_onednn_fp16_supported():
                 return False
         is_transposed = conv_node.args[-3]
         if is_transposed:
@@ -975,11 +959,7 @@
         # on aarch64, use mkldnn op for fp32 as well if acl is enabled
         if (
             not is_lp_weight
-<<<<<<< HEAD
-            and not onednn._is_mkldnn_acl_supported()
-=======
-            and not mkldnn._is_onednn_acl_supported()
->>>>>>> d47cf775
+            and not onednn._is_onednn_acl_supported()
             and ((not torch._C.has_mkl) or has_free_symbols(batch_size))
         ):
             return False
@@ -1004,21 +984,13 @@
             input_meta_value.dtype == torch.bfloat16
             or weight_meta_value.dtype == torch.bfloat16
         ):
-<<<<<<< HEAD
-            if not onednn._is_mkldnn_bf16_supported():
-=======
-            if not mkldnn._is_onednn_bf16_supported():
->>>>>>> d47cf775
+            if not onednn._is_onednn_bf16_supported():
                 return False
         if (
             input_meta_value.dtype == torch.float16
             or weight_meta_value.dtype == torch.float16
         ):
-<<<<<<< HEAD
-            if not onednn._is_mkldnn_fp16_supported():
-=======
-            if not mkldnn._is_onednn_fp16_supported():
->>>>>>> d47cf775
+            if not onednn._is_onednn_fp16_supported():
                 return False
         return True
 
@@ -1113,11 +1085,7 @@
             has_biases = args[11]
             batch_first = args[13]
             with graph.inserting_before(lstm_node):
-<<<<<<< HEAD
-                packed_weight_op = onednn._reorder_mkldnn_rnn_layer_weight.default
-=======
-                packed_weight_op = mkldnn._reorder_onednn_rnn_layer_weight.default
->>>>>>> d47cf775
+                packed_weight_op = onednn._reorder_onednn_rnn_layer_weight.default
                 packed_weight_inputs = (
                     weight0,
                     weight1,
@@ -1191,11 +1159,7 @@
                 batch_size = input.meta.get("val").shape[0]
                 if has_free_symbols(batch_size):
                     assert (
-<<<<<<< HEAD
-                        is_lp_weight or onednn._is_mkldnn_acl_supported()
-=======
-                        is_lp_weight or mkldnn._is_onednn_acl_supported()
->>>>>>> d47cf775
+                        is_lp_weight or onednn._is_onednn_acl_supported()
                     ), f"only bf16/fp16 weight prepacking supports dynamic shape inputs but got {weight_dtype}"
                 # For bfloat16 dynamic shape path, using input size hint to pack weight for a better performance.
                 packed_weight_inputs = (
@@ -1213,11 +1177,7 @@
                     onednn._reorder_linear_weight
                     if (
                         is_lp_weight
-<<<<<<< HEAD
-                        or onednn._is_mkldnn_acl_supported()
-=======
-                        or mkldnn._is_onednn_acl_supported()
->>>>>>> d47cf775
+                        or onednn._is_onednn_acl_supported()
                         or V.aot_compilation is True
                     )
                     else torch.ops.mkl._mkl_reorder_linear_weight
@@ -1229,11 +1189,7 @@
                 packed_linear_inputs: Tuple[Any, ...] = (input, packed_weight_node)
                 if (
                     is_lp_weight
-<<<<<<< HEAD
-                    or onednn._is_mkldnn_acl_supported()
-=======
-                    or mkldnn._is_onednn_acl_supported()
->>>>>>> d47cf775
+                    or onednn._is_onednn_acl_supported()
                     or V.aot_compilation is True
                 ):
                     packed_linear_inputs += (bias, "none", [], "")
@@ -1268,15 +1224,9 @@
         packed_weight_ops = [
             torch._C._nn.mkldnn_reorder_conv2d_weight,
             torch._C._nn.mkldnn_reorder_conv3d_weight,
-<<<<<<< HEAD
             onednn._reorder_convolution_transpose_weight,
             onednn._reorder_linear_weight,
-            onednn._reorder_mkldnn_rnn_layer_weight,
-=======
-            mkldnn._reorder_convolution_transpose_weight,
-            mkldnn._reorder_linear_weight,
-            mkldnn._reorder_onednn_rnn_layer_weight,
->>>>>>> d47cf775
+            onednn._reorder_onednn_rnn_layer_weight,
         ]
         if torch._C.has_mkl:
             packed_weight_ops.append(torch.ops.mkl._mkl_reorder_linear_weight)
@@ -1299,11 +1249,7 @@
         if (
             torch.backends.mkldnn.enabled
             and torch.backends.mkldnn.is_available()
-<<<<<<< HEAD
-            and not torch.ops.onednn._is_mkldnn_acl_supported()
-=======
-            and not torch.ops.mkldnn._is_onednn_acl_supported()
->>>>>>> d47cf775
+            and not torch.ops.onednn._is_onednn_acl_supported()
         ):
             _register_unary_fusion()
             _register_inplace_fusion()
