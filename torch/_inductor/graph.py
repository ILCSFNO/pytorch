import functools
import itertools
import logging
import operator
import os
import re
import sys
import time
from collections import defaultdict
from contextlib import contextmanager
from types import ModuleType
from typing import (
    Any,
    Callable,
    DefaultDict,
    Dict,
    Iterable,
    List,
    NoReturn,
    Optional,
    Sequence,
    Tuple,
    TYPE_CHECKING,
    Union,
)

import sympy
from sympy import Expr

import torch
import torch._logging
import torch.fx
from torch import device, Tensor
from torch._decomp import get_decompositions
from torch._dynamo.utils import defake, dynamo_timed
from torch._logging import LazyString, trace_structured
from torch._prims_common import make_channels_last_strides_for
from torch._subclasses.fake_tensor import FakeTensor
from torch.fx import GraphModule
from torch.fx.experimental._backward_state import BackwardState
from torch.fx.experimental.sym_node import magic_methods, method_to_operator
from torch.fx.experimental.symbolic_shapes import (
    free_unbacked_symbols,
    has_free_symbols,
    resolve_unbacked_bindings,
    RuntimeAssert,
    ShapeEnv,
    SymTypes,
)
from torch.fx.graph import Graph
from torch.fx.node import Node
from torch.utils._mode_utils import no_dispatch
from torch.utils._ordered_set import OrderedSet
from torch.utils._sympy.numbers import int_oo

from . import config, ir
from .codegen.common import (
    BackendFeature,
    DeviceOpOverrides,
    get_backend_features,
    get_device_op_overrides,
    get_wrapper_codegen_for_device,
    init_backend_registration,
)
from .exc import (
    CppWrapperCodegenError,
    LoweringException,
    MissingOperatorWithDecomp,
    MissingOperatorWithoutDecomp,
)
from .ir import (
    Constant,
    FixedLayout,
    get_device_type,
    InputBuffer,
    Pointwise,
    Reduction,
    StorageBox,
    TensorBox,
    TorchBindObject,
)
from .lowering import (
    FALLBACK_ALLOW_LIST,
    fallback_handler,
    fallback_node_due_to_unsupported_type,
    lowerings,
    make_fallback,
    maybe_layout_constraints,
    needs_realized_inputs,
    unsupported_output_tensor,
)
from .scheduler import BaseSchedulerNode
from .sizevars import SizeVarAllocator
from .utils import (
    convert_shape_to_inductor,
    gather_origins,
    get_cloned_parameter_buffer_name,
    get_sympy_Expr_dtype,
    maybe_get_suppress_shape_guards_ctx,
    should_assume_input_aligned,
)
from .virtualized import NullHandler, V


if TYPE_CHECKING:
    from torch._higher_order_ops.effects import _EffectType
    from .codegen.wrapper import PythonWrapperCodegen

from torch._inductor.codecache import output_code_log


log = logging.getLogger(__name__)
perf_hint_log = torch._logging.getArtifactLogger(__name__, "perf_hints")

aten = torch.ops.aten

_post_grad_graph_counter = itertools.count()

if config.is_fbcode():
    from torch._inductor.fb.utils import log_module_code
else:

    def log_module_code(*args: Any, **kwargs: Any) -> None:
        pass


def supported_dtype_of_cpp_wrapper(dtype: torch.device, device_type: str) -> bool:
    supported_dtype = {
        torch.float32,
        torch.float64,
        torch.int64,
        torch.int32,
        torch.int16,
        torch.int8,
        torch.uint8,
        torch.bool,
        torch.bfloat16,
        torch.complex32,
        torch.complex64,
        torch.complex128,
        torch.float16,
    }
    if device_type == "cuda":
        supported_dtype.add(torch.float8_e4m3fn)
        supported_dtype.add(torch.float8_e5m2)
        supported_dtype.add(torch.float8_e4m3fnuz)
        supported_dtype.add(torch.float8_e5m2fnuz)

    return dtype in supported_dtype


def may_get_constant_buffer_dtype(constant_buffer: sympy.Expr) -> Optional[torch.dtype]:
    assert isinstance(
        constant_buffer, (sympy.Symbol, sympy.Expr, sympy.core.numbers.Integer)
    ), "get_constant_buffer_dtype only supports input of sympy.Symbol, sympy.Expr or sympy.core.numbers.Integer"
    if isinstance(constant_buffer, sympy.core.numbers.Integer):
        return torch.int64

    if isinstance(constant_buffer, sympy.Expr):
        return get_sympy_Expr_dtype(constant_buffer)

    if constant_buffer.is_integer:
        return torch.int64
    elif constant_buffer.is_float:
        return torch.float32
    else:
        return None


def is_magic_method(op: Any) -> bool:
    magic_ops = {method_to_operator(m) for m in magic_methods}
    return op in magic_ops


def getattr_recursive(
    obj: GraphModule, target: str
) -> Union[Tensor, torch._C.ScriptObject, GraphModule]:
    target_atoms = target.split(".")
    attr_itr = obj
    for i, atom in enumerate(target_atoms):
        if not hasattr(attr_itr, atom):
            raise RuntimeError(
                f"Node referenced nonexistent target {'.'.join(target_atoms[:i])}"
            )
        attr_itr = getattr(attr_itr, atom)
    return attr_itr


def mark_nodes_dislike_padding(
    g: Graph, user_visible_outputs: Optional[Dict[str, None]]
) -> None:
    """
    Nodes like convolution/convolution_backward want its input to be dense.
    If we pad their inputs, we result in extra calls to copy kernels!  On the other hand, padding usually helps reduction.

    The pass finds nodes that dislike padding. These are nodes that can be reached
    from a convolution/convolution_backward in the backward direction without
    going thru a reduction.
    """
    if not config.comprehensive_padding:
        return
    ops_dislike_padding = {
        aten.convolution,
        aten.convolution_backward,
    }
    # what's a better way to collect the reduction ops?
    ops_like_padding = {
        aten.var_mean,
        aten.sum,
        aten.mean,
        aten.prod,
        aten.any,
        aten.amin,
        aten.amax,
        aten.min,
        aten.max,
        aten.argmin,
        aten.argmax,
        aten.scatter_reduce,
    }

    def _get_overload_packet(
        node: torch.fx.Node,
    ) -> Optional[torch._ops.OpOverloadPacket]:
        return (
            node.target._overloadpacket
            if node.op == "call_function"
            # hasattr on OpOverloadPacket is slow, do isinstance first
            and isinstance(node.target, torch._ops.OpOverload)
            and hasattr(node.target, "_overloadpacket")
            else None
        )

    for cur in reversed(g.nodes):
        op = _get_overload_packet(cur)
        if not op:
            continue
        if op in ops_dislike_padding:
            cur.meta["dislike_padding"] = True

        if cur.meta.get("dislike_padding", False):
            # propagate
            for prior in cur.all_input_nodes:
                prior_op = _get_overload_packet(prior)
                if not prior_op:
                    continue
                if prior_op not in ops_like_padding:
                    prior.meta["dislike_padding"] = True
        # We only want to mark output nodes. So, move it after the above prior nodes process.
        if (
            not config.pad_outputs
            and user_visible_outputs
            and cur.name in user_visible_outputs
        ):
            cur.meta["dislike_padding"] = True


class GraphLowering(torch.fx.Interpreter):
    graph_outputs: List[ir.IRNode]

    def symbolic_sizes_strides(
        self, ex: torch.Tensor
    ) -> Tuple[Union[List[int], List[Expr]], Union[List[int], List[Expr]]]:
        """
        Support dynamic shapes and dynamic strides by assigning variables
        to each dimension.  We duck-shape tensors, so if two tensors
        have the same size they get assigned the same symbolic variable.
        """
        if self.reuse_shape_env:
            return convert_shape_to_inductor(ex.size()), convert_shape_to_inductor(
                ex.stride()
            )
        else:
            from torch._dynamo.source import ConstantSource

            # TODO: this should not be needed once #93059 lands
            # https://github.com/pytorch/pytorch/pull/94031#discussion_r1096044816
            # TODO: make a dedicated UnknownSource for this?
            # NB: This is using the legacy default behavior from
            # create_symbolic_sizes_strides_storage_offset but we hope we can
            # just delete this entirely
            source = ConstantSource(
                f"__inductor_unknown_tensor_{len(self._shape_env.var_to_val)}"
            )
            (
                size,
                stride,
                _,
            ) = self._shape_env.create_symbolic_sizes_strides_storage_offset(
                ex,
                source,
            )

        size = [i.node.expr if isinstance(i, torch.SymInt) else i for i in size]
        stride = [i.node.expr if isinstance(i, torch.SymInt) else i for i in stride]
        return size, stride

    def static_sizes_strides(
        self, ex: torch.Tensor
    ) -> Tuple[List[sympy.Expr], List[sympy.Expr]]:
        """
        Primarily used to weights
        """
        size = [sympy.Integer(i) for i in ex.size()]
        stride = [sympy.Integer(i) for i in ex.stride()]
        return size, stride

    def __init__(
        self,
        gm: torch.fx.GraphModule,
        example_inputs: Optional[List[torch.Tensor]] = None,
        shape_env: Optional[ShapeEnv] = None,
        graph_id: Optional[int] = None,
        cpp_wrapper: bool = False,
        aot_mode: bool = False,
        user_visible_outputs: Optional[Dict[str, None]] = None,
        layout_opt: Optional[bool] = None,
        extern_node_serializer: Optional[
            Callable[[List[ir.ExternKernelNode]], Any]
        ] = None,
        is_inference: bool = False,
        is_const_graph: bool = False,
        const_output_index: Optional[Dict[str, int]] = None,
        const_code: Optional[str] = None,
        const_module: Optional["GraphLowering"] = None,
        name: Optional[str] = None,
    ) -> None:
        super().__init__(gm)
        self.example_inputs = example_inputs
        self.layout_opt = (
            layout_opt
            if layout_opt is not None
            else self.decide_layout_opt(gm, is_inference=is_inference)
        )
        self.num_channels_last_conv = 0
        self.is_inference = is_inference
        self.is_const_graph = is_const_graph
        self.const_code = const_code
        self.const_module = const_module

        self.extra_traceback = False  # we do our own error wrapping
        if shape_env is None:
            shape_env = ShapeEnv()
            self.reuse_shape_env = False
        else:
            self._shape_env = shape_env
            self.reuse_shape_env = True
        self._shape_env = shape_env
        # We are going to start code generating runtime asserts, so make sure
        # you don't start adding new ones in the lowering process
        shape_env.freeze_runtime_asserts()
        # We're going to mutate ras_by_symbol as we finish generating them
        self.ras_by_symbol: Dict[
            sympy.Symbol, List[RuntimeAssert]
        ] = shape_env.deferred_runtime_asserts.copy()
        self.bound_unbacked_symbols: OrderedSet[sympy.Symbol] = OrderedSet()
        self.sizevars = SizeVarAllocator(shape_env)
        self.graph_input_names: List[str] = []
        self.graph_inputs: Dict[str, TensorBox] = {}
        self.graph_inputs_original: Dict[str, InputBuffer] = {}
        self.zero_dim_cpu_tensor_list: OrderedSet[str] = OrderedSet()
        self.device_types: OrderedSet[str] = (
            const_module.device_types if const_module else OrderedSet()
        )
        self.device_idxs: OrderedSet[int] = (
            const_module.device_idxs if const_module else OrderedSet()
        )
        self.device_type = "cpu"
        self.buffers: List[ir.Buffer] = []
        self.operations: List[ir.Operation] = []
        self.const_output_index: Dict[str, int] = (
            const_output_index if const_output_index else {}
        )
        self.folded_constants: OrderedSet[str] = (
            OrderedSet(const_output_index.keys())
            if const_output_index
            else OrderedSet()
        )
        self.constants: Dict[str, torch.Tensor] = (
            const_module.constants if const_module else {}
        )
        self.torchbind_constants: Dict[str, torch._C.ScriptObject] = {}
        self.constant_reprs: Dict[str, str] = {}
        self.removed_operations: OrderedSet[str] = OrderedSet()
        self.removed_buffers: OrderedSet[str] = OrderedSet()
        self.removed_inplace_buffers: OrderedSet[str] = OrderedSet()
        self.mutated_buffers: OrderedSet[str] = OrderedSet()
        self.never_reuse_buffers: OrderedSet[str] = OrderedSet()
        self.inplaced_to_remove: OrderedSet[str] = OrderedSet()
        self.device_ops: DeviceOpOverrides = None  # type: ignore[assignment]
        self.wrapper_code: PythonWrapperCodegen = None  # type: ignore[assignment]
        # See `ProxyExecutor Design Note` in ir.py for more details
        self.extern_kernel_nodes: List[ir.ExternKernelNode] = []

        from torch._inductor.extern_node_serializer import extern_node_json_serializer

        self.extern_node_serializer: Callable[[List[ir.ExternKernelNode]], Any] = (
            extern_node_serializer
            if config.is_fbcode() and extern_node_serializer
            else extern_node_json_serializer
        )

        self.current_node: torch.fx.Node = None  # type: ignore[assignment]
        self.lists: Dict[str, List[str]] = {}
        self.mutated_inputs: OrderedSet[str] = OrderedSet()
        self.mutated_input_idxs: List[int] = []
        self.name_to_buffer: Dict[str, ir.Buffer] = {}
        self.name_to_users: DefaultDict[str, List[ir.IRNode]] = defaultdict(list)
        self.name_to_op: Dict[str, ir.Operation] = {}
        self.creation_time = time.time()
        self.name = name  # type: ignore[assignment]
        self.cpp_wrapper = cpp_wrapper

        # record multi_kernel choice for cpp_wrapper so the second pass knows
        # which sub-kernel is picked. Copy cpp_wrapper to another variable
        # since cpp_wrapper flag is OrderedSet to false for the first pass of codegen.
        self.record_multi_kernel_choice = cpp_wrapper
        self.multi_kernel_to_choice: Dict[str, int] = {}

        self.aot_mode = aot_mode
        self.graph_id = graph_id
        self.post_grad_graph_id = next(_post_grad_graph_counter)
        self.scheduler: torch._inductor.scheduler.Scheduler = None  # type: ignore[assignment]
        self.nodes_prefer_channels_last = (
            self.find_nodes_prefer_channels_last() if self.layout_opt else OrderedSet()
        )
        self._warned_fallback = {"aten.convolution_backward"}
        self.user_visible_outputs = (
            user_visible_outputs if user_visible_outputs is not None else {}
        )
        mark_nodes_dislike_padding(gm.graph, user_visible_outputs)
        self.cache_key: str = ""  # This is the cache key for the compiled artifact
        self.cache_path: str = ""  # This is the path in the filesystem where the compiled artifact is stored
        self.cache_linemap: List[
            Tuple[int, str]
        ] = (
            []
        )  # This is the linemap used by the profiler to mark custom compiled kernels getting run
        # Used if lowering encounters cases where cudagraphs are not supported
        self.disable_cudagraphs_reason: Optional[str] = None

        # only keeping one node per device for stack trace purposes
        self.device_node_mapping: Dict[torch.device, torch.fx.Node] = {}
        self.orig_gm: torch.fx.GraphModule = gm.__copy__()
        self.dynamo_flat_name_to_original_fqn = self.module.meta.get(
            "dynamo_flat_name_to_original_fqn", {}
        )
        self.allocated_constant_name: Dict[str, str] = (
            const_module.allocated_constant_name if const_module is not None else {}
        )
        init_backend_registration()
        self.get_backend_features = functools.lru_cache(None)(get_backend_features)

        self.effectful_ops: Dict[_EffectType, ir.Buffer] = {}
        self.aligned_inputs: OrderedSet[str] = OrderedSet()
        self.no_fuse_buffer_names: OrderedSet[str] = OrderedSet()

        # Below field is related to printing debug intermediate tensor values info for debugging
        self.all_codegen_kernel_names: OrderedSet[str] = OrderedSet()

    def has_feature(
        self, device: Union[torch._inductor.ir.IRNode, device], feature: BackendFeature
    ) -> bool:
        assert isinstance(feature, BackendFeature), feature
        return feature in self.get_backend_features(get_device_type(device))

    @staticmethod
    def decide_layout_opt(gm: GraphModule, *, is_inference: bool) -> bool:
        """
        Decide if we should enable layout optimization for this graph based on
        heuristics.
        """
        if not config.layout_optimization:
            return False

        if config.force_layout_optimization:
            return True

        conv_nodes = [
            n for n in gm.graph.nodes if n.target == torch.ops.aten.convolution.default
        ]
        nconv = len(conv_nodes)

        if nconv == 0:
            return False

        # For cpu backend and mkldnn enabled, we always use channels_last for better performance.
        if (
            torch.backends.mkldnn.enabled
            and torch.backends.mkldnn.is_available()
            and all(
                n.args[idx].meta["val"].device == torch.device("cpu")
                for n in conv_nodes
                for idx in [0, 1]
            )
        ):
            return True

        # Following models are skipped due to this:
        # jx_nest_base
        # volo_d1_224
        if len(list(gm.graph.nodes)) >= 300 * nconv:
            log.debug("Skipped layout opt because only a few conv")
            return False

        if any(
            has_free_symbols(n.args[idx].meta["val"])
            for n in conv_nodes
            for idx in [0, 1]
        ):
            log.debug(
                "See perf regression with dynamic shape. Follow up in https://github.com/pytorch/pytorch/issues/102670"
            )
            return False

        def is_grouped(n: Any) -> bool:
            meta_val = n.args[1].meta["val"]  # type: ignore[union-attr, operator]
            assert isinstance(meta_val, torch.Tensor)
            return n.args[-1] > 1 and meta_val.size(1) > 1  # type: ignore[union-attr, operator]

        def is_in_out_channel(n: torch.fx.Node) -> bool:
            return (
                n.args[1].meta["val"].size(0) * 2 <= n.args[1].meta["val"].size(1)  # type: ignore[union-attr, operator]
                and n.args[1].meta["val"].size(2) > 1  # type: ignore[union-attr, operator]
            )

        def is_small_channel(n: torch.fx.Node) -> bool:
            return (
                n.args[1].meta["val"].size(0) <= 64  # type: ignore[union-attr, operator]
                and n.args[1].meta["val"].size(1) <= 64  # type: ignore[union-attr, operator]
            )

        # only grouped convolutions benchmarked as slower in conv samples for inference only
        if is_inference:
            from torch.utils.flop_counter import FlopCounterMode

            flop_counts: Dict[str, float] = defaultdict(float)
            for node in conv_nodes:
                success, args, kwargs = torch._inductor.fx_utils.get_fake_args_kwargs(
                    node
                )

                if success:
                    with FlopCounterMode(display=False) as flop_counter_mode:
                        with V.fake_mode:
                            node.target(*args, **kwargs)

                    counted_flops = flop_counter_mode.get_total_flops()
                    if is_grouped(node):
                        node_type = "grouped"
                    elif is_small_channel(node):
                        node_type = "small"
                    elif is_in_out_channel(node):
                        node_type = "in_out"
                    else:
                        node_type = "default"

                    flop_counts[node_type] += counted_flops
                else:
                    log.debug("Conv inputs meta not found")

            # average benchmarked channels last speedup / slowdown, < 1 is speedup.
            # taken from the set of convolution inputs in benchmarks/dynamo/microbenchmarks/operator_inp_logs/torchbench_train/
            # To regenerate these numbers follow https://gist.github.com/eellison/55d7a6ed6f39829d68ac56f95f4df5bb
            GROUPED_MULTIPLIER = 1.358
            DEFAULT_MULTIPLIER = 0.823
            IN_OUT_MULTIPLIER = 0.725
            SMALL_MULTIPLIER = 0.783

            total_flops = sum(flop_counts.values())
            # TODO - get different values per hardware
            weighted_flops = (
                flop_counts["grouped"] * GROUPED_MULTIPLIER
                + flop_counts["small"] * SMALL_MULTIPLIER
                + flop_counts["in_out"] * IN_OUT_MULTIPLIER
                + flop_counts["default"] * DEFAULT_MULTIPLIER
            )
            do_layout_opt = weighted_flops <= total_flops
            if not do_layout_opt:
                log.debug(
                    "Skipped layout opt in inference because weighted flops indicate slowdown, default: %d, channels last: %d",
                    total_flops,
                    weighted_flops,
                )
            return do_layout_opt

        # Channels last layout can dramatically hurt grouped conv perf. E.g.
        # Conv with arguments like
        #   {"input_shape": [32, 224, 112, 112], "weight_shape": [224, 112, 3, 3],
        #    "stride": [2, 2], "padding": [1, 1], "groups": 2}
        # slows down 31x using channels last..

        # But a lot of timm models use depthwise separable convolution which will
        # result in grouped convolution with in-channel size == 1.
        # For those grouped convolution, channels last still helps a lot.
        # E.g.
        # Conv with arguments
        #   {"input_shape": [128, 58, 56, 56], "weight_shape": [58, 1, 3, 3],
        #    "stride": [2, 2], "padding": [1, 1], "groups": 58}
        # get 1.86x speedup with channels last layout.
        #
        # The following heuristics skip using channels-last if the model contains
        # grouped convolution with in-channels > 1.
        if any(map(is_grouped, conv_nodes)):
            log.debug(
                "Skip layout opt because found grouped convolution with >1 in_channels!"
            )
            return False

        # For some models that contain convolution with larger in-channel than out-channel, applying
        # channels last hurts performance.
        # Following models are skipped due to this:
        # - pytorch_unet
        # - phlippe_densenet (slightly worse)
        # - Background_Matting (1.22x -> 0.821x)
        # - pytorch_CycleGAN_and_pix2pix (1.597x -> 1.294x)
        if any(map(is_in_out_channel, conv_nodes)):
            log.debug(
                "Skip layout opt because some convolutions have smaller out_channel"
            )
            return False

        # Following models are skipped due to this:
        # - functorch_maml_omniglot
        if all(map(is_small_channel, conv_nodes)):
            log.debug("Skip layout opt because all convolution channels are too small")
            return False

        return True

    def qualify_name(self, name: str) -> str:
        """Prepend the given name with the graph name if any."""
        if self.name is not None:
            return f"{self.name}_{name}"
        return name

    def make_subgraph(
        self,
        gm: torch.fx.GraphModule,
        example_inputs: List[torch.Tensor],
        subgraph_name: str,
    ) -> "GraphLowering":
        """
        Make a subgraph of the current graph with all inherited
        parts, except the graph module (`gm`) and `example_inputs`.
        The subgraphs are lowered separately, but intended to be
        inlined in the parent graph's codegening. Hence the need
        for maintaining the same `shape_env` and other properties.
        The subgraph name is qualified by the parent graph's name.
        """
        return GraphLowering(
            gm=gm,
            example_inputs=example_inputs,
            shape_env=self._shape_env,
            cpp_wrapper=self.cpp_wrapper,
            aot_mode=self.aot_mode,
            extern_node_serializer=self.extern_node_serializer,
            is_inference=self.is_inference,
            name=self.qualify_name(subgraph_name),
        )

    def find_nodes_prefer_channels_last(self) -> OrderedSet[Node]:
        """
        The rule to decide if an node prefer channels last is simple.
        1. if it's input/output of a convolution
        2. if one of its user prefers channels last

        We have rule 1 because cudnn runs a faster convolution kernel for channels last inputs;
        Rule 2 is also important. It makes sure that indirect inputs to convolution also prefers
        channels last.

        Consider the scenario: conv -> batch-norm -> relu -> conv
        Without rule 2, batch-norm output may use a contiguous layout. That will cause 2 extra copies:
        1. the output of batch-norm should be channels last initially since its input is a conv's output.
           Forcing the batch-norm's output to be contiguous results in the first copy
        2. The second conv's input is initially contiguous. This layout is propagated from the batch-norm's output.
           We need convert it to channels last layout which results in the second copy.
        With rule 2, we makes sure all the tensors in the chain uses channels last layout. So both copies
        can be saved.
        """
        output_set: OrderedSet[Node] = OrderedSet()
        for n in reversed(self.module.graph.nodes):
            if n.target == torch.ops.aten.convolution.default:
                output_set.add(n)
                continue

            for user in n.users:
                if user in output_set:
                    output_set.add(n)
                    break

        # need a second pass to add downstream nodes of those channel last nodes to the sets.
        # This pass is especially needed to avoid mix-layout kernel inputs in backward pass.
        #
        # Let's say a conv-batchnorm 's output is passed to relu whose output is in turn returned
        # from the fwd graph. Without this second pass, we will force relu's output to be contiguous.
        # Then in the kernel in backward pass, the contiguous output of relu may be mix with other channels last
        # tensors and passed to a kernel.
        #
        # This pass improve yolov3 training speedup from 1.116x (worse than disabling layout optimization speedup 1.196x) to 1.457x.
        # It also improves dla102 training speedup from 1.240x (worse than disabling layout optimization speedup 1.523x) to 1.835x .
        # This also helps the following models:
        # - res2net101_26w_4s
        # - res2net50_14w_8s
        # - sebotnet33ts_256
        for n in self.module.graph.nodes:
            if n in output_set:
                output_set.update(n.users)

        return output_set

    def warn_fallback(self, name: str) -> None:
        if name not in self._warned_fallback:
            self._warned_fallback.add(name)
            perf_hint_log.info("Using FallbackKernel: %s", name)

    def add_device_info(self, device: torch.device) -> None:
        self.device_types.add(device.type)
        if device.index is not None:
            self.device_idxs.add(device.index)
        if V.graph.current_node and device not in self.device_node_mapping:
            self.device_node_mapping[device] = V.graph.current_node

    @property
    def fake_mode(self) -> torch._subclasses.fake_tensor.FakeTensorMode:
        return V.fake_mode

    def try_get_buffer(
        self, buffer_name: str
    ) -> Optional[Union[ir.TensorBox, ir.Buffer]]:
        if buffer_name in self.name_to_buffer:
            return self.name_to_buffer[buffer_name]
        if buffer_name in self.graph_inputs:
            return self.graph_inputs[buffer_name]
        if buffer_name in self.constants:
            data = V.graph.constants[buffer_name]
            return ir.ConstantBuffer(
                buffer_name,
                ir.FixedLayout(
                    data.device, data.dtype, *V.graph.static_sizes_strides(data)
                ),
            )

        return None

    def get_buffer(self, buffer_name: str) -> Union[ir.TensorBox, ir.Buffer]:
        buf = self.try_get_buffer(buffer_name)
        if buf is not None:
            return buf
        raise RuntimeError(f"Failed to find buffer matching name {buffer_name}")

    def get_dtype(self, buffer_name: str) -> torch.dtype:
        if buffer_name in self.constants:
            return self.constants[buffer_name].dtype
        if buffer_name in self.name_to_buffer:
            return self.name_to_buffer[buffer_name].get_dtype()
        if buffer_name in self.graph_inputs:
            return self.graph_inputs[buffer_name].get_dtype()
        m = re.match(r"(as_strided|reinterpret_tensor)\(([a-zA-Z0-9_]+),", buffer_name)
        if m:
            return self.get_dtype(m.group(1))
        raise KeyError(f"could not find {buffer_name}")

    def get_numel(self, buffer_name: str) -> Union[int, Expr]:
        from .ir import MultiOutputLayout

        if buffer_name in self.constants:
            return self.constants[buffer_name].numel()
        if buffer_name in self.name_to_buffer:
            buf = self.name_to_buffer[buffer_name]
            if isinstance(getattr(buf, "layout", None), MultiOutputLayout):
                return 1
            return buf.get_numel()
        if buffer_name in self.graph_inputs:
            return self.graph_inputs[buffer_name].get_numel()
        raise KeyError(f"could not find {buffer_name}")

    def run(self, *args: Any) -> Any:  # type: ignore[override]
        with dynamo_timed("GraphLowering.run"):
            return super().run(*args)

    def register_operation(self, op: ir.Operation) -> str:
        assert op.operation_name is None, f"Operation registered twice: {op}"
        assert isinstance(op, ir.Operation)
        name = self.qualify_name(f"op{len(self.operations)}")
        self.operations.append(op)
        self.name_to_op[name] = op
        op.operation_name = name
        return name

    def register_buffer(self, buffer: ir.Buffer, *, set_name: bool = False) -> str:
        name = self.qualify_name(f"buf{len(self.buffers)}")
        self.buffers.append(buffer)
        self.name_to_buffer[name] = buffer
        if (
            # Skip empty CPU tensor so that CUDA graphs can succeed, see https://github.com/pytorch/pytorch/pull/114144
            not (isinstance(buffer, ir.ComputedBuffer) and buffer.is_zero_elements())
            and buffer.get_device() is not None
        ):
            self.add_device_info(buffer.get_device())

        if set_name:
            buffer.name = name
        return name

    def register_operation_list(self, operation_names: List[str]) -> str:
        name = self.qualify_name("list_" + "_".join(operation_names))
        self.lists[name] = operation_names
        return name

    def register_users_of(
        self, node_output: Union[Iterable[ir.IRNode], ir.IRNode]
    ) -> None:
        def register(value: Union[Iterable[ir.IRNode], ir.IRNode]) -> None:
            if isinstance(value, (list, tuple)):
                for x in value:
                    register(x)
            if isinstance(value, ir.TensorBox):
                for read_name in value.get_read_names():
                    self.name_to_users[read_name].append(value)

        register(node_output)

    def mark_buffer_mutated(self, name: str) -> None:
        """
        When a buffer is mutated we need to make sure all the reads to
        the old version are realized before the mutation happens.
        """
        assert isinstance(name, str)
        self.mutated_buffers.add(name)

        if name not in self.name_to_users:
            return

        for user in self.name_to_users[name]:
            user.realize()

    def get_original_value_of_constant(self, name: str) -> torch.Tensor:
        """
        In AOTI, module buffers may have been mutated during the tracing and compilation.
        Thus we need to read from previously stored original buffers, to make sure the
        generated model.so uses correct initial values.
        """
        assert name in self.allocated_constant_name and name in self.constants, (
            "Can not find the original value for " + name
        )
        orig_name = get_cloned_parameter_buffer_name(self.allocated_constant_name[name])
        return (
            self.module.meta[orig_name]
            if orig_name in self.module.meta
            else self.constants[name]
        )

    def allocate_non_dup_const_name(
        self, name: Optional[str], data: Union[Tensor]
    ) -> str:
        if not config.aot_inductor.use_runtime_constant_folding:
            for constant_name, value in self.constants.items():
                if (
                    not data.is_mkldnn
                    and data.size() == value.size()
                    and data.stride() == value.stride()
                    and data.dtype == value.dtype
                    and data.device == value.device
                    and data.untyped_storage().data_ptr()
                    == value.untyped_storage().data_ptr()
                    and data.storage_offset() == value.storage_offset()
                ):
                    return constant_name

        if name is None:
            name = f"constant{len(self.constants)}"
        orig_name = name
        if name[0].isdigit():
            name = f"constant_{name}"
        name = self.qualify_name(name)
        # We may generate a var name for each constant in the codegen.
        # Let's only keep sane characters.
        prefix = re.sub(r"[^a-zA-Z0-9_]", "_", name)
        name = prefix
        cnt = 0
        while name in self.constants:
            name = f"{prefix}_{cnt}"
            cnt += 1
        self.constants[name] = data
        self.constant_reprs[name] = (
            f"{data.device!r} {data.dtype!r} "
            f"{tuple(data.size())!r} {tuple(data.stride())!r} "
            f"{hash(data):x}"
        )
        self.allocated_constant_name[name] = orig_name  # type: ignore[assignment]
        return name

    def add_tensor_constant(
        self, data: Tensor, name: Optional[str] = None
    ) -> TensorBox:
        new_name = self.allocate_non_dup_const_name(name, data)
        return TensorBox.create(
            ir.ConstantBuffer(
                new_name,
                FixedLayout(data.device, data.dtype, *self.static_sizes_strides(data)),
            )
        )

    def constant_name(self, name: str, device_override: Optional[torch.device]) -> str:
        """
        We AOT copy constants to the devices they are needed on.
        If device_override doesn't match the constant's device, then
        copy it and return a different name.
        """
        if self.constants[name].device == device_override or device_override is None:
            return name
        with torch.utils._python_dispatch._disable_current_modes():
            # caller might have OrderedSet fake tensor mode which will create a fake tensor
            # when calling .to, so unset modes here
            return self.allocate_non_dup_const_name(
                f"{name}_{device_override.type}{device_override.index or 0}",
                self.constants[name].to(device_override),
            )

    def placeholder(
        self, target: str, args: Tuple[object], kwargs: Dict[str, object]  # type: ignore[override]
    ) -> Union[Expr, TensorBox, None]:
        example = super().placeholder(target, args, kwargs)  # type: ignore[arg-type]
        self.graph_input_names.append(target)
        if isinstance(example, SymTypes):
            expr = example.node.expr
            self.graph_inputs[target] = expr
            return expr
        elif isinstance(example, (int, bool, float)):
            expr = sympy.sympify(example)
            self.graph_inputs[target] = expr
            return expr
        elif example is None:
            return None
        if isinstance(example, BackwardState):
            # Ignored arg, must be unused
            # Alternately we could filter this out in AotAutograd
            return None
        assert isinstance(example, torch.Tensor), example
        # todo(chilli): We can remove the last check once we turn buffers into
        # static shape tensors. That's a hack to workaround Inductor believing
        # the buffer should be static but us passing in a fake tensor with
        # symbolic shapes.
        if not example._has_symbolic_sizes_strides:
            # the first N inputs are weights
            sizes, strides = self.static_sizes_strides(example)
        else:
            sizes, strides = self.symbolic_sizes_strides(example)  # type: ignore[assignment]
        # TODO(jansel): handle input aliasing
        target = self.qualify_name(target)
        tensor = TensorBox.create(
            InputBuffer(
                target,
                FixedLayout(example.device, example.dtype, sizes, strides),
            )
        )
        self.graph_inputs[target] = tensor
        self.graph_inputs_original[target] = tensor.data.data
        if self.current_node.users:  # cudagraphs should work with an unused CPU input
            self.add_device_info(example.device)

        # Note: [Input Alignment handling in Inductor]
        # Alignment matters for generating efficient code. Some operations,
        # e.g. vectorized loads, can only be performed on aligned inputs.
        #
        # But if we codegen assuming aligned inputs and then get unaligned
        # inputs at runtime, then we are forced to clone - which is bad for
        # both perf and memory usage.
        #
        # One option would be to guard on storage_offset%ALIGNMENT, and then
        # codegen based on this. But storage_offset guards turned out to be
        # expensive and cause recompiles; Instead, we're generating code
        # based on the alignment of the example input without guarding.
        with maybe_get_suppress_shape_guards_ctx():
            if should_assume_input_aligned(example):
                self.aligned_inputs.add(target)
        return tensor

    def call_function(self, target: Callable, args: Any, kwargs: Dict[str, Any]) -> Any:  # type: ignore[type-arg, override]
        if target is operator.getitem and isinstance(args[0], (list, tuple, dict)):
            return super().call_function(target, args, kwargs)

        # hasattr on OpOverloadPacket is slow, check isinstance first
        if not isinstance(target, torch._ops.OpOverloadPacket) and hasattr(
            target, "_inductor_lowering_function"
        ):
            # passthrough lowerings from .pattern_matcher
            return target(*args, **kwargs)

        if target not in lowerings:
            assert isinstance(
                target, torch._ops.OpOverload
            ), f"{target} is not an OpOverload"
            base_name = target.name().split(".")[0]
            if base_name in FALLBACK_ALLOW_LIST:
                make_fallback(target)
            elif config.implicit_fallbacks:
                error = (
                    MissingOperatorWithDecomp
                    if get_decompositions([target])
                    else MissingOperatorWithoutDecomp
                )
                log.info(
                    "Creating implicit fallback for:\n%s",
                    error.operator_str(target, args, kwargs),
                )
                make_fallback(target)

            elif get_decompositions([target]):
                # There isn't a good way to dynamically patch this in
                # since AOT Autograd already ran.  The error message tells
                # the user how to fix it.
                raise MissingOperatorWithDecomp(target, args, kwargs)
            else:
                raise MissingOperatorWithoutDecomp(target, args, kwargs)

        try:
            log.debug("  via %s", lowerings[target])  # type: ignore[index]
            out = lowerings[target](*args, **kwargs)  # type: ignore[index]
            return out
        except Exception as e:
            raise LoweringException(e, target, args, kwargs).with_traceback(
                e.__traceback__
            ) from None

    @staticmethod
    def can_inline_constant(t: torch.Tensor) -> bool:
        """
        True if this is a small constant attr that will be inlined.
        """
        return len(t.shape) == 1 and t.shape[0] <= 8

    def get_attr(
        self, target: str, args: Tuple[()], kwargs: Dict[str, object]  # type: ignore[override]
    ) -> Union[Constant, TensorBox, ir.Subgraph, TorchBindObject]:
        # this is a constant
        value = getattr_recursive(self.module, target)  # type: ignore[arg-type]

        if isinstance(value, torch.fx.GraphModule):
            return ir.Subgraph(name=target, graph_module=value)

        if isinstance(value, torch._C.ScriptObject):
            self.torchbind_constants[target] = value
            self.constant_reprs[target] = ""
            return TorchBindObject(target, value)

        assert isinstance(value, torch.Tensor)
        if (
            config.aot_inductor.use_runtime_constant_folding
            or config.always_keep_tensor_constants
            or unsupported_output_tensor(value)
        ):
            return self.add_tensor_constant(value, target)

        with no_dispatch():
            if value.shape == ():
                return Constant(value.item(), value.dtype, value.device)
            if self.can_inline_constant(value):
                log.debug("Inlining constant: %s ", str(target))
                # tensor lowering has constant inlining logic
                from .lowering import tensor

                return tensor(value.tolist(), dtype=value.dtype, device=value.device)

        return self.add_tensor_constant(value, target)

    def call_module(self, target: Any, args: Any, kwargs: Any) -> NoReturn:
        raise AssertionError

    def call_method(self, target: Any, args: Any, kwargs: Any) -> NoReturn:
        raise AssertionError

    def output(
        self, target: str, args: Tuple[object], kwargs: Dict[str, object]  # type: ignore[override]
    ) -> None:
        result = super().output(target, args, kwargs)  # type: ignore[arg-type]
        if not isinstance(result, (tuple, list)):
            # nested subgraphs can have singleton outputs
            result = (result,)
        assert isinstance(result, (tuple, list)), type(result)
        assert all(
            isinstance(
                x,
                (
                    TensorBox,
                    ir.Constant,
                    type(None),
                    ir.ConstantBuffer,
                    sympy.Expr,
                    sympy.logic.boolalg.Boolean,
                    int,
                    ir.EffectfulKernel,
                ),
            )
            for x in result
        ), result

        fx_node_args = V.graph.current_node.args[0]  # type: ignore[arg-type]
        if not isinstance(fx_node_args, (tuple, list)):
            # nested subgraphs can have singleton outputs
            fx_node_args = (fx_node_args,)
        result = [ir.ExternKernel.realize_input(x) for x in result]
        result_correct_strides = []

        assert len(fx_node_args) == len(result)
        for r, fx_node in zip(result, fx_node_args):
            if not isinstance(r, (ir.TensorBox, ir.BaseView)):
                result_correct_strides.append(r)
            else:
                # AOT Autograd tries to detect stride divergence of inductor from output metadata.
                # Here, we try to avoid spurious divergence by matching insignificant strides such as
                result_correct_strides.append(
                    self.try_match_insignificant_strides(
                        r, fx_node.meta["val"].stride()
                    )
                )

        self.graph_outputs = result_correct_strides
        value: ir.IRNode
        for name, value in self.graph_inputs.items():
            assert isinstance(
                value, (TensorBox, sympy.Expr)
            ), f"Unsupported inductor graph input type: {type(value)}"
            if not isinstance(value, TensorBox):
                continue
            value.realize()
            assert isinstance(value, TensorBox)
            value = value.data
            assert isinstance(value, ir.StorageBox)
            value_storage_box = value
            value = value.data
            if not isinstance(value, InputBuffer) or value.get_name() != name:
                # one of our inputs was mutated, need to turn that into a copy
                ir.MutationLayoutSHOULDREMOVE.realize_into(
                    value, self.graph_inputs_original[name]
                )
                # replace output with mutated input
                try:
                    ind = self.graph_outputs.index(value_storage_box)
                    self.graph_outputs[ind] = self.graph_inputs_original[name]
                except ValueError:
                    pass

        self.finalize()
        log.debug(
            "Force channels last inputs for %d conv for the current graph with id %d",
            self.num_channels_last_conv,
            self.graph_id if self.graph_id is not None else -1,
        )

    def finalize(self) -> None:
        for buf in self.buffers:
            buf.decide_layout()

    @contextmanager
    def set_current_node(self, node: torch.fx.Node):  # type: ignore[no-untyped-def]
        old = self.current_node
        try:
            self.current_node = node
            yield
        finally:
            self.current_node = old

    def try_match_insignificant_strides(
        self,
        tensor: Union[ir.TensorBox, ir.BaseView],
        meta_strides_inp: Tuple[Union[int, torch.SymInt], ...],
    ) -> Union[ir.TensorBox, ir.BaseView]:
        """
        Tries to match the strides of the tensor to those in the meta_strides. Strides of insignificant
        dimensions - size 0 or 1 - will be updated.

        If there are real stride differences (NHWC vs NCHW) then the input will be returned.
        """

        # should have already been realized
        assert torch._inductor.ir.is_storage_and_layout(tensor)

        meta_strides = [
            s.node.expr if isinstance(s, torch.SymInt) else s for s in meta_strides_inp
        ]

        if all(
            self.sizevars.statically_known_equals(s1, s2)
            for s1, s2 in zip(meta_strides, tensor.get_stride())
        ):
            return tensor  # type: ignore[arg-type]

        def significant_strides_equal(
            shape: Sequence[Union[Expr, int]],
            meta_strides: Sequence[Union[Expr, int]],
            tensor_strides: Sequence[Union[Expr, int]],
        ) -> bool:
            for dim, s1, s2 in zip(shape, meta_strides, tensor_strides):
                if self.sizevars.statically_known_leq(dim, 1):  # type: ignore[arg-type]
                    continue

                if not self.sizevars.statically_known_equals(s1, s2):
                    return False

            return True

        if not significant_strides_equal(
            tensor.get_size(), meta_strides, tensor.get_stride()
        ):
            return tensor

        storage, old_layout = torch._inductor.ir.as_storage_and_layout(tensor)
        new_stride = list(old_layout.stride)
        for i, s in enumerate(tensor.get_size()):
            if self.sizevars.statically_known_leq(s, 1):  # type: ignore[arg-type]
                new_stride[i] = meta_strides[i]

        new_layout = torch._inductor.ir.FixedLayout(
            old_layout.device,
            old_layout.dtype,
            old_layout.size,
            new_stride,
            old_layout.offset,
        )
        return ir.TensorBox(torch._inductor.ir.ReinterpretView(storage, new_layout))

    def propagate_mutation(
        self,
        fx_node: torch.fx.Node,
        old_args: Tuple[Any],
        old_kwargs: Dict[str, Any],
        new_args: Tuple[Any],
        new_kwargs: Dict[str, Any],
    ) -> None:
        """Propagate mutations on new_args/new_kwargs back to old_args/old_kwargs.

        Assumes we may have cloned old_args/old_kwargs into new_args/new_kwargs
        and then called fx_node(*new_args, **new_kwargs).

        If fx_node mutates any of new_args/new_kwargs, and they are different from
        old_args/old_kwargs, then we need to update the original tensor.
        """
        assert len(old_args) == len(new_args)
        assert len(old_kwargs) == len(new_kwargs)

        if fx_node.target is torch.ops.higher_order.triton_kernel_wrapper_mutation:
            kwargs = fx_node.kwargs["kwargs"]
            assert isinstance(kwargs, dict)
            mutated = torch._higher_order_ops.triton_kernel_wrap.get_mutated_tensors(
                old_kwargs["kernel_idx"],
                old_kwargs["constant_args_idx"],
                {
                    k: v.meta["val"] if isinstance(v, torch.fx.Node) else v
                    for k, v in kwargs.items()
                },
            )
            for name in mutated:
                old_arg = old_kwargs["kwargs"][name]
                new_arg = new_kwargs["kwargs"][name]
                if old_arg is new_args:
                    continue
                self.call_function(torch.ops.aten.copy_.default, (old_arg, new_arg), {})
            return

        assert isinstance(fx_node.target, torch._ops.OpOverload)

        def maybe_propagate(
            schema_arg: torch._C.Argument, old_arg: ir.IRNode, new_arg: ir.IRNode
        ) -> None:
            if old_arg is new_arg:
                return
            if schema_arg.alias_info is not None and schema_arg.alias_info.is_write:
                # The lowering for copy_ is smart enough to "replace" old_arg with
                # new_arg in all future uses so a copy_ kernel never gets emitted.
                self.call_function(torch.ops.aten.copy_.default, (old_arg, new_arg), {})

        schema = fx_node.target._schema
        for idx, (old_arg, new_arg) in enumerate(zip(old_args, new_args)):
            schema_arg = schema.arguments[idx]
            maybe_propagate(schema_arg, old_arg, new_arg)

        schema_kwargs = {arg.name: arg for arg in schema.arguments}

        for key in old_kwargs.keys():
            old_arg = old_kwargs[key]
            new_arg = new_kwargs[key]
            schema_arg = schema_kwargs[key]
            maybe_propagate(schema_arg, old_arg, new_arg)

    def run_node(self, n: torch.fx.Node) -> object:
        def debug(msg: str) -> None:
            log.debug("lowering %s %s", LazyString(n.format_node), msg)

        buffer_watermark = len(self.buffers)
        operation_watermark = len(self.operations)

        origins = {n}
        is_call_function = n.op == "call_function"
        if is_call_function:
            args, kwargs = self.fetch_args_kwargs_from_env(n)
            origins |= gather_origins(args, kwargs)
        with ir.IRNode.current_origins(origins), self.set_current_node(  # type: ignore[arg-type]
            n
        ), V.set_current_node(
            n
        ):
            if (
                n.op == "call_function"
                and n.target is not operator.getitem
                and fallback_node_due_to_unsupported_type(n)
            ):
                debug("fallback_handler")
                result = fallback_handler(n.target, add_to_fallback_set=False)(
                    *args, **kwargs  # type: ignore[possibly-undefined]
                )
            elif n.op == "call_function" and (
                layout_constraints := maybe_layout_constraints(n.target)  # type: ignore[arg-type]
            ):
                debug("layout_constraints")
                old_args = args  # type: ignore[possibly-undefined]
                old_kwargs = kwargs  # type: ignore[possibly-undefined]
                args, kwargs = layout_constraints(n, *args, **kwargs)  # type: ignore[index]
                result = self.call_function(n.target, args, kwargs)  # type: ignore[arg-type]
                # layout_constraints are allowed to make new copies of the inputs.
                # if they do, and if the target is mutable, then we need to
                # write the new values back into the original inputs.
                self.propagate_mutation(n, old_args, old_kwargs, args, kwargs)  # type: ignore[possibly-undefined]
            elif (
                n.op == "call_function"
                and n.target is torch.ops.higher_order.triton_kernel_wrapper_mutation
                and config.triton_kernel_default_layout_constraint != "flexible_layout"
            ):
                debug("user_defined_triton_kernel_layout_constraints")
                if (
                    config.triton_kernel_default_layout_constraint
                    == "needs_fixed_stride_order"
                ):
                    old_args = args  # type: ignore[possibly-undefined]
                    old_kwargs = kwargs  # type: ignore[possibly-undefined]
                    args, kwargs = torch._inductor.lowering.constrain_to_fx_strides(n, *args, **kwargs)  # type: ignore[index]
                    result = self.call_function(n.target, args, kwargs)  # type: ignore[arg-type]
                    self.propagate_mutation(n, old_args, old_kwargs, args, kwargs)  # type: ignore[possibly-undefined]
                else:
                    raise RuntimeError(
                        f"Unknown triton_kernel_default_layout_constraint: {config.triton_kernel_default_layout_constraint}"
                    )
            elif is_magic_method(n.target):
                # TODO: this is sus, it probably should be handled in the
                # lowerings themselves similarly to sym_size/sym-stride
                # https://github.com/pytorch/pytorch/issues/127789
                debug("is_magic_method")
                if isinstance(
                    n.meta["val"], (torch.SymInt, torch.SymFloat, torch.SymBool)
                ):
                    result = n.meta["val"].node.expr
                else:
                    result = super().run_node(n)
            else:
                debug("")
                result = super().run_node(n)

            # require the same stride order for dense outputs,
            # 1. user-land view() will not throw because inductor
            # output different strides than eager
            # long term the solution is to make view() always succeed
            # with infallible strides.
            # 2: as_strided ops, we need make sure its input has same size/stride with
            # eager model to align with eager behavior.
            as_strided_ops = [
                torch.ops.aten.as_strided.default,
                torch.ops.aten.as_strided_.default,
                torch.ops.aten.as_strided_scatter.default,
                torch.ops.aten.resize.default,
                torch.ops.aten.resize_as.default,
            ]
            is_output = any(user.op == "output" for user in n.users)
            is_input_for_as_strided = any(
                user.target in as_strided_ops for user in n.users
            )

            if n.meta.get("inductor_realize_to_strides", False) and isinstance(
                result, TensorBox
            ):
                result.realize()
                strides = n.meta["val"].stride()
                sym_strides = torch._inductor.utils.any_is_symbolic(*strides)
                if (
                    not hasattr(result, "get_stride")
                    or result.get_stride() != strides
                    and not sym_strides
                ):
                    stride_order = ir.get_stride_order(strides)
                    result = ir.ExternKernel.require_stride_order(result, stride_order)
            if (
                is_output
                and isinstance(result, TensorBox)
                and isinstance(result.data, ir.BaseView)
            ):
                # Realize so that outputs are correctly aliased
                result.realize()

            if (is_output or is_input_for_as_strided) and isinstance(
                n.meta["val"], torch.Tensor
            ):
                strides = n.meta["val"].stride()
                if len(strides):
                    allow_padding = (
                        config.pad_outputs or n.name not in self.user_visible_outputs
                    ) and not is_input_for_as_strided
                    dense = torch._prims_common.is_non_overlapping_and_dense(
                        n.meta["val"]
                    )
                    unbacked_symbols_in_strides = (
                        len(free_unbacked_symbols(strides)) > 0
                    )
                    if (
                        not unbacked_symbols_in_strides
                        and dense
                        and len(result.get_size()) == 4
                        and n in self.nodes_prefer_channels_last
                        and n.name not in self.user_visible_outputs
                        and not is_input_for_as_strided
                    ):
                        strides = ir.FlexibleLayout.stride_ordered_for_memory_format(
                            result.get_size(), torch.channels_last
                        )
                    if not unbacked_symbols_in_strides and len(strides):
                        # To avoid converting possible view ops to a copy kernel, we use the previous
                        # require_exact_strides to handle views. But ultimately it's better to require
                        # the right strides at the tensor definition.
                        if n.meta["val"]._is_view() or isinstance(
                            result.data, ir.BaseView
                        ):
                            result = ir.ExternKernel.require_stride_order(
                                result,
                                ir.get_stride_order(strides),
                                allow_padding=allow_padding,
                            )
                        else:
                            strides = [
                                s.node.expr if isinstance(s, torch.SymInt) else s
                                for s in strides
                            ]
                            result = ir.ExternKernel.require_exact_strides(
                                result, strides, allow_padding=allow_padding
                            )

            # Realize if (1) any user need inputs realized, or (2) there is
            # already too many reads and rematerializing can be bad.
            num_users = len(OrderedSet(n.users))
            if num_users > 1 and isinstance(result, TensorBox):
                for user in n.users:
                    if user.target in needs_realized_inputs:
                        result.realize_hint()
                        # This inclusion is somewhat controversial (from
                        # discussion between Horace, Natalia, and Elias).
                        # Currently, it's not very clear why this is helpful.
                        # The general idea here is that even though a node may
                        # have FlexibleLayout, we still often *treat* it as if
                        # it was contiguous. This appears to sometimes result in
                        # suboptimal behavior.
                        #
                        # When we do a better job selecting layout, we should
                        # revisit this.
                        need_fixed_layout = [
                            torch.ops.aten.convolution_backward.default,
                            torch.ops.aten.mm.default,
                            torch.ops.aten._int_mm.default,
                        ]
                        need_fixed_channels_last_layout = []
                        if not self.layout_opt:
                            need_fixed_layout.append(torch.ops.aten.convolution.default)
                        if torch._C._has_mkldnn:
                            need_fixed_layout += [
                                torch.ops.mkldnn._linear_pointwise.default,
                                torch.ops.mkldnn._linear_pointwise.binary,
                                torch.ops.aten.mkldnn_rnn_layer.default,
                                torch.ops.onednn.qlinear_pointwise.default,
                                torch.ops.onednn.qlinear_pointwise.tensor,
                                torch.ops.onednn.qlinear_pointwise.binary,
                                torch.ops.onednn.qlinear_pointwise.binary_tensor,
                            ]
                            need_fixed_channels_last_layout += [
                                torch.ops.mkldnn._convolution_pointwise.default,
                                torch.ops.mkldnn._convolution_pointwise.binary,
                                torch.ops.mkldnn._convolution_pointwise_.binary,
                                torch.ops.mkldnn._convolution_transpose_pointwise.default,
                                torch.ops.onednn.qconv2d_pointwise.default,
                                torch.ops.onednn.qconv2d_pointwise.binary,
                            ]
                            if torch._C.has_mkl:
                                need_fixed_layout += [torch.ops.mkl._mkl_linear.default]
                        if user.target in need_fixed_layout:
                            result = ir.ExternKernel.require_stride_order(
                                result,
                                ir.get_stride_order(n.meta["val"].stride()),
                                allow_padding=True,
                            )
                        if (
                            user.target in need_fixed_channels_last_layout
                            and n is user.args[0]
                        ):
                            result = ir.ExternKernel.require_stride_order(
                                result,
                                ir.get_stride_order(
                                    make_channels_last_strides_for(n.meta["val"].shape)
                                ),
                            )
                    if user.op == "output":
                        if isinstance(result.data.data, (Pointwise, Reduction)):
                            result.realize()

                # TODO(jansel): introduce a store vs inline choice
                result.mark_reuse(len(n.users))

            # Realize if the IRNode already has accumulated lots of reads
            if isinstance(result, TensorBox) and result.has_exceeded_max_reads():
                # Prevent excessive accumulation in a computed buffer, when
                # there are multiple branches each with small number of memory
                # reads, but they converge to a user.
                result.realize_hint()

            # Realize if a Pointwise has too much stuff to be inlined.
            # As this may cause RecursionError during Inductor's evaluation.
            if isinstance(result, TensorBox) and isinstance(result.data, StorageBox):
                curr = result.data.data
                if isinstance(curr, Pointwise):
                    # Use inner fn as a rough proxy. Good enough.
                    if curr.has_large_inner_fn():
                        result.realize()

        # This is not complete, but it doesn't have to be: origin_node
        # tracking is best effort.  The logic here critically relies on direct
        # TensorBox -> StorageBox denoting a non-view; we don't bother trying
        # to get views to work.  Feel free to add any extra cases as needed.
        #
        # Note: we can't YOLO tree_map over this result, because if there are
        # buffers or a view involved, we might not be able to validly assign
        # the origin_node here.
        if isinstance(result, TensorBox) and isinstance(result.data, ir.StorageBox):
            if isinstance(result.data.data, ir.Loops):
                result.data.data.origin_node = n
            elif isinstance(result.data.data, ir.Buffer):
                result.data.data.origin_node = n
                if isinstance(result.data.data, ir.ComputedBuffer) and isinstance(
                    result.data.data.data, ir.Loops
                ):
                    result.data.data.data.origin_node = n
                # Not really multi-output, can straightforwardly recurse in
                elif (
                    isinstance(result.data.data, ir.MultiOutput)
                    and not result.data.data.indices
                ):
                    if isinstance(result.data.data.inputs[0], ir.Buffer):
                        result.data.data.inputs[0].origin_node = n

        self.register_users_of(result)

        new_unbacked_defs: OrderedSet[sympy.Symbol] = OrderedSet()
        for buf in self.buffers[buffer_watermark:]:
            new_unbacked_defs |= buf.get_unbacked_symbol_defs()
        for op in self.operations[operation_watermark:]:
            new_unbacked_defs |= op.get_unbacked_symbol_defs()

        def format_new_defs() -> str:
            r = []
            for buf in self.buffers[buffer_watermark:]:
                r.append(
                    f"unbacked_symbol_defs={buf.get_unbacked_symbol_defs()} in:\n{buf}\n"
                )
            for op in self.operations[operation_watermark:]:
                r.append(
                    f"unbacked_symbol_defs={op.get_unbacked_symbol_defs()} in:\n{op}\n"
                )
            return "***\n".join(r)

        if n.op != "placeholder":
            # Note [Backwards runtime asserts]
            # Backwards poses an interesting problem for deferred runtime
            # asserts.  In the easy case, we may solely close over data
            # dependent sized tensors, and there are no binding sites for
            # unbacked SymInts.  In this case, we can just drop all the
            # runtime asserts on the floor: no non-placeholder bindings, no
            # problem.
            #
            # However, it is *possible* for a fresh runtime assert to show up
            # between forwards and backwards.  Right now, the freezing process
            # that happens when we lower forwards means that we will freeze
            # runtime asserts, and then the moment the backwards lowering
            # process attempts to add a new deferred runtime assert, we will
            # fail.  Let's say you remove that assert.  Now when we get here,
            # we need to make sure we actually emit these asserts (because we
            # can't emit them in forwards, we already compiled it).  So we
            # have to do something here.  But we don't want to reemit ALL
            # deferred runtime asserts, we only want to emit the NEW ones.
            # Therefore needing some sort of stratification in the ShapeEnv.
            # This is all doable, it just hasn't been done yet.
            shape_env = V.graph.sizevars.shape_env

            def make_assert(expr: Expr, msg: str) -> None:
                assert_op = ir.AssertScalar(expr, msg)
                self.register_buffer(assert_op, set_name=True)
                self.register_operation(assert_op)

            for i0 in new_unbacked_defs:
                ras = self.ras_by_symbol.pop(i0, [])
                # NB: size-like not needed, we won't retrace
                vr = shape_env.var_to_range[i0]
                if not shape_env._default_unspecified_value_range().issubset(vr):

                    def is_convertible(s: Expr) -> bool:
                        if s in (int_oo, -int_oo):
                            return False
                        try:
                            int(s)
                            return True
                        except TypeError:
                            return False

                    if is_convertible(vr.lower):
                        make_assert(i0 >= vr.lower, f"{i0} >= {vr.lower}")
                    if is_convertible(vr.upper):
                        make_assert(i0 <= vr.upper, f"{i0} <= {vr.upper}")

                for ra in ras:
                    fvs = free_unbacked_symbols(ra.expr)
                    missing = fvs - self.bound_unbacked_symbols
                    if missing:
                        i1 = min(missing, key=str)
                        self.ras_by_symbol.setdefault(i1, []).append(ra)
                    else:
                        make_assert(ra.expr, f"{ra.expr}")

            self.bound_unbacked_symbols |= new_unbacked_defs

            unbacked_bindings = resolve_unbacked_bindings(
                V.graph.sizevars.shape_env, n.meta.get("unbacked_bindings", {})
            )
            # When we do lowering, it is possible we reallocate unbacked SymInts.
            # So we need to line up the unbacked SymInts when performing the test
            # here
            #
            # In principle, we could permit lowering to introduce MORE unbacked
            # SymInts: as long as all the old unbacked ones are accounted for,
            # it's fine for inductor to introduce extra calls to item()/unbacked()
            # whatever.  This actually happens in practice when an unbacked SymInt
            # gets memoized away; naively, when Inductor reprocesses a kernel, it
            # doesn't know that the memo still applies, and ends up allocating a
            # new symbol.  However, this is generally a bad thing: we may still
            # end up needing to test equalities on the symbols, and a fresh
            # symbol is likely to hit lots of GuardOnDataDependent errors that
            # we already know facts for.
            renamed_unbacked_bindings = OrderedSet(
                V.fake_mode.shape_env.unbacked_renamings.get(s, s)
                for s in unbacked_bindings.keys()
            )
            assert new_unbacked_defs >= renamed_unbacked_bindings, (
                f"failed {new_unbacked_defs} >= {renamed_unbacked_bindings} (inductor >= fx)\n"
                f"fx node is: {n.format_node()}\n"
                f"new operations are:\n\n{format_new_defs()}"
            )

        return result

    def validate_can_generate_cpp_wrapper(self) -> None:
        if config.disable_cpp_codegen:
            raise CppWrapperCodegenError("C++ codegen is disabled")

        if sys.platform not in ["linux", "darwin", "win32"]:
<<<<<<< HEAD
            raise CppWrapperCodeGenError(f"Unsupported platform {sys.platform}")
=======
            raise CppWrapperCodegenError(f"Unsupported platform {sys.platform}")
>>>>>>> 9629835b

        for value in self.graph_inputs.values():
            dtype = None
            if isinstance(value, TensorBox):
                dtype = value.get_dtype()
            elif isinstance(
                value, (sympy.Symbol, sympy.Expr, sympy.core.numbers.Integer)
            ):
                dtype = may_get_constant_buffer_dtype(value)

            if not supported_dtype_of_cpp_wrapper(dtype, self.device_type):
<<<<<<< HEAD
                raise CppWrapperCodeGenError(f"Unsupported input dtype {dtype}")
=======
                raise CppWrapperCodegenError(f"Unsupported input dtype {dtype}")
>>>>>>> 9629835b

    def init_wrapper_code(self) -> None:
        device_types = self.device_types.copy()
        device_types.discard("cpu")
        device_types.discard("meta")
        # TODO(Eikan): Only support mixing cpu and other device now.
        assert len(device_types) <= 1, "Does not support mixing {}".format(
            "+".join(device_types)
        )
        only_cpu = len(device_types) == 0
        self.device_type = "cpu" if only_cpu else device_types.pop()

        if self.cpp_wrapper:
            self.validate_can_generate_cpp_wrapper()

        self.device_ops = get_device_op_overrides(self.device_type)
        wrapper_code_gen_cls = get_wrapper_codegen_for_device(
            self.device_type, self.cpp_wrapper
        )
        assert (
            wrapper_code_gen_cls is not None
        ), f"Device {self.device_type} not supported"
        self.wrapper_code = wrapper_code_gen_cls()

        if self.const_module:
            # If we have const module, we could reuse the kernels
            # This could avoid duplication and save time on doing recompilation (if Triton.)
            self.wrapper_code._names_iter = self.const_module.wrapper_code._names_iter
            self.wrapper_code.src_to_kernel = (
                self.const_module.wrapper_code.src_to_kernel
            )

    def codegen_with_cpp_wrapper(self) -> Tuple[str, List[Tuple[int, Node]]]:
        """
        For CPU, the cpp wrapper codegen is done in one pass.
        For GPU, the cpp wrapper codegen is done in two steps: JIT-compile the model with python
        wrapper code and run it to generate autotuned kernel binaries in the first pass; and then
        generate cpp wrapper code and compile it to a dynamic library in the second pass.
        """
        if any(device in self.device_types for device in ["cuda", "xpu"]):
            # first pass
            self.cpp_wrapper = False
            compiled = self.compile_to_module().call

            if not config.triton.autotune_at_compile_time:

                def materialize(
                    x: Union[torch.SymInt, torch.SymFloat, torch.Tensor]
                ) -> Union[int, float, torch.Tensor]:
                    if x is None:
                        return None
                    elif isinstance(x, (torch.SymInt, torch.SymFloat)):
                        # Need concrete value to run dynamic shapes and tune the result
                        return x.node.hint
                    elif isinstance(x, FakeTensor):
                        return defake(x)
                    else:
                        assert isinstance(
                            x, torch.Tensor
                        ), "Unknown type when creating real inputs" + str(type(x))
                        return x

                tracing_context = torch._guards.TracingContext.try_get()
                if tracing_context is not None and not isinstance(
                    V.real_inputs, NullHandler
                ):
                    if tracing_context.output_strides:
                        tracing_context.output_strides.clear()

                    params_flat = [
                        param
                        for param in tracing_context.params_flat  # type: ignore[union-attr]
                        if param is not None
                    ]
                    real_inputs = [
                        materialize(x)
                        for x in itertools.chain(params_flat, V.real_inputs)
                    ]
                else:
                    # In the backward pass, V.real_inputs is not OrderedSet.
                    # Generating random inputs based on self.example_inputs sometimes can be problematic,
                    # e.g. illegal memory access. A comprehensive fix is to autotune in a separate process.
                    real_inputs = [
                        materialize(x)
                        for x in (
                            self.example_inputs
                            if isinstance(V.real_inputs, NullHandler)
                            else V.real_inputs
                        )
                    ]

                if self.mutated_inputs:
                    from .compile_fx import clone_preserve_strides

                    mutated_input_idxs = [
                        idx
                        for idx, name in enumerate(self.graph_inputs)
                        if name in self.mutated_inputs
                        and isinstance(real_inputs[idx], torch.Tensor)
                    ]
                    for idx in mutated_input_idxs:
                        # clone mutated Tensor inputs to avoid mutating them in
                        # the first pass of the CPP wrapper-based compilation, as
                        # this will lead to a side effect on the example inputs:
                        # e.g. if torch.compile(f)(x) if called on input-mutating
                        # f, the inputs x will be mutated twice in the process:
                        # once here, and again when running the compiled model;
                        # this will also lead to a numerically incorrect output
                        mutated_inp = real_inputs[idx]
                        assert isinstance(mutated_inp, torch.Tensor)
                        real_inputs[idx] = clone_preserve_strides(mutated_inp)
                        del mutated_inp

                with torch.utils._python_dispatch._disable_current_modes():
                    compiled(real_inputs)
                del real_inputs

            # second pass
            self.cpp_wrapper = True
            self.removed_buffers.clear()
            self.removed_operations.clear()
            self.inplaced_to_remove.clear()
            V.graph.sizevars.precomputed_replacements.clear()
            V.graph.sizevars.inv_precomputed_replacements.clear()
            with config.patch({"triton.autotune_at_compile_time": False}):
                return self.codegen()
        else:
            # cpu
            return self.codegen()

    def codegen(self) -> Tuple[str, List[Tuple[int, Node]]]:
        from .scheduler import Scheduler

        self.init_wrapper_code()

        self.scheduler = Scheduler(self.operations)
        V.debug.draw_orig_fx_graph(self.orig_gm, self.scheduler.nodes)

        self.wrapper_code.push_codegened_graph(self)
        self.scheduler.codegen()

        log.debug(
            "Finished codegen for all nodes. The list of kernel names available: %s",
            V.graph.all_codegen_kernel_names,
        )

        result = self.wrapper_code.generate(self.is_inference)
        self.wrapper_code.pop_codegened_graph()
        return result

    def codegen_subgraph(self, parent_graph: "GraphLowering") -> None:
        """
        This is a more compact version of the `codegen()` above
        where we codegen this graph as a subgraph of some parent
        graph. The parent graph is passed as an argument: the
        intention is to inline codegening of the subgraph in
        the parent graph's wrapper code (including the generated
        kerenls). The wrapper code is not finalized (via `.generate()`
        call), as this will be done in the parent graph's `codegen()`.
        """
        from .scheduler import Scheduler

        self.wrapper_code = parent_graph.wrapper_code
        self.device_ops = parent_graph.device_ops
        self.cpp_wrapper = parent_graph.cpp_wrapper

        self.scheduler = Scheduler(self.operations)
        self.scheduler.codegen()

    def count_bytes(
        self,
    ) -> Tuple[
        int, List[Tuple[BaseSchedulerNode, int]], List[Tuple[BaseSchedulerNode, float]]
    ]:
        total_bytes = 0
        node_counts = []
        node_runtimes = []
        for node in self.scheduler.nodes:
            num_bytes = node.get_read_write_buffers_sizes()
            total_bytes += num_bytes
            node_counts.append((node, num_bytes // 4))
            node_runtimes.append((node, node.get_estimated_runtime()))

        return total_bytes, node_counts, node_runtimes

    @staticmethod
    def save_output_code(code: str) -> None:
        # No-op to be patched for unit tests
        pass

    def compile_to_module(self) -> ModuleType:
        with dynamo_timed(
            "GraphLowering.compile_to_module", phase_name="code_gen", fwd_only=False
        ):
            return self._compile_to_module()

    def _compile_to_module(self) -> ModuleType:
        from .codecache import PyCodeCache

        code, linemap = (
            self.codegen_with_cpp_wrapper() if self.cpp_wrapper else self.codegen()
        )

        GraphLowering.save_output_code(code)
        output_code_log.debug("Output code: \n%s", code)
        try:
            linemap = [(line_no, node.stack_trace) for line_no, node in linemap]  # type: ignore[misc]
            key, path = PyCodeCache.write(code)
        except Exception:
            trace_structured(
                "inductor_output_code",
                # Just omit the filename, I still want the code though!
                payload_fn=lambda: code,
            )
            raise
        else:
            trace_structured(
                "inductor_output_code",
                lambda: {"filename": path},
                payload_fn=lambda: code,
            )

        mod = PyCodeCache.load_by_key_path(
            key,
            path,
            linemap=linemap,  # type: ignore[arg-type]
            attrs={**self.constants, **self.torchbind_constants},
        )
        self.cache_key = key
        self.cache_path = path
        self.cache_linemap = linemap  # type: ignore[assignment]

        # Logged twice as per https://github.com/pytorch/pytorch/pull/99038#discussion_r1167826029
        # TODO. Revisit this once the logging API is more mature
        assert mod.__file__ is not None

        log_module_code(mod.__file__)
        log.debug("Output code written to: %s", mod.__file__)
        output_code_log.info("Output code written to: %s", mod.__file__)
        if config.benchmark_kernel:
            print(f"Compiled module path: {mod.__file__}", file=sys.stderr)
        V.debug.output_code(mod.__file__)
        V.debug.copy(os.path.splitext(mod.__file__)[0] + ".debug")
        return mod

    def compile_to_fn(self) -> Any:
        if self.aot_mode:
            from .codecache import AotCodeCompiler

            assert self.cpp_wrapper, "AOT mode only supports C++ wrapper"
            code, linemap = self.codegen_with_cpp_wrapper()
            output_code_log.debug("Output code: \n%s", code)

            serialized_extern_kernel_nodes = None
            if self.extern_kernel_nodes:
                serialized_extern_kernel_nodes = self.extern_node_serializer(
                    self.extern_kernel_nodes
                )
                output_code_log.debug(
                    "Serialized Extern Kernel Nodes: \n%s",
                    serialized_extern_kernel_nodes,
                )

            # Directly return the file path with the compiled code
            return AotCodeCompiler.compile(
                self, code, serialized_extern_kernel_nodes, device_type=self.device_type
            )
        else:
            return self.compile_to_module().call

    def get_output_names(self) -> List[str]:
        return [
            node.get_name()
            for node in self.graph_outputs
            if not isinstance(node, ir.NoneAsConstantBuffer)
            and not isinstance(node, ir.ShapeAsConstantBuffer)
        ]

    def is_unspec_arg(self, name: str) -> bool:
        # dynamo wraps unspec variable as 0d CPU tensor,
        # need to convert to scalar during codegen (triton only)
        return (
            name in self.graph_inputs.keys()
            and self.graph_inputs[name].get_numel() == 1
            and self.graph_inputs[name].get_device().type == "cpu"
        ) or name in self.zero_dim_cpu_tensor_list<|MERGE_RESOLUTION|>--- conflicted
+++ resolved
@@ -1664,11 +1664,7 @@
             raise CppWrapperCodegenError("C++ codegen is disabled")
 
         if sys.platform not in ["linux", "darwin", "win32"]:
-<<<<<<< HEAD
-            raise CppWrapperCodeGenError(f"Unsupported platform {sys.platform}")
-=======
             raise CppWrapperCodegenError(f"Unsupported platform {sys.platform}")
->>>>>>> 9629835b
 
         for value in self.graph_inputs.values():
             dtype = None
@@ -1680,11 +1676,7 @@
                 dtype = may_get_constant_buffer_dtype(value)
 
             if not supported_dtype_of_cpp_wrapper(dtype, self.device_type):
-<<<<<<< HEAD
-                raise CppWrapperCodeGenError(f"Unsupported input dtype {dtype}")
-=======
                 raise CppWrapperCodegenError(f"Unsupported input dtype {dtype}")
->>>>>>> 9629835b
 
     def init_wrapper_code(self) -> None:
         device_types = self.device_types.copy()
