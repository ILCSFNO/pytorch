# mypy: allow-untyped-defs
from __future__ import annotations

import contextlib
import dataclasses
import functools
import itertools
import logging
import sys
import textwrap
import traceback
from contextlib import nullcontext
from functools import partial
from typing import (
    Any,
    Callable,
    ClassVar,
    ContextManager,
    Dict,
    Iterable,
    List,
    Literal,
    Optional,
    overload,
    Sequence,
    Tuple,
    TYPE_CHECKING,
    TypeVar,
    Union,
)
from typing_extensions import TypeAlias
from unittest.mock import patch

import sympy
from sympy import Expr, Integer, Symbol

import torch._export.serde.schema as export_schema
import torch._logging
import torch.fx
import torch.utils._pytree as pytree
from torch._dynamo.device_interface import get_interface_for_device
from torch._dynamo.utils import identity
from torch._export.serde.serialize import GraphModuleSerializer
from torch._higher_order_ops.auto_functionalize import can_auto_functionalize
from torch._inductor import metrics
from torch._prims_common import (
    compute_required_storage_length,
    is_boolean_dtype,
    is_float_dtype,
    make_channels_last_strides_for,
    StrideType,
)
from torch._subclasses.fake_tensor import get_schema_info
from torch.fx.experimental.symbolic_shapes import (
    CallMethodKey,
    compute_unbacked_bindings,
    DivideByKey,
    free_unbacked_symbols,
    rebind_unbacked,
    resolve_unbacked_bindings,
    SymTypes,
)
from torch.utils._ordered_set import OrderedSet
from torch.utils._sympy.functions import CleanDiv, FloorDiv, ModularIndexing
from torch.utils._sympy.symbol import SymT

from . import config, dependencies
from .codegen.common import BackendFeature, index_prevent_reordering
from .dependencies import (
    extract_free_unbacked_symbols,
    extract_input_node_reduction_ranges,
    extract_read_writes,
    var_builder,
)
from .loop_body import LoopBody
from .ops_handler import OpCounterCSE, OpCountResult
from .runtime.benchmarking import benchmarker
from .runtime.hints import ReductionHint
from .utils import (
    argsort,
    cache_on_self,
    ceildiv,
    convert_shape_to_inductor,
    convert_shape_to_symint,
    developer_warning,
    get_kernel_metadata,
    is_dynamic,
    is_gpu,
    sympy_dot,
    sympy_index_symbol,
    sympy_index_symbol_with_prefix,
    sympy_product,
    sympy_subs,
)
from .virtualized import ops, OpsValue, V


if TYPE_CHECKING:
    from .graph import GraphLowering

_T = TypeVar("_T")
_U = TypeVar("_U")
_V = TypeVar("_V")

_IntLike: TypeAlias = Union[int, Expr]

log = logging.getLogger(__name__)
indent = functools.partial(textwrap.indent, prefix="  ")
aten = torch.ops.aten
<<<<<<< HEAD
from typing_extensions import dataclass_transform


# ir_dataclass = dataclass_transform()(
#     functools.partial(dataclasses.dataclass, kw_only=True)
# )


@dataclass_transform()
def ir_dataclass(_cls):
    def wrap(cls: _T) -> _T:
        if sys.version_info >= (3, 10):
            # Use native kw_only for Python 3.10+
            return dataclasses.dataclass(cls, kw_only=True)
        else:
            # Polyfill for Python 3.9
            def __init__(_self):
                fields = dataclasses.fields(cls)
                for field in fields:
                    if (
                        field.default == dataclasses.MISSING
                        and field.default_factory == dataclasses.MISSING
                    ):
                        if field.name not in init_kwargs:
                            raise TypeError(
                                f"__init__() missing required keyword-only argument: '{field.name}'"
                            )
                dataclasses.dataclass(cls).__init__(_self)

            cls.__init__ = __init__
            return dataclasses.dataclass(cls)

    if _cls is None:
        return wrap
    return wrap(_cls)

=======
>>>>>>> d0e566c3

""" [Note: Inductor IR]

Inductor's IR is produced by executing 'lowering' code (see lowering.py).  Each
lowering is registered to a particular aten operator, and expects inputs that
correspond to the aten schema.  However, in place of torch Tensor inputs, lowerings
expect Inductor TensorBox inputs.

TensorBox IR represents torch tensors.  Tensors are sometimes single objects owning
storage, and sometimes views of another Tensor's storage.  Mutating tensor operations
(such as add_()) affect the underlying storage and any associated views.  Other operations
(such as .t_()) update metadata about the current view but don't modify the underlying storage.

To model this in Inductor, the IR distinguishes between TensorBox, View, StorageBox and Buffer.

TensorBox is the top level IR construct that any lowering should produce and maps to a torch.Tensor
output from an operation.  But just as torch.Tensors take different forms, TensorBox IR can
reference View IR or directly reference StorageBox IRs.

Some Inductor lowerings produce new sets of 'Box'es, while others (such as .t() or other view ops)
may take an existing TensorBox and point it to a new underlying View IR.

Tensors that directly own storage are represented as a chain of:
TensorBox -> StorageBox -> Buffer
where Buffer is a simple (1D) allocation, and StorageBox introduces the concept of a Layout.

If you mutate the data of such a tensor, we swing the StorageBox pointer to point to a new buffer
(leaving the old buffer unmodified and functionalizing the operation).

Tensors backed by views add one more indirection to the IR.
TensorBox -> View -> StorageBox -> Buffer
In these cases, the underlying StorageBox/Buffer will be shared with the pre-view TensorBox.

Computation is represented by Operation nodes, with each operation producing 1
or more output Buffers. In the case of mutations, these will be new Buffers that have the
mutated buffer listed in its get_mutation_names().

It is also possible to have an InputBuffer for which there is no corresponding Operation,
e.g. it may be a graph input or compile time constant.

"""


_NodeOrNodes: TypeAlias = Union[
    int,
    "TensorBox",
    Dict[str, "TensorBox"],
    "Symbol",
    "IRNode",
    Sequence[
        Optional[Union[int, Dict[str, "TensorBox"], "TensorBox", "Symbol", "IRNode"]]
    ],
]


def validate_ir(node_or_nodes: Optional[_NodeOrNodes]) -> None:
    def _check_tensorbox(nodes: Optional[_NodeOrNodes]) -> None:
        # Could expand this to check deeper properties
        # (e.g. TensorBox points to View or StorageBox)
        if nodes is None:
            pass
        elif isinstance(nodes, (list, tuple)):
            for node in nodes:
                _check_tensorbox(node)
        elif isinstance(nodes, dict):
            for node in nodes.values():
                _check_tensorbox(node)
        else:
            assert isinstance(
                nodes,
                (
                    torch._inductor.ir.ExpandView,
                    DynamicScalar,
                    AssertScalar,
                    TensorBox,
                    sympy.logic.boolalg.Boolean,
                    Expr,
                    int,
                    EffectfulKernel,
                ),
            ), f"Found {type(nodes)}, which is not a supported top level IR node. See [Note: Inductor IR]"

    # Be picky about the accepted data structure (don't use pytree here)
    _check_tensorbox(node_or_nodes)


def ops_wrapper(name: str) -> Callable[..., OpsValue]:
    assert isinstance(name, str)

    def fn(*args: object, **kwargs: object) -> OpsValue:
        return getattr(ops, name)(*args, **kwargs)

    return fn


def inverse_reorder(order: Sequence[int]) -> Callable[[Sequence[_T]], Sequence[_T]]:
    inv_order = dict(zip(order, range(len(order))))

    def reindex(index: Sequence[_T]) -> Sequence[_T]:
        assert len(index) == len(inv_order)
        return [index[inv_order[i]] for i in range(len(index))]

    return reindex


def same_reorder(order: Sequence[int]) -> Callable[[Sequence[_T]], Sequence[_T]]:
    def reindex(index: Sequence[_T]) -> Sequence[_T]:
        assert len(index) == len(order)
        return [index[order[i]] for i in range(len(index))]

    return reindex


def fuse_reindexing(
    reindex1: Callable[[Sequence[_U]], Sequence[_V]],
    reindex2: Callable[[Sequence[_T]], Sequence[_U]],
) -> Callable[[Sequence[_T]], Sequence[_V]]:
    def reindex(index: Sequence[_T]) -> Sequence[_V]:
        return reindex1(reindex2(index))

    return reindex


NHWC_STRIDE_ORDER = [3, 0, 2, 1]
NHWDC_STRIDE_ORDER = [4, 0, 3, 2, 1]


def stride_order2fill_order(order: Sequence[Union[int, Integer]]) -> Sequence[int]:
    """
    Convert stride order to fill order
    For channel last format,

    stride order = [3, 0, 2, 1] and fill order = [1, 3, 2, 0]
    """
    lookup = {pos: idx for idx, pos in enumerate(order)}
    fill_order = [lookup[i] for i in range(len(order))]
    return fill_order


def get_stride_order(seq: Sequence[Union[int, torch.SymInt, Expr]]) -> Sequence[int]:
    """
    Convert strides to stride order
    """
    sorted_idx: List[int] = argsort(seq)
    out = [0 for _ in range(len(seq))]
    for i, elem in enumerate(sorted_idx):
        out[elem] = i
    return out


@overload
def ir_node_to_tensor(x: Literal[None], guard_shape: bool = True) -> None:
    ...


@overload
def ir_node_to_tensor(x: IRNode, guard_shape: bool = True) -> torch.Tensor:
    ...


def ir_node_to_tensor(
    x: Optional[IRNode], guard_shape: bool = True
) -> Optional[torch.Tensor]:
    if x is None:
        return None

    shape_fn: Callable[[Union[int, Expr]], Union[int, Expr]]
    if not guard_shape:
        shape_fn = V.graph.sizevars.size_hint
    else:
        shape_fn = identity
    size = [shape_fn(s) for s in x.get_size()]
    stride: StrideType
    if is_storage_and_layout(x):
        stride = [shape_fn(s) for s in x.get_layout().stride]  # type: ignore[misc, union-attr]
    else:
        stride = FlexibleLayout.contiguous_strides(size)  # type: ignore[assignment]
    dtype = x.get_dtype()
    device = x.get_device()
    size = convert_shape_to_symint(size)
    stride = convert_shape_to_symint(stride)
    with V.graph.sizevars.shape_env.suppress_guards():
        t = torch.empty_strided(
            size=size, stride=stride, dtype=dtype, device=device
        ).zero_()
    return t


def may_convert_to_optional(
    value: Optional[Sequence[_T]],
) -> Optional[Sequence[Optional[_T]]]:
    if isinstance(value, list) and not value:
        # [None] makes sure the cpp wrapper codegen will generate something like
        # {std::nullopt} instead of {}
        return [None]
    return value


def get_device_type(x: object) -> Optional[str]:
    if get_device := getattr(x, "get_device", None):
        return get_device_type(get_device())
    if isinstance(x, torch.device):
        return x.type
    return None


def is_triton(x: object) -> bool:
    dtype = get_device_type(x)
    return bool(dtype and is_gpu(dtype))


def is_cpu(x: object) -> bool:
    return get_device_type(x) == "cpu"


class IRNode:
    _current_origins: ClassVar[OrderedSet[Any]] = OrderedSet()

    @staticmethod
    @contextlib.contextmanager
    def current_origins(origins: OrderedSet[torch.fx.Node]):
        old = IRNode._current_origins
        IRNode._current_origins = old | origins
        try:
            yield
        finally:
            IRNode._current_origins = old

    def __post_init__(self):
        object.__setattr__(self, "origins", OrderedSet(self._current_origins))
        object.__setattr__(
            self,
            "traceback",
            traceback.format_stack() if config.debug_ir_traceback else None,
        )

    def get_read_names(self) -> OrderedSet[str]:
        raise NotImplementedError(f"NYI on {type(self)}")

    def get_traceback(self):
        return self.traceback

    def get_defining_op(self):
        raise NotImplementedError

    def common_repr(self, shorten=True):
        origins = f"origins={getattr(self, 'origins', '')}"
        if shorten and len(origins) > 64:
            # this can get *very* long
            origins = f"{origins[:61]}..."
        return [origins]

    def str_helper(self, lines, shorten=True, multiline=True):
        lines = lines + self.common_repr(shorten)
        lines = list(map(str, lines))
        if multiline:
            new_lines = indent(",\n".join(lines))
            return f"{type(self).__name__}(\n{new_lines}\n)"
        else:
            return f"{type(self).__name__}({lines})"

    def get_dtype(self):
        return self.dtype

    def get_layout(self):
        raise NotImplementedError(f"get_layout() is not implemented by {type(self)}!")

    def get_size(self):
        raise NotImplementedError(f"get_size() is not implemented by {type(self)}!")

    @property
    def shape(self):
        return self.get_size()

    def get_numel(self):
        return sympy_product(self.get_size())

    def is_zero_elements(self):
        return V.graph.sizevars.is_expr_static_and_true(sympy.Eq(self.get_numel(), 0))  # type: ignore[arg-type]

    def realize(self):
        """
        If the IRNode refers to data which has not been materialized (e.g.,
        it is a Pointwise/Reduction that could potentially have more
        compute fused into it), realize the IRNode into physical memory,
        ending the possibility of fusing into it, but allowing, e.g., multiple
        users to access the data without having to recompute.

        Check StorageBox.realize for a particularly notable implementation.

        TODO(ezyang): I think, in principle, every IRNode should have an
        implementation of this, and most of the time no-op is OK, but you
        really do have to audit each IRNode for this, so for now, raise
        an error if it's not implemented.  Note that some code in graph.py
        will catch this thrown error and suppress it with a warning.
        """
        raise NotImplementedError(f"realize NYI on {type(self)}")

    def codegen_reference(self, writer=None):
        raise NotImplementedError(f"codegen_reference NYI on {type(self)}")

    # The abstract method declarations below serve to convince mypy that all IRNode instances have these functions
    # defined, while having no effect at runtime. We cannot create stub implementations here because other parts of
    # the code dynamically check for defined attributes.
    get_device: Callable[[], torch.device]
    dtype: torch.dtype
    get_name: Callable[[], str]
    get_reads: Callable[[], Any]
    num_reads: Callable[[], int]
    get_stride: Callable[[], Any]
    get_storage_numel: Callable[[], Any]
    has_exceeded_max_reads: Callable[[], bool]
    make_loader: Callable[[], Callable[[Any], Any]]
    make_indexer: Callable[[], Callable[[Any], Any]]
    mark_reuse: Callable[[int], None]
    realize_hint: Callable[[], None]
    get_unbacked_symbol_uses: Callable[[], OrderedSet[sympy.Symbol]]


@ir_dataclass
class Operation:
    def __post_init__(self):
        self.operation_name: Optional[str] = None

    def get_device(self):
        raise NotImplementedError

    def get_origin_node(self):
        assert hasattr(self, "origin_node")
        return self.origin_node

    def get_origins(self):
        assert hasattr(self, "origins")
        return self.origins

    def get_operation_name(self) -> str:
        assert self.operation_name is not None
        return self.operation_name

    def is_extern(self):
        return False

    def is_no_op(self):
        return False

    def get_read_writes(self):
        raise NotImplementedError

    def is_user_of(self, name):
        return name in self.get_read_names()

    def get_read_names(self) -> OrderedSet[str]:
        return OrderedSet(dep.name for dep in self.get_reads())

    def get_reads(self):
        return self.get_read_writes().reads

    def get_outputs(self) -> List[Buffer]:
        raise NotImplementedError

    def get_unbacked_symbol_defs(self) -> OrderedSet[sympy.Symbol]:
        return OrderedSet()

    def get_unbacked_symbol_uses(self) -> OrderedSet[sympy.Symbol]:
        """
        Returns the unbacked symbols which are required to be in scope in
        order to successfully perform codegen for this buffer.  For example,
        a buffer that corresponds to an extern kernel call that takes i0 as
        an argument would return {i0} here.  This is used to generate necessary
        dependencies that ensure we actually bind i0 in codegen before you
        try to use it.

        Note that this is NOT transitive; in particular, if this buffer takes
        in as input another buffer with dynamic shape (e.g., (i0,)), we will
        not report it here, because you will already have a dependency
        on that buffer, which will eventually have a dependency on i0 if
        necessary.
        """
        return OrderedSet()

    def get_workspace_size(self):
        """
        Gets extra global memory size needed by this buffer.
        Some algorithms (e.g. group gemm) may require extra global memory in the generated code.
        """
        return 0


@dataclasses.dataclass(kw_only=True)
class Loops(IRNode):
    device: torch.device
    dtype: torch.dtype
    inner_fn: Callable[..., Any]
    ranges: List[Expr]

    def get_unbacked_symbol_uses(self) -> OrderedSet[sympy.Symbol]:
        return OrderedSet().union(
            *(free_unbacked_symbols(e) for e in self.ranges),
            self.inner_fn_free_unbacked_symbols(),
        )

    def __str__(self, names=("ranges",)):
        return self.str_helper(
            [
                f"'{self.device.type}'",
                str(self.dtype),
                self.inner_fn_str(),
            ]
            + [f"{name}={getattr(self, name)}" for name in names]
            + [f"origin_node={self.origin_node!r}"]
        )

    def __post_init__(self):
        super().__post_init__()
        self.origin_node = None

    __repr__ = __str__

    def get_device(self):
        return self.device

    def get_origin_node(self):
        return self.origin_node

    def get_size(self):
        return self.ranges

    def get_pointwise_size(self):
        return self.ranges

    def is_extern(self):
        return False

    @classmethod
    def create(cls, *args, **kwargs):
        origin_node = kwargs.pop("origin_node", None)
        tb = kwargs.pop("traceback", None)
        r = cls(*args, **kwargs)
        r.origin_node = origin_node
        r.traceback = (
            tb or traceback.format_stack() if config.debug_ir_traceback else None
        )
        return TensorBox.create(r)

    @staticmethod
    def _index(ranges, prefix=SymT.INDEX):
        return [
            sympy.Integer(0) if s == 1 else sympy_index_symbol_with_prefix(prefix, n)
            for n, s in enumerate(ranges)
        ]

    @cache_on_self
    def inner_fn_opcount(self) -> OpCountResult:
        opcounter = OpCounterCSE(V.MockHandler())
        with V.set_ops_handler(opcounter), patch.object(
            FlexibleLayout, "allow_indexing", True
        ):
            self.inner_fn(*self.inner_fn_args())
            return opcounter.getvalue()

    def inner_fn_args(self):
        return (self._index(self.ranges),)

    @cache_on_self
    def inner_fn_str(self):
        return V.KernelFormatterHandler.ir_to_string(
            self.inner_fn, *self.inner_fn_args()
        )

    def has_large_inner_fn(self):
        return self.inner_fn_opcount().num_ops > config.realize_opcount_threshold

    def inner_fn_free_unbacked_symbols(self):
        index = self._index(self.ranges)
        return extract_free_unbacked_symbols(self.inner_fn, index)

    def get_reads(self):
        with patch.object(FlexibleLayout, "allow_indexing", True):
            if self.get_reduction_type():
                return extract_read_writes(
                    self.make_loader(),
                    self.get_size(),
                    self.get_reduction_size(),
                ).reads
            else:
                return extract_read_writes(
                    self.make_loader(),
                    self.get_size(),
                ).reads

    def get_read_names(self) -> OrderedSet[str]:
        return OrderedSet(self.inner_fn_opcount().read_buffers)

    def num_reads(self):
        return len(self.inner_fn_opcount().read_buffers)

    def get_reduction_size(self):
        raise NotImplementedError(
            f"get_reduction_size() is not implemented by {type(self)}!"
        )

    def get_reduction_type(self):
        raise NotImplementedError(
            f"get_reduction_type() is not implemented by {type(self)}!"
        )

    def constant_to_device(self, device):
        raise NotImplementedError(
            f"constant_to_device() is not implemented by {type(self)}!"
        )


def nop_loader_fn(idx: Union[Expr, Sequence[Expr]], *, dtype: torch.dtype) -> OpsValue:
    if dtype.is_floating_point:
        return ops.constant(float("nan"), dtype)
    else:
        return ops.constant(0, dtype)


class Pointwise(Loops):
    def make_loader(self):
        # Make zero-element loops into a no-op
        if self.is_zero_elements():
            return partial(nop_loader_fn, dtype=self.dtype)

        return self.inner_fn

    def get_reduction_size(self):
        return []

    def get_reduction_type(self):
        return None

    def store_output(self, output_name, indexer, vars):
        loader = self.make_loader()
        return ops.store(output_name, indexer(vars), loader(vars))

    def constant_to_device(self, device):
        """Move this to a given device. Requires that all reads are to constants."""
        loader = self.make_loader()
        loader = patch.object(ConstantBuffer, "override_device", device)(loader)
        return Pointwise(
            device=device, dtype=self.dtype, inner_fn=loader, ranges=self.ranges
        )


@ir_dataclass
class Scatter(Pointwise):
    output_indexer: Callable[[List[Expr]], Expr]
    scatter_mode: Optional[str] = None

    def constant_to_device(self, device):
        """Move this to a given device. Requires that all reads are to constants."""
        loader = self.make_loader()
        loader = patch.object(ConstantBuffer, "override_device", device)(loader)
        return Scatter(
            device=device,
            dtype=self.dtype,
            inner_fn=loader,
            ranges=self.ranges,
            output_indexer=self.output_indexer,
            scatter_mode=self.scatter_mode,
        )

    def store_output(self, output_name, indexer, vars):
        loader = self.make_loader()
        return ops.store(
            output_name,
            indexer(self.output_indexer(vars)),
            loader(vars),
            mode=self.scatter_mode,
        )


REDUCTION_COMBINE_FN: Dict[str, Callable[..., OpsValue]] = {
    "any": ops_wrapper("logical_or"),
    "max": ops_wrapper("maximum"),
    "min": ops_wrapper("minimum"),
    "prod": ops_wrapper("mul"),
    "sum": ops_wrapper("add"),
    "xor_sum": ops_wrapper("bitwise_xor"),
}


def get_reduction_combine_fn(
    reduction_type: str, dtype: torch.dtype, arg_break_ties_left: bool = True
) -> Callable[..., object]:
    if reduction_type in REDUCTION_COMBINE_FN:
        return REDUCTION_COMBINE_FN[reduction_type]

    elif reduction_type in ("argmax", "argmin"):

        def argmax_combine_fn(
            a: Tuple[object, object], b: Tuple[object, object]
        ) -> Tuple[OpsValue, OpsValue]:
            a_value, a_index = a
            b_value, b_index = b

            if reduction_type == "argmin":
                mask = ops.lt(a_value, b_value)
            else:
                mask = ops.gt(a_value, b_value)

            equal = ops.eq(a_value, b_value)
            if is_float_dtype(dtype):
                a_isnan = ops.ne(a_value, a_value)
                b_isnan = ops.ne(b_value, b_value)
                mask = ops.logical_or(mask, ops.gt(a_isnan, b_isnan))
                equal = ops.logical_or(equal, ops.logical_and(a_isnan, b_isnan))

            tie = (
                ops.lt(a_index, b_index)
                if arg_break_ties_left
                else ops.gt(a_index, b_index)
            )
            mask = ops.logical_or(mask, ops.logical_and(equal, tie))
            return (
                ops.where(mask, a_value, b_value),
                ops.where(mask, a_index, b_index),
            )

        return argmax_combine_fn

    elif reduction_type == "welford_combine":

        def welford_combine_fn(
            a: Tuple[OpsValue, OpsValue, OpsValue],
            b: Tuple[OpsValue, OpsValue, OpsValue],
        ) -> Tuple[OpsValue, OpsValue, OpsValue]:
            a_mean, a_m2, a_weight = a
            b_mean, b_m2, b_weight = b

            delta = b_mean - a_mean
            new_weight = a_weight + b_weight
            w2_over_w = b_weight / new_weight
            return (
                a_mean + delta * w2_over_w,
                a_m2 + b_m2 + delta * delta * a_weight * w2_over_w,
                new_weight,
            )

        return welford_combine_fn

    else:
        raise NotImplementedError(f"unknown reduction_type={reduction_type}")


def significant_strides_equal(
    strides1: Sequence[_IntLike], strides2: Sequence[_IntLike], size: Sequence[_IntLike]
) -> bool:
    """
    Returns true if the strides are equal, ignoring dimensions of size 1 .
    """
    non_1_indices = [
        i
        for i, dim in enumerate(size)
        if V.graph.sizevars.size_hint(dim, fallback=2) != 1
    ]
    strides1 = [V.graph.sizevars.size_hint(strides1[i]) for i in non_1_indices]
    strides2 = [V.graph.sizevars.size_hint(strides2[i]) for i in non_1_indices]
    return strides1 == strides2


@ir_dataclass
class Reduction(Loops):
    reduction_ranges: List[Expr]
    reduction_type: str
    # self.dtype represents the dst dtype
    src_dtype: torch.dtype
    reduction_hint: ReductionHint

    def __str__(self) -> str:  # type: ignore[override]
        return Loops.__str__(  # type: ignore[call-arg]
            self, names=("ranges", "reduction_ranges", "reduction_type")
        )

    def __repr__(self) -> str:  # type: ignore[override]
        return self.__str__()

    def get_unbacked_symbol_uses(self) -> OrderedSet[sympy.Symbol]:
        return super().get_unbacked_symbol_uses() | OrderedSet().union(
            *(free_unbacked_symbols(e) for e in self.reduction_ranges)
        )

    def get_reduction_size(self):
        return self.reduction_ranges

    def get_reduction_type(self):
        return self.reduction_type

    def store_reduction(self, output_name, indexer, vars, reduction_vars):
        value = ops.reduction(
            self.dtype,
            self.src_dtype,
            self.reduction_type,
            self.inner_fn(vars, reduction_vars),
        )
        return ops.store_reduction(output_name, indexer(vars), value)

    def index_length(self):
        return len(self.ranges) + len(self.reduction_ranges)

    def inner_fn_args(self):
        index = self._index(self.ranges)
        rindex = self._index(self.reduction_ranges, SymT.RINDEX)
        return (index, rindex)

    def inner_fn_free_unbacked_symbols(self):
        index = self._index(self.ranges)
        rindex = self._index(self.reduction_ranges, SymT.RINDEX)
        return extract_free_unbacked_symbols(self.inner_fn, index, rindex)

    def constant_to_device(self, device):
        """Move this to a given device. Requires that all reads are to constants."""
        loader = self.make_loader()
        loader = patch.object(ConstantBuffer, "override_device", device)(loader)
        return Reduction(
            device=device,
            dtype=self.dtype,
            inner_fn=loader,
            ranges=self.ranges,
            reduction_ranges=self.reduction_ranges,
            reduction_type=self.reduction_type,
            src_dtype=self.src_dtype,
            reduction_hint=ReductionHint.DEFAULT,
        )

    @staticmethod
    def num_splits(
        device,
        dst_dtype,
        src_dtype,
        inner_fn,
        ranges,
        reduction_ranges,
        reduction_type,
        reduction_numel,
        input_node: Optional[IRNode] = None,
    ):
        def _is_static(x):
            return isinstance(x, (int, sympy.Integer))

        reduction_numel_hint = V.graph.sizevars.symbolic_hint(reduction_numel)
        numel_hint = V.graph.sizevars.symbolic_hint(sympy_product(ranges))

        should_split = (
            not V.graph.has_feature(device, BackendFeature.REDUCE_TO_SINGLE_ELEMENT)
            and reduction_type
            not in (
                "argmax",
                "argmin",
            )
            and config.split_reductions
            # We don't support unbacked symints
            and _is_static(reduction_numel_hint)
            and _is_static(numel_hint)
        )
        if not should_split:
            return ReductionHint.DEFAULT, 1

        device_interface = get_interface_for_device(get_device_type(device))  # type: ignore[arg-type] # next PR
        device_properties = device_interface.Worker.get_device_properties(device)
        if get_device_type(device) == "xpu":
            num_sm = device_properties.gpu_subslice_count
        else:
            # default is cuda behavior
            num_sm = device_properties.multi_processor_count

        min_elements_per_thread = 32
        max_elements_per_thread = 512
        threads_per_sm = 2048
        min_elements_per_device = min_elements_per_thread * num_sm * threads_per_sm
        max_elements_per_device = max_elements_per_thread * num_sm * threads_per_sm

        def inner_reduction_splits(reduction_numel_hint, numel_hint):
            # do heuristics that's close to eager mode for split inner reduction
            # we leak reduction autotune configs here, and will need to refactor to avoid this later
            num_warps = 8
            num_threads = 32 * num_warps
            if numel_hint >= 2 * num_sm:  # don't split if there are enough outputs
                return 1
            if reduction_numel_hint <= 8192:
                return 1
            if reduction_numel_hint * numel_hint <= min_elements_per_device:
                split_size = min_elements_per_thread
            elif reduction_numel_hint * numel_hint < max_elements_per_device:
                target_blocks = num_sm * threads_per_sm // (2 * num_threads)
                blocks_per_output = (target_blocks + numel_hint - 1) // numel_hint
                tmp_split_size = (
                    reduction_numel_hint + num_threads * blocks_per_output - 1
                ) // (num_threads * blocks_per_output)
                divisors = sympy.divisors(reduction_numel_hint)
                closest = min(divisors, key=lambda x: abs(x - tmp_split_size))
                if abs(closest - tmp_split_size) < 30:
                    # prefer even splits, but never smalle than min_elements_per_thread
                    split_size = max(closest, min_elements_per_thread)
                else:
                    split_size = tmp_split_size
            else:
                divisors = sympy.divisors(reduction_numel_hint)
                closest = min(divisors, key=lambda x: abs(x - max_elements_per_thread))
                if abs(closest - max_elements_per_thread) < 50:
                    # prefer even splits
                    split_size = closest
                else:
                    split_size = max_elements_per_thread
            return (reduction_numel_hint + split_size * num_threads - 1) // (
                split_size * num_threads
            )

        def outer_reduction_splits(reduction_numel_hint, numel_hint):
            # TODO the best heuristic currently has XBLOCK (corresponding to numel_hint) 128
            # extend to even smaller number of outputs
            num_warps = 8
            num_threads = num_warps * 32
            rvals_per_thread = 4  # comes from heuristics, refactor to not leak here
            xvals_per_block = 128
            xblocks = (numel_hint + xvals_per_block - 1) // xvals_per_block
            if reduction_numel_hint * numel_hint < min_elements_per_device:
                split_size = min_elements_per_thread
            elif reduction_numel_hint * numel_hint < max_elements_per_device:
                target_blocks = num_sm * threads_per_sm // (num_threads)
                target_blocks = (target_blocks + xblocks - 1) // xblocks
                tmp_split_size = (
                    reduction_numel_hint + rvals_per_thread * target_blocks - 1
                ) // (rvals_per_thread * target_blocks)
                divisors = sympy.divisors(reduction_numel_hint)
                closest = min(divisors, key=lambda x: abs(x - tmp_split_size))
                if abs(tmp_split_size - closest) < 20:
                    split_size = max(closest, min_elements_per_thread)
                else:
                    split_size = tmp_split_size
            else:
                divisors = sympy.divisors(reduction_numel_hint)
                closest = min(divisors, key=lambda x: abs(x - max_elements_per_thread))
                if abs(closest - max_elements_per_thread) < 50:
                    # prefer even splits
                    split_size = closest
                else:
                    split_size = max_elements_per_thread

            return (reduction_numel_hint + rvals_per_thread * split_size - 1) // (
                rvals_per_thread * split_size
            )

        # easy cases
        if numel_hint == 1:
            split = inner_reduction_splits(reduction_numel_hint, numel_hint)
            if split == 1:
                # No need to split.
                return ReductionHint.INNER, split
            if input_node is not None and isinstance(input_node, TensorBox):
                new_ranges, new_reduction_ranges = extract_input_node_reduction_ranges(
                    input_node
                )
                if new_ranges is not None and new_reduction_ranges is not None:
                    extracted_numel_hint = V.graph.sizevars.symbolic_hint(
                        sympy_product(new_ranges + new_reduction_ranges)
                    )
                    if reduction_numel_hint == extracted_numel_hint:
                        log.debug(
                            "Use previous IRNode's range and reduction_ranges instead of split. "
                            "current ranges: %s, current reduction ranges: %s, current split: %d, "
                            "new ranges: %s, new reduction ranges: %s",
                            ranges,
                            reduction_ranges,
                            split,
                            new_ranges,
                            new_reduction_ranges,
                        )
                        # If the input_node or its dependent nodes are also Reduction nodes,
                        # use reduction_sizes of this node or its dependent nodes directly.
                        return ReductionHint.INNER, -1
            return ReductionHint.INNER, split
        if (
            reduction_numel_hint <= min_elements_per_thread
            or numel_hint >= num_sm * 2 * 32
        ):
            return ReductionHint.DEFAULT, 1

        r = Reduction(
            device=device,
            dtype=dst_dtype,
            inner_fn=inner_fn,
            ranges=ranges,
            reduction_ranges=reduction_ranges,
            reduction_type=reduction_type,
            src_dtype=src_dtype,
            reduction_hint=ReductionHint.DEFAULT,
        )

        def get_read_indices(r):
            cb = ComputedBuffer(
                name=None,
                layout=FlexibleLayout(
                    device=r.get_device(),
                    dtype=r.get_dtype(),
                    size=r.get_size(),
                ),
                data=r,
            )
            read_writes = cb.get_read_writes()
            # try finding the full size producer
            # TODO this will fail for something like ((1, N) * (N, 1)).sum()
            # this would also possibly be wrong for producers with the different contiguity but we hope those cases are rare
            range_vars = [
                r
                for r in read_writes.range_vars
                if isinstance(r, sympy.Expr) and not isinstance(r, sympy.Number)
            ]
            indices = []
            changed = False
            for md in sorted(read_writes.reads, key=lambda x: x.name):
                if all(r in md.index.free_symbols for r in range_vars):
                    indices.append(md.index)
                    if md.name in V.graph.name_to_buffer:
                        buf = V.graph.name_to_buffer[md.name]
                        original_stride = buf.layout.stride
                        buf.decide_layout()
                        if buf.layout.stride != original_stride:
                            changed = True
            return indices, changed

        indices, changed = get_read_indices(r)
        if changed:
            indices, _ = get_read_indices(r)

        if len(indices) == 0:
            # TODO determine splits when all inputs are broadcast
            return ReductionHint.DEFAULT, 1

        (_, reduction_vars), ranges = dependencies.index_vars_squeeze(
            r.get_size(), r.get_reduction_size()
        )
        num_outer = 0
        num_inner = 0
        for i in indices:
            i = V.graph.sizevars.simplify_with_ranges(i, ranges)
            strides = V.graph.sizevars.stride_hints(i, reduction_vars, ranges.keys())
            outer = all(s > 1 for s in strides)
            if outer:
                num_outer += 1
            else:
                num_inner += 1
        if num_inner > num_outer:
            return ReductionHint.INNER, inner_reduction_splits(
                reduction_numel_hint, numel_hint
            )
        else:
            return ReductionHint.OUTER, outer_reduction_splits(
                reduction_numel_hint, numel_hint
            )

    @staticmethod
    def _unroll_reduction_fn(inner_fn, reduction_ranges, reduction_type, src_dtype):
        """Convert inner_fn from a reduction to an pointwise"""
        reduction_ranges = [
            V.graph.sizevars.evaluate_static_shape(x) for x in reduction_ranges
        ]

        combine_fn = get_reduction_combine_fn(reduction_type, src_dtype)

        def fn(index):
            return functools.reduce(
                combine_fn,
                (
                    value_fn(index, rindex)
                    for rindex in itertools.product(
                        *[range(x) for x in reduction_ranges]
                    )
                ),
            )

        if reduction_type in ("argmin", "argmax"):
            flatten_index = FixedLayout(
                None,  # type: ignore[arg-type]
                None,  # type: ignore[arg-type]
                reduction_ranges,
                FlexibleLayout.contiguous_strides(reduction_ranges),
            ).make_indexer()

            def value_fn(index, rindex):
                rindex = [sympy.expand(i) for i in rindex]
                return (
                    inner_fn(index, rindex),
                    ops.index_expr(flatten_index(rindex), torch.int64),
                )

            return lambda index: fn(index)[1]
        else:
            value_fn = inner_fn
            return fn

    @classmethod
    def create(  # type: ignore[override]
        cls,
        device: torch.device,
        dst_dtype: torch.dtype,
        src_dtype: torch.dtype,
        inner_fn: Callable[..., Any],
        ranges: List[Expr],
        reduction_ranges: List[Expr],
        reduction_type: str,
        reduction_hint: ReductionHint = ReductionHint.DEFAULT,
        input_node: Optional[IRNode] = None,
    ):
        reduction_numel = V.graph.sizevars.simplify(sympy_product(reduction_ranges))

        if reduction_numel == 0:
            # N.B. This is a hack to generate the literal of the given type
            # Ideally, we should be fixing `def constant` in triton.py
            # but it breaks due to hardcoded dtypes in other places
            def py_cnst(val):
                return (
                    bool(val)
                    if dst_dtype == torch.bool
                    else float(val)
                    if dst_dtype.is_floating_point
                    else int(val)
                )

            rtypes_to_inits = {
                "sum": py_cnst(0),
                "xor_sum": py_cnst(0),
                "prod": py_cnst(1),
                "any": py_cnst(0),
                # "all" is desugared to `!any(!val)`
            }

            assert (
                reduction_type in rtypes_to_inits.keys()
            ), f"{reduction_type} not supported for zero-dimension tensors!"

            def const_fn(index):
                return ops.constant(rtypes_to_inits[reduction_type], dst_dtype)

            return Pointwise.create(
                device=device,
                dtype=src_dtype,
                inner_fn=const_fn,
                ranges=list(ranges),
            )

        if reduction_numel == 1:
            # this reduction is actually a pointwise op
            if reduction_type in ("argmin", "argmax"):

                def fn(index):
                    return ops.constant(0, dst_dtype)

            else:

                def fn(index):
                    reduction_index = [sympy.Integer(0) for _ in reduction_ranges]
                    return inner_fn(index, reduction_index)

            return Pointwise.create(
                device=device, dtype=dst_dtype, inner_fn=fn, ranges=ranges
            )

        if (
            isinstance(reduction_numel, sympy.Integer)
            and V.graph.sizevars.size_hint(reduction_numel)
            < config.unroll_reductions_threshold
            and sympy_product(ranges) != 1
        ):
            return Pointwise.create(
                device=device,
                dtype=dst_dtype,
                inner_fn=cls._unroll_reduction_fn(
                    inner_fn, reduction_ranges, reduction_type, src_dtype
                ),
                ranges=ranges,
            )

        # triton doesn't support reduce to single element well, so break it up
        hint, split = cls.num_splits(
            device,
            dst_dtype,
            src_dtype,
            inner_fn,
            ranges,
            reduction_ranges,
            reduction_type,
            reduction_numel,
            input_node,
        )
        # intermediate reduction in split can contain complex indexing,
        # and num_splits will fail to correctly set the hint
        # reuse the passed hint if available
        if reduction_hint == ReductionHint.DEFAULT:
            reduction_hint = hint
        if split == -1:
            assert input_node is not None
            new_ranges, new_reduction_ranges = extract_input_node_reduction_ranges(
                input_node  # type: ignore[arg-type]
            )
            assert new_ranges is not None
            assert new_reduction_ranges is not None
            return cls.create_multilayer_existing_ranges(
                device,
                dst_dtype,
                src_dtype,
                inner_fn,
                ranges,
                reduction_ranges,
                new_ranges,
                new_reduction_ranges,
                reduction_type,
                reduction_hint,
            )
        elif split > 1:
            # triton doesn't support reduce to single element well, so break it up
            return cls.create_multilayer(
                device,
                dst_dtype,
                src_dtype,
                inner_fn,
                ranges,
                reduction_ranges,
                reduction_type,
                split,
                reduction_hint,
            )

        return TensorBox.create(
            Reduction(
                device=device,
                dtype=dst_dtype,
                inner_fn=inner_fn,
                ranges=ranges,
                reduction_ranges=reduction_ranges,
                reduction_type=reduction_type,
                src_dtype=src_dtype,
                reduction_hint=reduction_hint,
            )
        )

    @staticmethod
    def default_accumulator(reduction_type, dtype):
        if reduction_type in ("max", "argmax"):
            if is_float_dtype(dtype):
                return float("-inf")
            elif is_boolean_dtype(dtype):
                return 0
            else:
                return torch.iinfo(dtype).min
        if reduction_type in ("min", "argmin"):
            if is_float_dtype(dtype):
                return float("inf")
            elif is_boolean_dtype(dtype):
                return 1
            else:
                return torch.iinfo(dtype).max

        return {
            "sum": 0,
            "prod": 1,
            "xor_sum": 0,
            "any": 0,
            "welford_reduce": (0, 0, 0),
            "welford_combine": (0, 0, 0),
        }[reduction_type]

    @staticmethod
    def default_value(reduction_type, dtype):
        if reduction_type == "welford_reduce":
            return 0
        return Reduction.default_accumulator(reduction_type, dtype)

    @staticmethod
    def _multilayer_second_step_hint(
        split: int, numel_hint: int, reduction_hint: ReductionHint
    ) -> ReductionHint:
        if split == -1:
            return reduction_hint
        if split <= 512 and numel_hint <= 512 and reduction_hint == ReductionHint.OUTER:
            return ReductionHint.OUTER_TINY
        if (
            split <= 1024
            and numel_hint <= 256
            and reduction_hint == ReductionHint.OUTER
        ):
            return ReductionHint.OUTER_TINY

        return reduction_hint

    @classmethod
    def _multilayer_wrap_loader(
        cls,
        loader,
        reduction_ranges,
        reduction_numel,
        split,
        block_size,
        default,
    ):
        reindex = View.dynamic_reshape_indexer(reduction_ranges, [reduction_numel])
        need_mask = not V.graph.sizevars.is_expr_static_and_true(
            sympy.Eq(reduction_numel % split, 0)  # type: ignore[arg-type]
        )

        def wrapper_fn(index, reduction_index):
            (reduction_index,) = reduction_index
            *new_index, reduction_block = index
            indices = block_size * reduction_block + reduction_index

            def body():
                return loader(new_index, reindex([indices]))

            if need_mask:
                mask = ops.lt(
                    ops.index_expr(indices, torch.int32),
                    ops.index_expr(reduction_numel, torch.int32),
                )
                return ops.masked(mask, body, default)
            else:
                return body()

        return wrapper_fn

    @classmethod
    def _multilayer_wrap_loader_existing_ranges(
        cls,
        loader,
        original_ranges,
        original_reduction_ranges,
        new_ranges,
        new_reduction_ranges,
        default,
    ):
        assert all(
            r == 1 for r in original_ranges
        ), f"Only enabled for numel_hint == 1, found {original_ranges=}"
        reindex = View.dynamic_reshape_indexer(
            original_reduction_ranges, tuple(new_ranges) + tuple(new_reduction_ranges)
        )

        def wrapper_fn(merged_index, new_reduction_index):
            original_idx = merged_index[: len(original_ranges)]
            new_index = merged_index[len(original_ranges) :]
            return loader(
                original_idx,
                reindex(tuple(new_index) + tuple(new_reduction_index)),
            )

        return wrapper_fn

    @classmethod
    def create_multilayer_helper(
        cls,
        device: torch.device,
        dst_dtype: torch.dtype,
        src_dtype: torch.dtype,
        wrapper_fn: Callable[..., Any],
        original_ranges: List[Expr],
        original_reduction_ranges: List[Expr],
        new_ranges: List[Expr],
        new_reduction_ranges: List[Expr],
        reduction_type: str,
        split: int,
        reduction_hint: ReductionHint,
    ):
        """
        Break a large reduction up into multiple smaller reductions
        recursively
        """
        # triton will automatically compute reductions in fp32 if reducing over fp16/bf16
        # within the kernel. keep the intermediate in fp32 so as to keep the whole reduction
        # in fp32 and not reduce precision by breaking up the kernel into multiple layers
        intermediate_dtype = (
            dst_dtype
            if dst_dtype not in (torch.float16, torch.bfloat16)
            else torch.float
        )
        intermediate = Reduction.create(
            device,
            intermediate_dtype,
            src_dtype,
            wrapper_fn,
            new_ranges,
            new_reduction_ranges,
            reduction_type,
            reduction_hint,
        )
        intermediate.realize()
        intermediate_loader = intermediate.make_loader()

        def intermediate_fn(index, reduction_index):
            return intermediate_loader([*index, *reduction_index])

        numel_hint = V.graph.sizevars.size_hint(sympy_product(original_ranges))
        reduction_hint = cls._multilayer_second_step_hint(
            split, numel_hint, reduction_hint
        )

        assert original_ranges == new_ranges[: len(original_ranges)]
        return TensorBox.create(
            Reduction(
                device=device,
                dtype=dst_dtype,
                inner_fn=intermediate_fn,
                ranges=original_ranges,
                reduction_ranges=new_ranges[len(original_ranges) :],
                reduction_type=reduction_type,
                src_dtype=src_dtype,
                reduction_hint=reduction_hint,
            )
        )

    @classmethod
    def create_multilayer(
        cls,
        device: torch.device,
        dst_dtype: torch.dtype,
        src_dtype: torch.dtype,
        inner_fn: Callable[..., Any],
        ranges: List[Expr],
        reduction_ranges: List[Expr],
        reduction_type: str,
        split: int,
        reduction_hint: ReductionHint,
    ):
        """
        Break a large reduction up into multiple smaller reductions
        recursively
        """
        # TODO(jansel): realize the reduction so we can do dynamic indexing
        reduction_numel = sympy_product(reduction_ranges)
        block_size = FloorDiv(reduction_numel + (split - 1), split)
        default = cls.default_value(reduction_type, dst_dtype)
        wrapper_fn = cls._multilayer_wrap_loader(
            inner_fn, reduction_ranges, reduction_numel, split, block_size, default
        )

        return cls.create_multilayer_helper(
            device,
            dst_dtype,
            src_dtype,
            wrapper_fn,
            ranges,
            reduction_ranges,
            [*ranges, split],  # type: ignore[list-item]
            [block_size],
            reduction_type,
            split,
            reduction_hint,
        )

    @classmethod
    def create_multilayer_existing_ranges(
        cls,
        device: torch.device,
        dst_dtype: torch.dtype,
        src_dtype: torch.dtype,
        inner_fn: Callable[..., Any],
        original_ranges: List[Expr],
        original_reduction_ranges: List[Expr],
        new_ranges: List[Expr],
        new_reduction_ranges: List[Expr],
        reduction_type: str,
        reduction_hint: ReductionHint,
    ):
        """
        Break a large reduction up into multiple smaller reductions
        recursively
        """
        default = cls.default_value(reduction_type, dst_dtype)
        wrapper_fn = cls._multilayer_wrap_loader_existing_ranges(
            inner_fn,
            original_ranges,
            original_reduction_ranges,
            new_ranges,
            new_reduction_ranges,
            default,
        )
        return cls.create_multilayer_helper(
            device,
            dst_dtype,
            src_dtype,
            wrapper_fn,
            original_ranges,
            original_reduction_ranges,
            [*original_ranges, *new_ranges],
            new_reduction_ranges,
            reduction_type,
            -1,
            reduction_hint,
        )


class WelfordReduction(Reduction):
    output_index: int

    def __init__(
        self,
        device,
        dtype,
        inner_fns,
        ranges,
        reduction_ranges,
        reduction_type,
        reduction_hint,
        output_index,
    ):
        if len(inner_fns) == 1:
            loader = inner_fns[0]
        else:

            def loader(idx, reduction_idx):
                return tuple(fn(idx, reduction_idx) for fn in inner_fns)

        super().__init__(
            device=device,
            dtype=dtype,
            inner_fn=loader,
            ranges=ranges,
            reduction_ranges=reduction_ranges,
            reduction_type=reduction_type,
            src_dtype=dtype,
            reduction_hint=reduction_hint,
        )
        self.output_index = output_index

    def store_reduction(self, output_name, indexer, vars, reduction_vars):
        values = ops.reduction(
            self.dtype,
            self.src_dtype,
            self.reduction_type,
            self.inner_fn(vars, reduction_vars),
        )
        value = values[self.output_index]
        return ops.store_reduction(output_name, indexer(vars), value)

    @classmethod
    def create(  # type: ignore[override]
        cls,
        device: torch.device,
        dtype: torch.dtype,
        inner_fns: Sequence[Callable[..., Any]],
        ranges: List[Expr],
        reduction_ranges: List[Expr],
        reduction_type: str,
        reduction_hint: ReductionHint = ReductionHint.DEFAULT,
    ):
        assert reduction_type in ("welford_reduce", "welford_combine")

        reduction_numel = V.graph.sizevars.simplify(sympy_product(reduction_ranges))

        def const(val):
            def inner_fn(idx):
                return ops.constant(
                    val,
                    dtype,
                )

            return Pointwise.create(
                device=device,
                dtype=dtype,
                inner_fn=inner_fn,
                ranges=list(ranges),
            )

        if reduction_numel == 0:
            mean = const(0)
            m2 = const(0)
            weight = const(0)
            return mean, m2, weight

        if reduction_numel == 1:

            def copy(loader):
                def inner_fn(idx):
                    reduction_index = [sympy.Integer(0) for _ in reduction_ranges]
                    return loader(idx, reduction_index)

                return Pointwise.create(
                    device=device,
                    dtype=dtype,
                    inner_fn=inner_fn,
                    ranges=list(ranges),
                )

            if reduction_type == "welford_reduce":
                return copy(inner_fns[0]), const(0), const(1)
            else:
                return tuple(copy(fn) for fn in inner_fns)

        # TODO: Unrolled reduction
        # if (
        #     isinstance(reduction_numel, sympy.Integer)
        #     and V.graph.sizevars.size_hint(reduction_numel)
        #     < config.unroll_reductions_threshold
        #     and sympy_product(ranges) != 1
        # ):
        #     return Pointwise.create(
        #         device,
        #         dst_dtype,
        #         cls._unroll_reduction_fn(
        #             inner_fn, reduction_ranges, reduction_type, src_dtype
        #         ),
        #         ranges,
        #     )

        # triton doesn't support reduce to single element well, so break it up
        hint, split = Reduction.num_splits(
            device,
            dtype,
            dtype,
            inner_fns[0],
            ranges,
            reduction_ranges,
            reduction_type=reduction_type,
            reduction_numel=reduction_numel,
        )
        # intermediate reduction in split can contain complex indexing,
        # and num_splits will fail to correctly set the hint
        # reuse the passed hint if available
        if reduction_hint == ReductionHint.DEFAULT:
            reduction_hint = hint
        if split > 1:
            # triton doesn't support reduce to single element well, so break it up
            return cls.create_multilayer(
                device,
                dtype,
                inner_fns,
                ranges,
                reduction_ranges,
                reduction_type,
                split,
                reduction_hint,
            )

        results = [
            TensorBox.create(
                WelfordReduction(
                    device,
                    dtype,
                    inner_fns,
                    ranges,
                    reduction_ranges,
                    reduction_type,
                    reduction_hint,
                    output_idx,
                )
            )
            for output_idx in range(3)
        ]
        for t in results:
            t.realize()
        return results

    @staticmethod
    def default_value(reduction_type, dtype):
        return (0, 0, 0)

    @classmethod
    def create_multilayer(  # type: ignore[override]
        cls,
        device: torch.device,
        dtype: torch.dtype,
        inner_fns: Sequence[Callable[..., Any]],
        ranges: List[Expr],
        reduction_ranges: List[Expr],
        reduction_type: str,
        split: int,
        reduction_hint: ReductionHint,
    ):
        """
        Break a large reduction up into multiple smaller reductions
        recursively
        """
        reduction_numel = sympy_product(reduction_ranges)
        need_mask = not V.graph.sizevars.is_expr_static_and_true(
            sympy.Eq(reduction_numel % split, 0)  # type: ignore[arg-type]
        )

        if need_mask and reduction_type != "welford_combine":
            # If we need mask, then "welford_reduce" doesn't work because
            # masked inputs shouldn't count towards the welford weight

            def constant(idx, reduction_idx, value):
                return ops.constant(value, dtype)

            return cls.create_multilayer(
                device=device,
                dtype=dtype,
                inner_fns=(
                    inner_fns[0],
                    partial(constant, value=0),
                    partial(constant, value=1),
                ),
                ranges=ranges,
                reduction_ranges=reduction_ranges,
                reduction_type="welford_combine",
                split=split,
                reduction_hint=reduction_hint,
            )

        block_size = FloorDiv(reduction_numel + (split - 1), split)
        intermediates = WelfordReduction.create(
            device,
            dtype,
            tuple(
                cls._multilayer_wrap_loader(
                    loader,
                    reduction_ranges,
                    reduction_numel,
                    split,
                    block_size,
                    default=0,
                )
                for loader in inner_fns
            ),
            [*ranges, split],  # type: ignore[list-item]
            [block_size],
            reduction_type,
            reduction_hint,
        )
        for i in intermediates:
            i.realize()

        i_loaders = [i.make_loader() for i in intermediates]

        def intermediate_loader_fn(index, reduction_index, loader):
            return loader([*index, *reduction_index])

        numel_hint = V.graph.sizevars.size_hint(sympy_product(ranges))
        reduction_hint = cls._multilayer_second_step_hint(
            split, numel_hint, reduction_hint
        )
        return WelfordReduction.create(
            device,
            dtype,
            tuple(
                partial(intermediate_loader_fn, loader=i.make_loader())
                for i in intermediates
            ),
            ranges,
            [split],  # type: ignore[list-item]
            # welford_reduce turns one input into three outputs, which are combined with welford_combine
            "welford_combine",
            reduction_hint,
        )


@ir_dataclass
class Scan(Loops):
    scan_ranges: List[Expr]
    size: List[Expr]
    combine_fn: Callable[[Tuple[Any, ...], Tuple[Any, ...]], Tuple[Any, ...]]
    reindex: Callable[[List[Expr], List[Expr]], List[Expr]]
    reduction_hint: ReductionHint
    output_index: int
    # output_index indexes the following tuples
    dtypes: Tuple[torch.dtype, ...]
    inner_fns: Tuple[Callable[..., Any], ...]

    # HACK we mimick reduction

    def get_unbacked_symbol_uses(self) -> OrderedSet[sympy.Symbol]:
        # TODO: Can combine_fn/reindex close over unbacked symbols? If so, we
        # need to explicitly represent the closure so we can pull out unbacked
        # symbols here
        return (
            super().get_unbacked_symbol_uses()
            | OrderedSet().union(*(free_unbacked_symbols(e) for e in self.scan_ranges))
            | OrderedSet().union(*(free_unbacked_symbols(e) for e in self.size))
        )

    def __post_init__(self):
        assert len(self.ranges) + len(self.scan_ranges) == len(self.size)
        super().__post_init__()

    def store_reduction(self, output_name, indexer, vars, scan_vars):
        idx = self.reindex(vars, scan_vars)
        values = [inner_fn(idx) for inner_fn in self.inner_fns]
        result = ops.scan(self.dtypes, self.combine_fn, values)
        return ops.store(output_name, indexer(idx), result[self.output_index])

    def get_reduction_type(self):
        # return self.scan_op
        return "custom"

    def get_reduction_size(self):
        return self.scan_ranges

    def get_size(self):
        return self.size

    def get_pointwise_size(self):
        return self.ranges

    def index_length(self):
        return len(self.ranges) + len(self.scan_ranges)

    def inner_fn_args(self):
        index = self._index(self.ranges)
        rindex = self._index(self.scan_ranges, SymT.RINDEX)
        idx = self.reindex(index, rindex)
        return (idx,)

    def inner_fn_free_unbacked_symbols(self):
        index = self._index(self.ranges)
        rindex = self._index(self.scan_ranges, SymT.RINDEX)
        idx = self.reindex(index, rindex)
        return extract_free_unbacked_symbols(self.inner_fn, idx)

    @classmethod
    def create(
        cls,
        device: torch.device,
        dtypes: Tuple[torch.dtype, ...],
        inner_fns: Tuple[Callable[[List[Expr]], Any], ...],
        size: List[Expr],
        axis: int,
        combine_fn: Callable[[Tuple[Any, ...], Tuple[Any, ...]], Tuple[Any, ...]],
        reduction_hint: ReductionHint = ReductionHint.DEFAULT,
        *,
        # Whether we have the option to fallback to aten
        can_fallback_to_aten: bool = True,
        **kwargs,
    ) -> List[Optional[TensorBox]]:
        pointwise_ranges = [*size[:axis], *size[axis + 1 :]]
        scan_ranges = [size[axis]]

        if not V.graph.has_feature(device, BackendFeature.SCAN):
            return [None] * len(dtypes)

        if len(dtypes) > 1 and not V.graph.has_feature(
            device, BackendFeature.TUPLE_REDUCTION
        ):
            return [None] * len(dtypes)

        sizevars = V.graph.sizevars
        scan_numel = sizevars.simplify(sympy_product(scan_ranges))

        assert len(dtypes) == len(inner_fns)

        # Scan with a single element is just a copy
        if sizevars.is_expr_static_and_true(sympy.Le(scan_numel, 1)):  # type: ignore[arg-type]
            return [
                Pointwise.create(
                    device=device,
                    dtype=dtypes[output_index],
                    inner_fn=inner_fns[output_index],
                    ranges=size,
                )
                for output_index in range(len(dtypes))
            ]

        reduction_hint, num_splits = cls.num_splits(
            device=device,
            dtype=dtypes[0],
            inner_fn=inner_fns[0],
            axis=axis,
            pointwise_ranges=pointwise_ranges,
            scan_ranges=scan_ranges,
            combine_fn=combine_fn,
            scan_numel=scan_numel,
        )
        scan_type = Scan
        if num_splits > 1:
            supports_split = torch.version.hip is None and len(dtypes) == 1
            if not supports_split:
                if can_fallback_to_aten:
                    # Fallback to ATen
                    return [None] * len(dtypes)
                else:
                    num_splits = 1
            else:
                scan_type = SplitScan

        def reindex(index, scan_index):
            assert len(scan_index) == len(scan_ranges)
            assert len(index) == len(pointwise_ranges)
            return [*index[:axis], *scan_index, *index[axis:]]

        results = [
            TensorBox.create(
                scan_type(
                    device=device,
                    dtype=dtypes[output_index],
                    dtypes=dtypes,
                    inner_fn=inner_fns[output_index],
                    inner_fns=inner_fns,
                    size=size,
                    ranges=pointwise_ranges,
                    scan_ranges=scan_ranges,
                    combine_fn=combine_fn,
                    reindex=reindex,
                    reduction_hint=reduction_hint,
                    output_index=output_index,
                    **kwargs,
                )
            )
            for output_index in range(len(dtypes))
        ]

        for result in results:
            result.realize()

        return results

    @classmethod
    def num_splits(
        cls,
        device: torch.device,
        dtype: torch.dtype,
        inner_fn: Callable[[List[Expr]], Any],
        axis: int,
        pointwise_ranges: List[Expr],
        scan_ranges: List[Expr],
        combine_fn: Callable[[Tuple[Any, ...], Tuple[Any, ...]], Tuple[Any, ...]],
        scan_numel: Expr,
    ):
        # TODO: custom splitting heuristic for scan
        def wrapper_fn(idx, reduction_idx):
            return inner_fn([*idx[:axis], *reduction_idx, *idx[axis:]])

        return Reduction.num_splits(
            device=device,
            dst_dtype=dtype,
            src_dtype=dtype,
            inner_fn=wrapper_fn,
            ranges=pointwise_ranges,
            reduction_ranges=scan_ranges,
            reduction_type="sum",
            reduction_numel=scan_numel,
        )


# This signifies a scan op that should go through TritonSplitScanKernel codegen on CUDA.
@ir_dataclass
class SplitScan(Scan):
    pass


@ir_dataclass
class Sort(Loops):
    # Sorts a tuple of key, value pairs
    sort_ranges: List[Expr]
    size: List[Expr]
    reindex: Callable[[List[Expr], List[Expr]], List[Expr]]
    reduction_hint: ReductionHint
    output_index: int
    # output_index indexes the following tuples
    dtypes: Tuple[torch.dtype, ...]
    inner_fns: Tuple[Callable[..., Any], ...]

    stable: bool
    descending: bool

    # HACK we mimick reduction

    def get_unbacked_symbol_uses(self) -> OrderedSet[sympy.Symbol]:
        return (
            super().get_unbacked_symbol_uses()
            | OrderedSet().union(*(free_unbacked_symbols(e) for e in self.sort_ranges))
            | OrderedSet().union(*(free_unbacked_symbols(e) for e in self.size))
        )

    def __post_init__(self):
        assert len(self.ranges) + len(self.sort_ranges) == len(self.size)
        super().__post_init__()

    def store_reduction(self, output_name, indexer, vars, sort_vars):
        idx = self.reindex(vars, sort_vars)
        values = [inner_fn(idx) for inner_fn in self.inner_fns]
        result = ops.sort(self.dtypes, values, self.stable, self.descending)
        return ops.store(output_name, indexer(idx), result[self.output_index])

    def get_reduction_type(self):
        return "sort"

    def get_reduction_size(self):
        return self.sort_ranges

    def get_size(self):
        return self.size

    def get_pointwise_size(self):
        return self.ranges

    def index_length(self):
        return len(self.ranges) + len(self.sort_ranges)

    def inner_fn_args(self):
        index = self._index(self.ranges)
        rindex = self._index(self.sort_ranges, SymT.RINDEX)
        idx = self.reindex(index, rindex)
        return (idx,)

    def inner_fn_free_unbacked_symbols(self):
        index = self._index(self.ranges)
        rindex = self._index(self.sort_ranges, SymT.RINDEX)
        idx = self.reindex(index, rindex)
        return extract_free_unbacked_symbols(self.inner_fn, idx)

    @classmethod
    def create(
        cls,
        device: torch.device,
        dtypes: Tuple[torch.dtype, ...],
        inner_fns: Tuple[Callable[[List[Expr]], Any], ...],
        size: List[Expr],
        axis: int,
        stable: bool,
        descending: bool,
        reduction_hint: ReductionHint = ReductionHint.DEFAULT,
        **kwargs,
    ) -> List[Optional[TensorBox]]:
        pointwise_ranges = [*size[:axis], *size[axis + 1 :]]
        sort_ranges = [size[axis]]

        if not V.graph.has_feature(device, BackendFeature.SORT):
            return [None] * len(dtypes)

        sizevars = V.graph.sizevars
        sort_numel = sizevars.simplify(sympy_product(sort_ranges))

        # Heuristic, smallest rblock where triton usually outperforms aten.sort
        # It also isn't bandwidth bound so fusion is unlikely to help.
        max_rblock = 512
        is_persistent_kernel = (
            config.triton.persistent_reductions
            and sizevars.is_expr_static_and_true(sympy.Le(sort_numel, max_rblock))
        )
        if not is_persistent_kernel:
            # We only support persistent triton kernels
            return [None] * len(dtypes)

        assert len(dtypes) == len(inner_fns)

        # Sort with a single element is just a copy
        if sizevars.is_expr_static_and_true(sympy.Le(sort_numel, 1)):  # type: ignore[arg-type]
            return [
                Pointwise.create(
                    device=device,
                    dtype=dtypes[output_index],
                    inner_fn=inner_fns[output_index],
                    ranges=size,
                )
                for output_index in range(len(dtypes))
            ]

        def reindex(index, sort_index):
            assert len(sort_index) == len(sort_ranges)
            assert len(index) == len(pointwise_ranges)
            return [*index[:axis], *sort_index, *index[axis:]]

        results = [
            TensorBox.create(
                Sort(
                    device=device,
                    dtype=dtypes[output_index],
                    dtypes=dtypes,
                    inner_fn=inner_fns[output_index],
                    inner_fns=inner_fns,
                    size=size,
                    ranges=pointwise_ranges,
                    sort_ranges=sort_ranges,
                    reindex=reindex,
                    reduction_hint=reduction_hint,
                    output_index=output_index,
                    stable=stable,
                    descending=descending,
                    **kwargs,
                )
            )
            for output_index in range(len(dtypes))
        ]

        for result in results:
            result.realize()

        return results


def is_storage_and_layout(x: IRNode) -> bool:
    try:
        as_storage_and_layout(x, freeze=False)
        return True
    except NotImplementedError:
        return False


def is_contiguous_storage_and_layout(x: IRNode) -> bool:
    try:
        buffer, layout = as_storage_and_layout(x, freeze=False)
        # pad the stride here so we will NOT claim an tensor as contiguous
        # if a padding is gonna happen.
        if layout.should_pad_strides():
            layout.pad_strides()
        return layout.is_contiguous()
    except NotImplementedError:
        return False


def as_storage_and_layout(
    x: IRNode,
    freeze: bool = True,
    want_contiguous: bool = False,
    stride_order: Optional[Sequence[Union[int, Integer]]] = None,
    allow_padding: bool = False,
    exact_strides: Optional[Sequence[Union[int, Integer]]] = None,
) -> Tuple[StorageBox, Layout]:
    """
    Try to simplify x into a StorageBox and a Layout.

    allow_padding only affect how we apply stride_order. When allow_padding
    is True, we have the freedom to add padding when applying the stride_order.
    """
    if isinstance(x, TensorBox):
        return as_storage_and_layout(
            x.data,
            freeze=freeze,
            want_contiguous=want_contiguous,
            stride_order=stride_order,
            allow_padding=allow_padding,
            exact_strides=exact_strides,
        )
    if isinstance(x, StorageBox) and isinstance(x.data, Buffer):
        if freeze:
            if want_contiguous:
                x.data.freeze_layout()
                assert x.data.layout.is_contiguous()
            elif stride_order is not None:
                x.data.freeze_layout_with_stride_order(
                    stride_order, allow_padding=allow_padding
                )
            elif exact_strides is not None:
                x.data.freeze_layout_with_exact_strides(
                    exact_strides, allow_padding=allow_padding
                )
            else:
                x.data.decide_layout()
        return x, x.data.layout
    if isinstance(x, ReinterpretView):
        # making the base of x contiguous or stride_ordered will not necessarily make
        # the ReinterpretView either, so don't pass along those arguments
        buffer, _ = as_storage_and_layout(
            x.data,
            freeze=freeze,
        )
        return buffer, x.layout
    raise NotImplementedError


as_contiguous_storage_and_layout = functools.partial(
    as_storage_and_layout, want_contiguous=True
)


def is_stride_order_storage_and_layout(
    x: IRNode, stride_order: Sequence[Union[int, Integer]]
) -> bool:
    try:
        buffer, layout = as_storage_and_layout(x, freeze=False)
        return layout.is_stride_ordered(stride_order)
    except NotImplementedError:
        return False


@ir_dataclass
class BaseView(IRNode):
    data: IRNode

    def get_unbacked_symbol_uses(self):
        return self.data.get_unbacked_symbol_uses()

    def make_reindexer(self):
        raise NotImplementedError(f"make_reindexer NYI on {self}")

    def make_indexer(self):
        inner = self.data.make_indexer()
        reindex = self.make_reindexer()

        def indexer(idx):
            return inner(reindex(idx))

        return indexer

    def make_loader(self):
        inner = self.data.make_loader()
        reindex = self.make_reindexer()

        def loader(idx):
            return inner(reindex(idx))

        return loader

    @property
    def dtype(self):
        return self.data.dtype

    def get_layout(self):
        return self.data.get_layout()

    def get_device(self):
        return self.data.get_device()

    def get_origin_node(self):
        return None

    def get_name(self):
        return self.data.get_name()

    def get_pointwise_size(self):
        return self.get_size()

    def mark_reuse(self, users):
        return self.data.mark_reuse(users)

    def has_exceeded_max_reads(self):
        return self.data.has_exceeded_max_reads()

    def realize(self):
        return self.data.realize()

    def realize_hint(self):
        return self.data.realize_hint()

    def get_storage_numel(self):
        return self.data.get_storage_numel()

    def is_extern(self):
        return self.data.is_extern()  # type: ignore[attr-defined]

    def is_module_buffer(self):
        return self.data.is_module_buffer()  # type: ignore[attr-defined]

    def get_read_names(self) -> OrderedSet[str]:
        return self.data.get_read_names()

    def get_reads(self):
        with patch.object(FlexibleLayout, "allow_indexing", True):
            return extract_read_writes(
                self.make_loader(),
                self.get_size(),
            ).reads

    def unwrap_view(self):
        x: IRNode = self
        while isinstance(x, BaseView):
            x = x.data
        return x

    def constant_to_device(self, device):
        """Move this to a given device. Requires that all reads are to constants."""
        loader = self.make_loader()
        loader = patch.object(ConstantBuffer, "override_device", device)(loader)
        return Pointwise(
            device=device,
            dtype=self.get_dtype(),
            inner_fn=loader,
            ranges=self.get_size(),
        )


@ir_dataclass
class ExpandView(BaseView):
    size: List[Expr]

    @staticmethod
    def _normalize_size(x, new_size):
        """Replace `-1` with correct sizes"""
        sizevars = V.graph.sizevars
        new_size = list(map(sympy.expand, new_size))
        old_size = x.get_size()
        old_size = [None] * (len(new_size) - len(old_size)) + list(old_size)
        assert len(new_size) == len(old_size)
        for i in range(len(new_size)):
            if new_size[i] == -1:
                assert old_size[i] is not None
                new_size[i] = old_size[i]
            elif old_size[i] is None or old_size[i] == 1:
                pass
            else:
                # Sanity check: Expect broadcast compatibility
                #
                # NB: new_size[i] == old_size[i] is expected to already be
                # guarded because the meta formula was expected to have taught
                # us this equality.
                assert (
                    sizevars.size_hint(new_size[i] - old_size[i], fallback=0) == 0
                ), "Broadcast failed in ExpandView({x.get_size()}, {new_size}) on dimension {i}"
        return new_size

    @classmethod
    def create(cls, x, new_size):
        new_size = cls._normalize_size(x, new_size)

        if is_storage_and_layout(x):
            storage, old_layout = as_storage_and_layout(x)
            skip = len(new_size) - len(old_layout.size)
            assert skip >= 0
            new_stride = [sympy.Integer(0)] * skip
            for stride, size in zip(old_layout.stride, old_layout.size):
                new_stride.append(stride if size != 1 else sympy.Integer(0))
            new_layout = FixedLayout(
                old_layout.device,
                old_layout.dtype,
                list(new_size),
                new_stride,
                old_layout.offset,
            )
            return ReinterpretView(data=storage, layout=new_layout)

        return ExpandView(data=x, size=new_size)

    def get_size(self):
        return self.size

    def make_reindexer(self):
        target = self.get_size()
        actual = self.data.get_size()
        skip = len(target) - len(actual)

        def reindex(index):
            index = list(index[skip:])
            assert len(index) == len(actual)
            for i in range(len(actual)):
                if actual[i] == 1:
                    # zero out broadcast dimension
                    index[i] = sympy.Integer(0)
            return index

        return reindex


@ir_dataclass
class PermuteView(BaseView):
    dims: List[Expr]

    @classmethod
    def create(cls, x, dims):
        dims = cls._map_neg_dims(dims)
        assert OrderedSet(dims) == OrderedSet(range(len(dims)))

        if is_storage_and_layout(x):
            storage, old_layout = as_storage_and_layout(x)
            new_layout = FixedLayout(
                old_layout.device,
                old_layout.dtype,
                [old_layout.size[i] for i in dims],
                [old_layout.stride[i] for i in dims],
                old_layout.offset,
            )
            return ReinterpretView(data=storage, layout=new_layout)

        return PermuteView(data=x, dims=dims)

    @classmethod
    def _map_neg_dims(cls, dims):
        return [dim if dim >= 0 else len(dims) + dim for dim in dims]

    def get_size(self):
        assert OrderedSet(self._map_neg_dims(self.dims)) == OrderedSet(
            range(len(self.dims))
        )
        size = self.data.get_size()
        return [size[i] for i in self.dims]

    def make_reindexer(self):
        inv = {j: i for i, j in enumerate(self.dims)}
        inv = [inv[i] for i in range(len(self.dims))]  # type: ignore[index]
        assert OrderedSet(inv) == OrderedSet(range(len(self.dims)))

        def reindex(index):
            return [index[i] for i in inv]

        return reindex


class SqueezeView(BaseView):
    @classmethod
    def create(cls, x, *, dim=None):
        if is_storage_and_layout(x):
            storage, old_layout = as_storage_and_layout(x)
            new_size = []
            new_stride = []
            if dim is not None:
                assert isinstance(dim, int), "expected integer dim argument"
                assert 0 <= dim and dim < len(old_layout.size)

            for i, (size, stride) in enumerate(zip(old_layout.size, old_layout.stride)):
                if dim is None:
                    if size != 1:
                        new_size.append(size)
                        new_stride.append(stride)
                else:
                    if i != dim:
                        new_size.append(size)
                        new_stride.append(stride)
                    else:
                        assert size == 1, "expected squeezed size to be 1"

            new_layout = FixedLayout(
                old_layout.device,
                old_layout.dtype,
                new_size,
                new_stride,
                old_layout.offset,
            )
            return ReinterpretView(data=storage, layout=new_layout)

        if dim is None:
            # redirect to a generic view
            return View.create(x, [s for s in x.get_size() if s != 1])
        else:
            assert x.get_size()[dim] == 1
            return View.create(x, [s for i, s in enumerate(x.get_size()) if i != dim])

    @staticmethod
    def squeezer(size: Tuple[sympy.Expr, ...]):
        new_size = [s for s in size if s != 1]
        not_one = [i for i, s in enumerate(size) if s != 1]
        length = len(size)

        def reindex(index: List[sympy.Expr]) -> Tuple[sympy.Expr, ...]:
            assert len(index) == len(not_one), f"{index} {not_one}"
            new_index = [sympy.Integer(0)] * length
            for idx, s in zip(not_one, index):
                new_index[idx] = s
            return tuple(new_index)

        return new_size, reindex

    def __init__(self, data):
        raise AssertionError("use SqueezeView.create()")


@ir_dataclass
class GenericView(BaseView):
    size: List[Expr]
    reindex: Callable[..., Any]

    def make_reindexer(self):
        return self.reindex

    def reindex_str(self):
        index_old = [
            sympy_index_symbol_with_prefix(SymT.INDEX, n) for n in range(len(self.size))
        ]
        index_new = list(self.reindex(index_old))
        return f"lambda {', '.join(map(str, index_old))}: {index_new}"

    def __str__(self) -> str:
        return self.str_helper(
            [self.data, f"size={self.size}", f"reindex={self.reindex_str()}"]
        )

    __repr__ = __str__

    @classmethod
    def create(cls, x, new_size, reindex):
        return cls(data=x, size=list(new_size), reindex=reindex)

    def get_size(self):
        return self.size


@ir_dataclass
class View(GenericView):
    @staticmethod
    def handle_negative_index(idx, size):
        idx = sympy.expand(idx)
        size = sympy.expand(size)
        evaluate_expr = V.graph.sizevars.shape_env.evaluate_expr
        if evaluate_expr(sympy.Lt(idx, 0)):
            idx = idx + size
        return idx

    @classmethod
    def create(cls, x, new_size):
        assert isinstance(new_size, (tuple, list))
        old_size, new_size = cls.resolve_negative_size(x.get_size(), new_size)

        # Skip pointless views
        if V.graph.sizevars.statically_known_list_equals(old_size, new_size):
            return x

        unbacked_symbols_in_sizes = False
        if (
            len(free_unbacked_symbols(old_size)) > 0
            or len(free_unbacked_symbols(new_size)) > 0
        ):
            unbacked_symbols_in_sizes = True

        if 0 in new_size:

            def fake_reindex(index):
                return tuple([0] * len(old_size))

            return cls(data=x, size=list(new_size), reindex=fake_reindex)
        # TODO: a new class for FixedTransferLayout that output layout is constrained by input layout
        elif is_contiguous_storage_and_layout(x) or unbacked_symbols_in_sizes:
            if unbacked_symbols_in_sizes and (not is_contiguous_storage_and_layout(x)):
                # realize x; otherwise, the dynamic_reshape_indexer below will fail
                # due to the size_hint's inability to process unbacked SymInts
                x = ExternKernel.realize_input(x)

            storage, old_layout = as_contiguous_storage_and_layout(x)
            new_layout = FixedLayout(
                old_layout.device,
                old_layout.dtype,
                new_size,
                FlexibleLayout.contiguous_strides(new_size),
                old_layout.offset,
            )
            return ReinterpretView(data=storage, layout=new_layout)

        reindex = cls.dynamic_reshape_indexer(old_size, new_size)
        return cls(data=x, size=list(new_size), reindex=reindex)

    @staticmethod
    def resolve_negative_size(old_size, new_size):
        new_size = [V.graph.sizevars.simplify(x) for x in new_size]
        old_size = [V.graph.sizevars.simplify(x) for x in old_size]

        new_size = list(new_size)
        for i in range(len(new_size)):
            if new_size[i] == -1:
                new_size[i] = sympy.Integer(1)
                new_size[i] = CleanDiv(sympy_product(old_size), sympy_product(new_size))
                break

        V.graph.sizevars.guard_equals(sympy_product(old_size), sympy_product(new_size))
        return old_size, new_size

    @classmethod
    def dynamic_reshape_indexer(cls, old_size, new_size):
        try:
            reindex = cls._dynamic_reshape_indexer(old_size, new_size)
        except (AssertionError, IndexError):
            # optimistic algorithm failed, lets do a fallback
            flat = [sympy_product(old_size)]
            reindex1 = cls._dynamic_reshape_indexer(old_size, flat)
            reindex2 = cls._dynamic_reshape_indexer(flat, new_size)
            reindex = fuse_reindexing(reindex1, reindex2)
        return reindex

    @staticmethod
    def _dynamic_reshape_indexer(old_size, new_size):
        """
        Perform a reshape entirely by modifying indexing math
        """
        size_hint = V.graph.sizevars.size_hint
        # TODO: These symbols may not escape, if they don't assert so and
        # treat them as temporary
        vars = [
            sympy_index_symbol_with_prefix(SymT.VIEW, i) for i in range(len(new_size))
        ]

        stack_new = list(zip(vars, new_size))
        stack_old = list(old_size)

        view_expr = []
        while stack_new and stack_old:
            size_old = stack_old.pop()
            var, size_new = stack_new.pop()
            if size_old == 1:
                view_expr.append(sympy.Integer(0))
                stack_new.append((var, size_new))  # re-add
            elif size_new == 1:
                stack_old.append(size_old)  # re-add
            elif size_hint(size_new) == size_hint(size_old):
                view_expr.append(var)
                V.graph.sizevars.guard_equals(size_new, size_old)
            elif size_hint(size_new) < size_hint(size_old):
                while size_hint(size_new) < size_hint(size_old):
                    var2, size_new2 = stack_new.pop()
                    var = var2 * size_new + var
                    size_new = size_new * size_new2
                view_expr.append(var)
                V.graph.sizevars.guard_equals(size_new, size_old)
            elif size_hint(size_new) > size_hint(size_old):
                divisor = sympy.Integer(1)
                modulus = size_old
                view_expr.append(ModularIndexing(var, divisor, modulus))
                divisor = divisor * modulus
                while size_hint(size_new) > size_hint(size_old):
                    modulus = stack_old.pop()
                    view_expr.append(ModularIndexing(var, divisor, modulus))
                    divisor = divisor * modulus
                    size_old = size_old * modulus
                V.graph.sizevars.guard_equals(size_new, size_old)
            else:
                raise AssertionError

        while stack_old:
            size_old = stack_old.pop()
            V.graph.sizevars.guard_equals(size_old, 1)  # type: ignore[arg-type]
            view_expr.append(sympy.Integer(0))

        while stack_new:
            var, size_new = stack_new.pop()
            V.graph.sizevars.guard_equals(size_new, 1)  # type: ignore[arg-type]

        view_expr.reverse()
        assert len(view_expr) == len(old_size)

        def reindex(index):
            assert len(index) == len(vars), (len(index), len(vars))
            replacements = dict(zip(vars, index))
            return tuple(sympy_subs(x, replacements) for x in view_expr)  # type: ignore[arg-type]

        return reindex


@ir_dataclass
class ReinterpretView(BaseView):
    """Pretend our storage has a different layout"""

    layout: Layout

    def __post_init__(self):
        super().__post_init__()
        if isinstance(self.data, BaseView):
            self.data = self.data.unwrap_view()

    def __str__(self) -> str:
        return self.str_helper(
            [
                self.data,
                self.layout,
            ]
        )

    __repr__ = __str__

    def get_name(self):
        return self.data.get_name()

    def get_device(self):
        return self.layout.device

    def get_origin_node(self):
        return None

    @property
    def dtype(self):
        return self.layout.dtype

    def get_size(self):
        return list(self.layout.size)

    def get_stride(self):
        return list(self.layout.stride)

    def make_loader(self):
        def loader(index):
            indexer = self.layout.make_indexer()
            tmp_loader = ops.load(self.get_name(), indexer(index))
            if self.layout.dtype != self.data.dtype:
                return ops.to_dtype_bitcast(tmp_loader, self.dtype, self.data.dtype)
            else:
                return tmp_loader

        return loader

    def make_indexer(self):
        return self.layout.make_indexer()

    def get_layout(self):
        return self.layout

    def freeze_layout(self):
        pass

    def get_unbacked_symbol_uses(self) -> OrderedSet[sympy.Symbol]:
        return (
            free_unbacked_symbols(self.layout.size)
            | free_unbacked_symbols(self.layout.stride)
            | free_unbacked_symbols(self.layout.offset)
        )

    def codegen_reference(self, writer=None):
        # reinterpret_tensor is similar to as_strided except:
        # - offset is added to the existing offset (rather than replacing it)
        # - view tracking is disabled similar to unsafe_view
        return V.graph.wrapper_code.codegen_reinterpret_view(
            self.data,
            self.layout.size,
            self.layout.stride,
            self.layout.offset,
            writer,
            dtype=self.layout.dtype,
        )

    def num_reads(self):
        return 1


@ir_dataclass
class DtypeView(BaseView):
    """Pretend our storage has a different type"""

    target_dtype: torch.dtype

    @classmethod
    def create(cls, x, new_dtype):
        if is_storage_and_layout(x):
            storage, old_layout = as_storage_and_layout(x)
            new_layout = FixedLayout(
                old_layout.device,
                new_dtype,
                old_layout.size,
                old_layout.stride,
                old_layout.offset,
            )
            return ReinterpretView(data=storage, layout=new_layout)
        return DtypeView(data=x, target_dtype=new_dtype)

    def __str__(self) -> str:
        return self.str_helper([self.data, self.target_dtype])

    __repr__ = __str__

    @property
    def dtype(self):
        return self.target_dtype

    def get_size(self):
        return self.data.get_size()

    def make_loader(self):
        inner = self.data.make_loader()

        def loader(idx):
            return ops.to_dtype_bitcast(inner(idx), self.target_dtype, self.data.dtype)

        return loader


class SliceView(View):
    @classmethod
    def normalize_start_end(cls, x, dim, start, end):
        """
        Normalize start and end such that both are in the range
        [0, x.get_size()[dim]] and start <= end.
        """
        sizevars = V.graph.sizevars
        dim_size = x.get_size()[dim]

        if any(free_unbacked_symbols(x) for x in (start, end, dim_size)):

            def clamp(x, lower, upper):
                return sympy.Min(sympy.Max(x, lower), upper)

        else:

            def clamp(x, lower, upper):
                return sizevars.evaluate_min(sizevars.evaluate_max(x, lower), upper)

        def clamp_wrap(val, lower, upper, default):
            if val is None:
                return default
            val = cls.handle_negative_index(val, dim_size)
            return clamp(val, lower, upper)

        start = clamp_wrap(start, 0, dim_size, 0)
        end = clamp_wrap(end, start, dim_size, dim_size)
        return start, end

    @classmethod
    def create(cls, x, dim, start, end, step=1, clamp=True):
        step = sympy.expand(step)
        assert isinstance(step, sympy.Expr) or step > 0
        try:
            if start == 0 and end >= 2**63 - 1 and step == 1:
                return x
        except TypeError:
            pass

        sizevars = V.graph.sizevars
        new_size = list(x.get_size())

        # NB: Ordinarily we default to clamping.
        # We only don't clamp for split_with_sizes. For split_with_sizes, sizes should be already valid
        # failing in this situation is ok, since invalid sizes could trigger silent errors.
        if clamp:
            start, end = cls.normalize_start_end(x, dim, start, end)

        new_size[dim] = FloorDiv(end - start + (step - 1), step)

        if is_storage_and_layout(x):
            # Fast path
            storage, old_layout = as_storage_and_layout(x)
            new_stride = list(old_layout.stride)
            new_stride[dim] = new_stride[dim] * step
            new_layout = FixedLayout(
                old_layout.device,
                old_layout.dtype,
                new_size,
                new_stride,
                old_layout.offset + old_layout.stride[dim] * start,
            )
            return ReinterpretView(data=storage, layout=new_layout)

        def reindex(index):
            assert len(index) == len(new_size), f"wrong ndim {index} {new_size}"
            index = list(index)
            index[dim] = index[dim] * step + start
            return index

        # redirect to a generic view
        return SliceView(data=x, size=new_size, reindex=reindex)


class BaseConstant(IRNode):
    dtype: torch.dtype
    device: torch.device

    def get_size(self):
        return ()

    def get_device(self):
        return self.device

    def get_origin_node(self):
        return None

    def mark_reuse(self, users):
        pass

    def has_exceeded_max_reads(self):
        return False

    def get_reads(self):
        return ()

    def is_extern(self):
        return False


@ir_dataclass
class Constant(BaseConstant):
    value: Any
    dtype: torch.dtype
    device: torch.device

    def make_loader(self):
        def loader(index):
            return ops.constant(self.value, self.dtype)

        return loader

    def realize(self):
        pass

    def constant_to_device(self, device):
        return Constant(value=self.value, dtype=self.dtype, device=device)


@ir_dataclass
class IndexingConstant(BaseConstant):
    index: Any
    dtype: torch.dtype
    device: torch.device

    def make_loader(self):
        def loader(index):
            return ops.index_expr(self.index, self.dtype)

        return loader

    def constant_to_device(self, device):
        return IndexingConstant(index=self.index, dtype=self.dtype, device=device)


def is_contiguous_strides_for_shape(
    stride: Sequence[_IntLike], shape: Sequence[_IntLike]
) -> bool:
    return all(
        size == 1 or left == right
        for left, right, size in zip(
            stride, FlexibleLayout.contiguous_strides(shape), shape
        )
    )


def get_align_for_dtype(dtype: torch.dtype) -> int:
    return config.padding_alignment_bytes // dtype.itemsize


@ir_dataclass
class Layout(IRNode):
    def __init__(
        self,
        device: torch.device,
        dtype: torch.dtype,
        size: List[Expr],
        stride: Optional[Sequence[Union[Expr, int]]],
        offset: Expr = Integer(0),
    ):
        assert stride is None or len(size) == len(
            stride
        ), f"size={size}, stride={stride}"
        self.device = device
        self.dtype = dtype
        assert all(isinstance(s, (Expr, int)) for s in size)
        self.size = size
        self._stride = stride
        self.offset = offset

    @property
    def stride(self):
        return self._stride

    def __str__(self) -> str:
        offset = ""
        if self.offset != 0:
            offset = f", offset={self.offset}"
        return (
            f"{type(self).__name__}('{self.device.type}', {self.dtype}, "
            f"size={self.size}, stride={self.stride}{offset})"
        )

    __repr__ = __str__

    def is_contiguous(self):
        return is_contiguous_strides_for_shape(self.stride, self.size)

    @staticmethod
    def is_channels_last_contiguous(shape, strides):
        ndim = len(shape)
        if ndim not in [4, 5] or shape[1] == 1:
            return False
        for left, right, size in zip(
            strides, make_channels_last_strides_for(shape), shape  # type: ignore[arg-type]
        ):
            if size != 1 and left != right:
                return False
        return True

    def is_transposed(self):
        for left, right, size in zip(
            self.stride,
            reversed(FlexibleLayout.contiguous_strides(list(reversed(self.size)))),
            self.size,
        ):
            if size != 1 and left != right:
                return False
        return True

    def is_stride_ordered(self, order):
        assert len(self.stride) == len(order)

        # ignore dimensions of size 1, they dont affect layout
        non_1_indices = [
            i
            for i, dim in enumerate(self.size)
            if V.graph.sizevars.size_hint(dim, fallback=2) != 1
        ]

        stride = [self.stride[i] for i in non_1_indices]
        order = [order[i] for i in non_1_indices]

        def sorted_indices(arr):
            sorted_arr = sorted(arr)
            return [sorted_arr.index(element) for element in arr]

        # since we may have removed dimensions, need to re-sort & re-index order
        order = sorted_indices(order)

        # reorder the stride given order
        stride_ordered = [-1] * len(order)
        for i in range(len(order)):
            stride_ordered[order[i]] = V.graph.sizevars.size_hint(stride[i])
        # check if it is in ascending order
        for i in range(len(order) - 1):
            if stride_ordered[i] > stride_ordered[i + 1]:
                return False
        return True

    def is_channels_last_stride_ordered(self):
        # create channels_last order(NCHW, NCDHW, the C is the first order).
        order = [0] + list(reversed(range(1, len(self.stride) - 1)))
        order = [len(order)] + order
        return self.is_stride_ordered(order)

    @staticmethod
    def _pad_strides(in_strides, size, dtype):
        """
        The padding does not change stride order but makes sure all strides larger
        than the threshold are multiple of align.
        """
        align = get_align_for_dtype(dtype)
        if len(in_strides) == 0:
            return in_strides

        if not config.pad_channels_last and Layout.is_channels_last_contiguous(
            size, in_strides
        ):
            return in_strides

        current_fx_node = V.get_current_node()
        if hasattr(current_fx_node, "meta") and current_fx_node.meta.get(
            "dislike_padding", False
        ):
            return in_strides

        # get_stride_order does not work with dynamic shape. Also we can not
        # statically decide if a padding is needed or how much padding we should
        # do for dynamic shape.
        #
        # Skip padding the strides for dynamic shape for now.
        if not all(
            isinstance(s, (int, sympy.Integer))
            for s in itertools.chain(in_strides, size)
        ):
            return in_strides

        stride_order = get_stride_order(in_strides)
        fill_order = stride_order2fill_order(stride_order)

        new_strides = [0 for _ in range(len(in_strides))]
        # since we pad when the layout is flexible, we can decide the
        # smallest stride to be 1.
        new_strides[fill_order[0]] = 1

        padded = False
        for rank, idx in enumerate(fill_order[1:], start=1):
            prev_idx = fill_order[rank - 1]
            stride = new_strides[prev_idx] * size[prev_idx]

            if stride > config.padding_stride_threshold and stride % align != 0:
                stride = ceildiv(stride, align) * align
                padded = True
            new_strides[idx] = stride

        if not padded:
            # Consider a tensor with shape [256, 1, 5, 5]
            # Avoid strides like [25, 5, 5, 1] being padded to equivalent strides
            # [25, 25, 5, 1].
            return in_strides

        metrics.num_comprehensive_padding += 1
        return new_strides

    def pad_strides(self):
        assert isinstance(self, FlexibleLayout)
        assert self._stride is not None
        self._stride = self._pad_strides(self._stride, self.size, self.dtype)

    def should_pad_strides(self):
        return config.comprehensive_padding and isinstance(self, FlexibleLayout)

    def as_fixed(self):
        if isinstance(self, FixedLayout):
            return self

        if self.should_pad_strides():
            self.pad_strides()
        return FixedLayout(
            self.device,
            self.dtype,
            self.size,
            self.stride,
            self.offset,
        )

    def make_indexer(self):
        assert (
            FlexibleLayout.allow_indexing
        ), f"convert {type(self).__name__} to FixedLayout first"
        return self.as_fixed().make_indexer()

    def __eq__(self, other) -> bool:
        return (
            self.device == other.device
            and self.dtype == other.dtype
            and self.size == other.size
            and self.stride == other.stride
            and self.offset == other.offset
        )

    def storage_size(self) -> sympy.Expr:
        return compute_required_storage_length(self.size, self.stride, self.offset)  # type: ignore[arg-type, return-value]


class FixedLayout(Layout):
    """A Tensor layout we cannot change"""

    def __init__(
        self,
        device: torch.device,
        dtype: torch.dtype,
        size: Union[List[Expr], List[int]],
        stride: Optional[Sequence[Union[Expr, int]]] = None,
        offset: Union[Expr, int] = Integer(0),
    ):
        if stride is None:
            stride = FlexibleLayout.contiguous_strides(size)
        super().__init__(
            device,
            dtype,
            size,  # type: ignore[arg-type]
            stride,
            offset,  # type: ignore[arg-type]
        )

    def make_indexer(self):
        """A closure containing math to read a given element"""

        def indexer(index):
            assert len(index) == len(self.stride)
            assert len(index) == len(self.size)
            result = self.offset
            for idx, stride, sz in zip(index, self.stride, self.size):
                if sz != 1:
                    result = result + idx * stride
            return result

        return indexer


class FlexibleLayout(Layout):
    """A Tensor layout we are allowed to change"""

    allow_indexing = False

    # WARNING!  This doesn't handle zero size tensors correctly
    @staticmethod
    def contiguous_strides(sizes):
        if len(sizes) == 0:
            return []
        reversed_strides = [sympy.Integer(1)]
        for size in reversed(sizes[1:]):
            reversed_strides.append(size * reversed_strides[-1])
        return list(reversed(reversed_strides))

    @staticmethod
    def fill_ordered(sizes, order):
        """
        Create a stride based on the order the dimensions should be filled in.

        In this format, channels last would be:
            [1, 3, 2, 0]
        """
        assert OrderedSet(range(len(sizes))) == OrderedSet(order), (sizes, order)
        next_stride = sympy.Integer(1)
        strides = [None] * len(order)

        for i in order:
            strides[i] = next_stride
            next_stride = next_stride * sizes[i]
        return strides

    @staticmethod
    def stride_ordered(sizes, order):
        """
        Create a stride based on the sorted order of a permuted range.

        In this format, channels last would be:
            [3, 0, 2, 1]
        """
        assert OrderedSet(range(len(sizes))) == OrderedSet(order)
        fill_order = stride_order2fill_order(order)
        return FlexibleLayout.fill_ordered(sizes, fill_order)

    @staticmethod
    def stride_ordered_for_memory_format(sizes, memory_format):
        """
        Create a stride based on a memory format.

        Memory format is translasted into a stride order,
        so channels_last is the same as:
            FlexibleLayout.stride_ordered(sizes, [3, 0, 2, 1])

        This interface does not support memory_format `torch.preserve_format`
        which should be used to deduce a format from another source
        """
        if memory_format == torch.channels_last:
            return FlexibleLayout.stride_ordered(sizes, NHWC_STRIDE_ORDER)
        elif memory_format == torch.channels_last_3d:
            return FlexibleLayout.stride_ordered(sizes, NHWDC_STRIDE_ORDER)
        elif memory_format == torch.contiguous_format:
            return FlexibleLayout.contiguous_strides(sizes)
        else:
            log.debug(
                "stride_ordered_for_memory_format, unsuppored memory_format: %s",
                memory_format,
            )
            raise NotImplementedError

    @staticmethod
    def same_ordered(sizes, stride):
        """
        Create a stride that has the same stride order as given stride

        For example, if given stride is [1000, 1, 100, 10],
        the fill order should be [1, 3, 2, 0]
        """
        assert len(sizes) == len(stride)
        stride = [V.graph.sizevars.size_hint(x) for x in stride]
        fill_order = sorted(range(len(stride)), key=stride.__getitem__)
        return FlexibleLayout.fill_ordered(sizes, fill_order)

    def as_stride_order(self, order, allow_padding=False):
        new_stride = self.stride_ordered(self.size, order)
        if self.should_pad_strides() and allow_padding:
            new_stride = self._pad_strides(new_stride, self.size, self.dtype)

        return FixedLayout(
            self.device,
            self.dtype,
            self.size,
            new_stride,
            self.offset,
        )

    def as_exact_strides(self, exact_strides, allow_padding=False):
        new_stride = exact_strides
        if self.should_pad_strides() and allow_padding:
            new_stride = self._pad_strides(new_stride, self.size, self.dtype)

        return FixedLayout(
            self.device,
            self.dtype,
            self.size,
            new_stride,
            self.offset,
        )

    def as_fill_order(self, order):
        new_stride = self.fill_ordered(self.size, order)
        if self.should_pad_strides():
            new_stride = self._pad_strides(new_stride, self.size, self.dtype)
        return FixedLayout(
            self.device,
            self.dtype,
            self.size,
            new_stride,
            self.offset,
        )

    def as_same_order(self, stride):
        new_stride = self.same_ordered(self.size, stride)
        if self.should_pad_strides():
            new_stride = self._pad_strides(new_stride, self.size, self.dtype)
        return FixedLayout(
            self.device,
            self.dtype,
            self.size,
            new_stride,
            self.offset,
        )

    def __init__(self, device, dtype, size, stride_order=None):
        if stride_order:
            strides = FlexibleLayout.fill_ordered(size, stride_order)
        else:
            strides = FlexibleLayout.contiguous_strides(size)
        super().__init__(device, dtype, size, strides)


class NonOwningLayout(Layout):
    """Is a view into the storage of another tensor"""

    def __init__(self, view: Union[BaseView, TensorBox]):
        layout = view.get_layout()
        super().__init__(
            layout.device,
            layout.dtype,
            layout.size,
            layout.stride,
        )
        self.view = view

    def make_indexer(self):
        return self.as_fixed().make_indexer()

    def maybe_guard_aligned(self):
        offset = self.view.get_layout().offset
        if offset == 0:
            return True
        from .utils import ALIGNMENT

        return V.graph.sizevars.statically_known_multiple_of(offset, ALIGNMENT)  # type: ignore[arg-type]


class NoneLayout(IRNode):
    # This is janky, I figured out what fields to populate by just running
    # the model I was interested in and adding properties/methods as needed.
    # This doesn't inherit from Layout because Layout assumes you have stuff
    # like sizes, but I don't really have anything here.
    #
    # If you have an ir.Node with NoneLayout, you probably need to setup
    # dependencies manually in scheduler

    def __init__(self, device):
        self.device = device
        self.size = [0]
        self.stride = [0]

    def storage_size(self):
        return 0

    def as_fixed(self):
        return self


class MutationLayoutSHOULDREMOVE(Layout):
    def __init__(self, target: IRNode):
        super().__init__(
            target.get_device(),
            target.get_dtype(),
            target.get_size(),
            None,
        )
        self.target = target
        name = self.get_buffer().get_name()
        V.graph.mark_buffer_mutated(name)

    @Layout.stride.getter  # type: ignore[attr-defined]
    def stride(self):
        return self.real_layout().stride

    def storage_size(self) -> sympy.Expr:
        return self.real_layout().storage_size()

    def get_buffer(self) -> Buffer:
        def unwrap_views(target):
            if isinstance(target, MutationLayoutSHOULDREMOVE):
                return unwrap_views(target.target)
            if isinstance(target, BaseView):
                return unwrap_views(target.unwrap_view())
            if isinstance(target, MutableBox):
                return unwrap_views(target.data)
            return target

        result = unwrap_views(self.target)
        assert isinstance(
            result, Buffer
        ), "MutationLayoutSHOULDREMOVE must refer to a buffer"
        return result

    def real_layout(self):
        return self.get_buffer().layout

    @classmethod
    def realize_into(cls, src, dst, unsafe_alias=False):
        dst.realize()
        # NOTE: We must realize users of `dst` before we realize `src`, since
        # realization order determines scheduling order. Otherwise, src's
        # mutation would be scheduled before the existing users of dst!
        V.graph.mark_buffer_mutated(dst.get_name())

        if isinstance(src, TensorBox):
            src = src.data

        # We copy the contents of src into dst. In most cases this should
        # be fused into a single kernel by the scheduler.
        # NOTE: We cannot change src's layout to mutate dst directly as this
        # would alias src to dst, which is not correct as further mutations to
        # dst would effect users of src. However if there are no more users of
        # dst, we can alias src to dst.
        src.realize_hint()

        if not unsafe_alias:
            src = Pointwise.create(
                device=src.get_device(),
                dtype=src.get_dtype(),
                inner_fn=src.make_loader(),
                ranges=[
                    V.graph.sizevars.guard_equals(a, b)
                    for a, b in zip(src.get_size(), dst.get_size())
                ],
            ).data

        src.realize()
        assert isinstance(src.data.layout, FlexibleLayout)
        src.data.layout = MutationLayoutSHOULDREMOVE(dst)
        return src.data

    def as_fixed(self):
        return self

    def make_indexer(self):
        return self.target.make_indexer()


@ir_dataclass
class Buffer(IRNode):
    # Name is sometimes None; e.g., ForceInPlace, where there isn't
    # a meaningful name
    name: Optional[str]
    layout: Layout

    # Multi-output buffers will define 'outputs: List[Buffer]'. Confusingly,
    # MultiOutput does NOT define this!

    def __post_init__(self):
        super().__post_init__()
        object.__setattr__(self, "origin_node", None)
        # self.origin_node = None

    def make_indexer(self):
        return self.layout.make_indexer()

    def get_name(self) -> str:
        assert self.name, self
        return self.name

    def get_device(self):
        return self.layout.device

    def get_origin_node(self):
        return self.origin_node

    def get_defining_op(self) -> Optional[Operation]:
        return None

    @property
    def dtype(self):
        return getattr(self.layout, "dtype", None)

    def get_size(self):
        return list(self.layout.size)

    def get_stride(self):
        return list(self.layout.stride)

    def get_offset(self):
        return self.layout.offset

    def get_layout(self):
        return self.layout

    def get_storage_numel(self):
        return self.get_numel()

    def is_extern(self):
        return False

    def freeze_layout(self):
        if not isinstance(self.layout, (MultiOutputLayout, NonOwningLayout)):
            self.layout = self.layout.as_fixed()

    def freeze_layout_with_stride_order(self, order, allow_padding=False):
        assert isinstance(self.layout, FlexibleLayout)
        self.layout = self.layout.as_stride_order(order, allow_padding=allow_padding)

    def freeze_layout_with_fill_order(self, order):
        assert isinstance(self.layout, FlexibleLayout)
        self.layout = self.layout.as_fill_order(order)

    def freeze_layout_with_same_order(self, stride):
        assert isinstance(self.layout, FlexibleLayout)
        self.layout = self.layout.as_same_order(stride)

    def freeze_layout_with_exact_strides(self, exact_strides, allow_padding=False):
        assert isinstance(self.layout, FlexibleLayout)
        self.layout = self.layout.as_exact_strides(
            exact_strides, allow_padding=allow_padding
        )

    def is_zero_elements(self):
        return V.graph.sizevars.is_expr_static_and_true(sympy.Eq(self.get_numel(), 0))  # type: ignore[arg-type]

    def make_loader(self):
        # Loading from a zero-element buffer is a no-op
        if self.is_zero_elements():
            return partial(nop_loader_fn, dtype=self.get_dtype())

        def loader(index):
            indexer = self.layout.make_indexer()
            return ops.load(self.name, indexer(index))

        return loader

    def codegen_reference(self, writer=None):
        return self.get_name()

    def decide_layout(self):
        pass

    def get_inputs_that_alias_output(self):
        if isinstance(self.layout, NonOwningLayout):
            return [self.layout.view.get_name()]
        return ()

    def get_mutation_names(self):
        if isinstance(self.layout, MutationLayoutSHOULDREMOVE):
            return [self.layout.target.get_name()]
        return ()

    def get_read_names(self) -> OrderedSet[str]:
        return OrderedSet([self.get_name()])

    def get_unbacked_symbol_uses(self) -> OrderedSet[sympy.Symbol]:
        return OrderedSet()

    def get_unbacked_symbol_defs(self) -> OrderedSet[sympy.Symbol]:
        return OrderedSet()

    def realize(self):
        pass

    def should_allocate(self):
        # Returns False by default.
        return False


@ir_dataclass
class OperationBuffer(Buffer, Operation):
    # An operation that produces a single output buffer
    def get_outputs(self) -> List[Buffer]:
        return [self]

    def get_defining_op(self) -> Operation:
        return self

    def __post_init__(self):
        Buffer.__post_init__(self)
        Operation.__post_init__(self)


class InputBuffer(Buffer):
    def num_reads(self):
        return 1


class ConstantBuffer(InputBuffer):
    override_device: Optional[torch.device] = None

    def make_loader(self):
        def loader(index):
            indexer = self.layout.make_indexer()
            return ops.load(
                V.graph.constant_name(self.get_name(), self.override_device),
                indexer(index),
            )

        return loader

    def constant_to_device(self, device):
        return ConstantBuffer(
            name=V.graph.constant_name(self.get_name(), device), layout=self.layout
        )


class NoneAsConstantBuffer(IRNode):
    def get_unbacked_symbol_uses(self) -> OrderedSet[sympy.Symbol]:
        return OrderedSet()

    def codegen_reference(self, writer=None):
        return V.graph.wrapper_code.none_str


class ShapeAsConstantBuffer(IRNode):
    def __init__(self, shape):
        super().__init__()
        self._shape = shape

    @property
    def shape(self):
        return self._shape

    def get_unbacked_symbol_uses(self) -> OrderedSet[sympy.Symbol]:
        return free_unbacked_symbols(self.shape)

    def codegen_reference(self, writer=None):
        return V.graph.wrapper_code.expr_printer(V.graph.sizevars.simplify(self.shape))


@ir_dataclass
class ComputedBuffer(OperationBuffer):
    data: Loops

    def get_computed_buffer_name(self):
        """
        Returns self.name if it exists, otherwise returns the name of the data node if that exists.
        If neither exist, returns None.
        """
        if self.name is not None:
            return self.name
        if hasattr(self.data, "name"):
            return self.data.name
        return None

    def num_reads(self):
        return self.data.num_reads()

    def get_read_names(self) -> OrderedSet[str]:
        return self.data.get_read_names()

    def get_read_writes(self):
        with patch.object(FlexibleLayout, "allow_indexing", True):
            if self.data.get_reduction_type():
                return extract_read_writes(
                    self.get_store_function(),
                    self.data.get_pointwise_size(),
                    self.data.get_reduction_size(),
                )
            else:
                return extract_read_writes(
                    self.get_store_function(),
                    self.data.get_size(),
                )

    def get_unbacked_symbol_uses(self) -> OrderedSet[sympy.Symbol]:
        # Ordinarily, we'd like to just peek at the arguments list,
        # but ComputedBuffers have no argument list.
        #
        # Morally, this logic needs to be synchronized with the
        # KernelArgs.size calls, which are responsible for making symbols make
        # there way as kernel arguments (and it is precisely passing in one of
        # those symbols that establishes a dependency).  However, we haven't
        # started codegen yet so we can't directly reuse that logic.
        #
        # For now, I'm just yoloing with the size of the buffer.  Not sure if
        # it is enough.
        #
        # One thing you might wonder is if this is enough for a ComputedBuffer
        # denoting a reduction over i0.  Empirically, it is enough, but for an
        # unusual reason: we only need accurate dependencies for item() call,
        # but it's impossible to end up with a reduction over i0 from an
        # item() call without a regular non-reduction buffer first.
        return (
            free_unbacked_symbols(self.get_size())
            | free_unbacked_symbols(self.get_stride())
            | free_unbacked_symbols(self.get_offset())
            | self.data.get_unbacked_symbol_uses()
        )

    def make_loader(self):
        # Inline constants and index_expressions
        if (
            hasattr(self.data, "make_loader")
            and self.name not in V.graph.mutated_buffers
            and self.num_reads() == 0
        ):
            # can be inlined
            return self.data.make_loader()
        return super().make_loader()

    def get_store_function(self):
        indexer = self.layout.as_fixed().make_indexer()
        if isinstance(self.data, (Reduction, Scan, Sort)):
            return partial(self.data.store_reduction, self.name, indexer)
        else:
            assert isinstance(self.data, Pointwise)
            return partial(self.data.store_output, self.name, indexer)

    def get_fill_order(self):
        """
        If our layout is still flexible, try to determine the stride order based on stride orders of reads.

        TODO(jansel): A better algorithm here would look at downstream consumers of this
                      value and try to do global graph-level layout optimization.
                      This is also something just begging to be autotuned.
        """
        if isinstance(self.layout, FlexibleLayout):
            (index_vars, reduction_vars), _ = dependencies.index_vars_squeeze(
                self.data.get_pointwise_size(), self.data.get_reduction_size()
            )
            reads = self.get_read_writes().reads
            # only consider reads to buffer of same size
            # ignore StarDeps because they don't contribute stride information
            assert all(
                isinstance(r, (dependencies.StarDep, dependencies.MemoryDep))
                for r in reads
            )
            reads = [
                sympy_subs(
                    r.index, {v: sympy.Integer(0) for v in reduction_vars if v != 0}
                )
                for r in reads
                if isinstance(r, dependencies.MemoryDep)
            ]

            if reads:
                if isinstance(self.data, (Scan, Sort)):
                    indices = self.data.reindex(index_vars, reduction_vars)
                else:
                    indices = index_vars
                stride_lengths = [
                    V.graph.sizevars.stride_hints(expr, indices) for expr in reads  # type: ignore[arg-type]
                ]
                from .scheduler import pick_loop_order

                return pick_loop_order(stride_lengths, self.get_size())

        return None

    def decide_layout(self):
        if isinstance(self.layout, FlexibleLayout):
            order = self.get_fill_order()
            if order:
                self.freeze_layout_with_fill_order(order)
            else:
                self.freeze_layout()

    @cache_on_self
    def get_default_sizes_body(self):
        args, var_ranges = dependencies.index_vars_squeeze(
            self.data.get_pointwise_size(), self.data.get_reduction_size(), prefix="q"
        )
        with patch.object(ConstantBuffer, "override_device", self.get_device()):
            body = LoopBody(
                self.get_store_function(),
                (args if self.get_reduction_type() else args[:1]),
                var_ranges,
                *args,
            )
        index_vars = []
        reduce_vars: List[Any] = []
        index_size = []
        reduce_size = []
        for v, s in var_ranges.items():
            if v in args[0]:
                assert not reduce_vars
                index_vars.append(v)
                index_size.append(s)
            else:
                assert v in args[1]
                reduce_vars.append(v)
                reduce_size.append(s)
        return (index_size, reduce_size), body, (index_vars, reduce_vars)

    def simplify_and_reorder(
        self,
        extra_indexing_constraints: Optional[Tuple[Dict[Any, Any], List[Any]]] = None,
        recompute_sizes_body_func: Optional[Callable[..., Any]] = None,
    ):
        """
        This is a main place where we do loop transformations in a
        backend-agnostic way.

        Here we:
            1) Remove any 1 dimensions
            2) Fuse contiguous dimensions together
            3) Reorder dimensions based on stride orders

        Optional argument extra_indexing_constraints can be used to append additional
        indexing expressions to existing ones derived from buffer's body. This can be useful
        to fuse scheduler nodes with compatible ranges, e.g. (s0*s1*...,) and (s0, s1, s2, ...)
        on CPU by preventing indexing simplifications and obtaining index/reduce ranges for
        the scheduler node compatible with other nodes.
        Optional argument recompute_sizes_body_func can be used to recompute sizes and body
        on the default body. This can be useful to append additional loop transformations.
        """
        (
            (index_size, reduce_size),
            body,
            (index_vars, reduce_vars),
        ) = self.get_default_sizes_body()

        if recompute_sizes_body_func:
            (
                (index_size, reduce_size),
                body,
                (index_vars, reduce_vars),
            ) = recompute_sizes_body_func(
                (index_size, reduce_size), body, (index_vars, reduce_vars)
            )

        index_formulas = [*body.indexing_exprs.values()]
        if extra_indexing_constraints is not None:
            assert (
                isinstance(extra_indexing_constraints, tuple)
                and len(extra_indexing_constraints) == 2
            )
            extra_indexing_ranges, extra_indexing_expr = extra_indexing_constraints
            assert isinstance(extra_indexing_ranges, dict)
            assert isinstance(extra_indexing_expr, list)
            assert all(isinstance(f, Expr) for f in extra_indexing_expr)

            expected_var_ranges = body.var_ranges
            assert expected_var_ranges == extra_indexing_ranges, (
                expected_var_ranges,
                extra_indexing_ranges,
            )
            # remove already existing expressions
            extra_indexing_expr = [
                e for e in extra_indexing_expr if e not in index_formulas
            ]
            index_formulas += extra_indexing_expr

        memory_addrs = [*body.get_write_exprs()]
        if not V.graph.has_feature(self, BackendFeature.PREFER_STORE_LOOP_ORDER):
            memory_addrs.extend(body.get_read_exprs())

        def simplify_and_reorder(x_vars, support_vars, sizes, simplify_loops):
            sizes, reindex0, reindex1 = self._apply_loop_reordering(
                x_vars, support_vars, sizes, memory_addrs
            )
            # for NHWC: reindex0([0,1,2,3]) = [0,2,3,1], reindex1([0,1,2,3]) = [0,3,2,1]
            x_vars = reindex0(x_vars)

            if simplify_loops:
                sizes, reindex2, prune = V.graph.sizevars._simplify_loops(
                    x_vars,
                    sizes,
                    index_prevent_reordering(index_formulas, x_vars, sizes),
                )
                reindex = fuse_reindexing(reindex1, reindex2)
            else:
                reindex = reindex1
            return sizes, reindex, reindex1

        support_vars = index_vars + reduce_vars
        should_merge_loops = (
            self.get_device().type != "cuda" or not config.loop_ordering_after_fusion
        )
        iter_ranges, iter_reindex, _ = simplify_and_reorder(
            index_vars,
            support_vars,
            index_size,
            should_merge_loops,
        )

        # Like iteration dimensions, we may also want to delay merging reduction dimensions.
        # E.g., if we reduce a tensor [M, N, K] for its M and N dimensions followed by a pointwise
        # kernel, merging M and N dimension too early makes it hard to decide what loop order
        # we should pick for the piontwise kernel so that it is fusible with the reduction.
        reduce_ranges, reduce_reindex, _ = simplify_and_reorder(
            reduce_vars, support_vars, reduce_size, should_merge_loops
        )

        # retrace the loop body with simplification and reordering applied
        (iter_vars, reduce_vars), var_ranges = dependencies.index_vars_no_squeeze(
            iter_ranges,
            reduce_ranges,
            prefix="z",
        )
        body = LoopBody(
            body,
            [iter_reindex(iter_vars), reduce_reindex(reduce_vars)],
            var_ranges,
            iter_vars,
            reduce_vars,
        )
        return (iter_ranges, reduce_ranges), body

    @staticmethod
    def _apply_loop_reordering(
        index_vars,
        support_vars,
        sizes,
        memory_addrs,
        priority_idx=None,
    ):
        """
        Shuffle the order of loops around to hopefully improve performance.
        """
        from .scheduler import pick_loop_order

        if priority_idx is None:
            priority_idx = []

        try:
            strides = [
                V.graph.sizevars.stride_hints(expr, index_vars, support_vars)
                for expr in memory_addrs
            ]
            assert len(strides) == len(memory_addrs) and len(strides[0]) == len(
                index_vars
            )
            order = list(reversed(pick_loop_order(strides, sizes, priority_idx)))
        except Exception:
            if config.debug:
                log.warning(
                    "Did not simplify complex index:\n%s\n%s",
                    dict(zip(index_vars, sizes)),
                    memory_addrs,
                )
            order = list(range(len(sizes)))
        sizes = [sizes[i] for i in order]
        return sizes, same_reorder(order), inverse_reorder(order)

    def get_reduction_size(self):
        return self.data.get_reduction_size()

    def get_reduction_type(self):
        return self.data.get_reduction_type()

    def is_no_op(self):
        return self.data.is_zero_elements()

    def should_allocate(self):
        return True

    def constant_to_device(self, device):
        """Move this to a given device. Requires that all reads are to constants."""
        return self.data.constant_to_device(device)


class TemplateBuffer(OperationBuffer):
    """
    Represents a Triton (in the future other type) of template operator
    that we can fuse an epilogue onto.
    """

    def __init__(self, layout, inputs, make_kernel_render):
        super().__init__(name=None, layout=layout)
        self.inputs = InputsKernel.unwrap_storage(inputs)
        self.make_kernel_render = make_kernel_render
        self.name = V.graph.register_buffer(self)
        V.graph.register_operation(self)

    def get_read_writes(self):
        return self.extract_read_writes(normalize=True)

    def extract_read_writes(self, normalize):
        name = self.get_name()
        indexer = self.layout.make_indexer()

        def dummy(index, rindex):
            assert len(rindex) == 0
            return ops.store(name, indexer(index), "fake")

        deps = dependencies.extract_read_writes(
            dummy, self.get_size(), (), normalize=normalize
        )
        deps.reads = OrderedSet(dependencies.StarDep(x.get_name()) for x in self.inputs)
        return deps

    def get_reduction_size(self):
        return 1

    def get_reduction_type(self):
        return None

    def is_no_op(self):
        return False

    def should_allocate(self):
        return True

    def simplify_and_reorder(
        self,
        extra_indexing_constraints: Optional[Tuple[Dict[Any, Any], List[Any]]] = None,
        recompute_sizes_body_func: Optional[Callable[..., Any]] = None,
    ):
        return (
            (
                self.get_size(),
                (),
            ),
            None,
        )


class TritonTemplateBuffer(TemplateBuffer):
    def __init__(
        self,
        layout,
        inputs,
        make_kernel_render,
        debug_extra=None,
        mutated_inputs: Optional[Iterable[IRNode]] = None,
    ):
        """
        NOTE:[TritonTemplates with multiple outputs]
        We want the ability for TritonTemplates to output multiple tensors. Triton
        kernels have no notion of outputs and this is done by creating tensors that
        are then mutated by the kernel. Currenlty our STORE_OUTPUT codegen doesn't
        support creating multinode outputs for triton templates.
        We work around this by creating an extra input buffer during the lowering
        and we mark them as mutated inputs.
        """
        super().__init__(layout, inputs, make_kernel_render)
        self.debug_extra = debug_extra
        self.mutated_inputs = mutated_inputs
        self.outputs: List[Buffer] = [self]
        if mutated_inputs is not None:
            # Ensure that the mutated inputs are only allowed for certain nodes
            allowed_set = (
                torch.ops.higher_order.flex_attention,
                torch.ops.higher_order.flex_attention_backward,
            )
            current_node = V.graph.current_node.target
            assert (
                current_node in allowed_set
            ), f"Mutated inputs are only allowed for {allowed_set} but got {current_node}"
            device = self.inputs[0].get_device()
            self.outputs += [
                MutationOutput(NoneLayout(device), buf, self) for buf in mutated_inputs
            ]

    def get_outputs(self) -> List[Buffer]:
        return self.outputs

    def __str__(self) -> str:
        out = f"TritonTemplateBuffer(layout={self.layout}, {self.debug_extra})"
        return out


PrimitiveInfoType = Union[int, float, bool, str, List[Union[int, str, float, bool]]]


class ChoiceCaller:
    """
    Represents a possible choice used in autotune_process.py.
    During autotuning, self.benchmark() is first called to get benchmark result,
    and if this choice is selected, self.output_node() is called to get the output_node.

    Children classes: TritonTemplateCaller, CUDATemplateCaller.
    """

    def __init__(self, name, input_nodes, layout):
        super().__init__()
        self.name = name
        self.layout = layout
        self.input_nodes = input_nodes

    def benchmark(self, *args, out) -> float:
        algo = self.to_callable()
        return benchmarker.benchmark(algo, args, {"out": out})

    def call_name(self) -> str:
        raise NotImplementedError

    def to_callable(self):
        raise NotImplementedError

    def hash_key(self) -> str:
        raise NotImplementedError

    def output_node(self) -> TensorBox:
        raise NotImplementedError

    def info_dict(self) -> Dict[str, Union[PrimitiveInfoType, List[PrimitiveInfoType]]]:
        """Information returned here is logged to the autotune log file when that is enabled."""
        return {}

    def autoheuristic_id(self) -> str:
        return "unsupported_choice"


class TritonTemplateCallerBase(ChoiceCaller):
    def get_make_kernel_render(self) -> Any:
        raise NotImplementedError


class MultiTemplateBuffer(TritonTemplateBuffer):
    """
    Represents a Buffer with multiple backing implementation choices.

    Choices can be TritonTemplates or ExternKernels. During scheduling if there is a potential
    epilogue we will benchmark each of the choices with the epilogue to determine an implementation.
    Otherwise, the fastest base choice will be chosen.
    """

    def __init__(
        self,
        layout: Layout,
        inputs: List[IRNode],
        choice_timings: Callable[[], Dict[ChoiceCaller, float]],
    ):
        super().__init__(layout=layout, inputs=inputs, make_kernel_render=None)
        self._choice_timings_fn = choice_timings
        self._choice_timings: Optional[Dict[ChoiceCaller, float]] = None
        self.original_inputs = inputs

    @property
    def choice_timings(self) -> Dict[ChoiceCaller, float]:
        if self._choice_timings is None:
            self._choice_timings = self._choice_timings_fn()
        return self._choice_timings

    @contextlib.contextmanager
    def swap_as_triton_caller(self, caller: TritonTemplateCallerBase):
        assert isinstance(caller, torch._inductor.select_algorithm.TritonTemplateCaller)
        assert self.layout == caller.layout

        render = self.make_kernel_render
        self.make_kernel_render = caller.get_make_kernel_render()
        try:
            yield
        finally:
            self.make_kernel_render = render

    def finalize_as_triton_caller(self, caller: TritonTemplateCallerBase):
        assert isinstance(caller, torch._inductor.select_algorithm.TritonTemplateCaller)
        assert self.layout.size == caller.layout.size
        assert self.layout.stride == caller.layout.stride
        self.make_kernel_render = caller.get_make_kernel_render()

    def get_min_choice(self) -> Tuple[ChoiceCaller, float]:
        min_choice = min(self.choice_timings, key=self.choice_timings.get)  # type: ignore[arg-type]
        return (min_choice, self.choice_timings[min_choice])


class CUDATemplateBuffer(TemplateBuffer):
    def __init__(
        self,
        layout,
        inputs,
        make_kernel_render,
        workspace_size: int,
        template: CUDATemplate,  # type: ignore[name-defined]  # noqa: F821
    ):
        super().__init__(layout, inputs, make_kernel_render)
        # Global memory (in bytes) needed for this template.
        self.workspace_size = workspace_size
        self.template = template

    def get_workspace_size(self):
        return self.workspace_size if self.workspace_size is not None else 0


class CppTemplateBuffer(TemplateBuffer):
    def __init__(self, layout, inputs, make_kernel_render, template, choice):
        super().__init__(layout, inputs, make_kernel_render)
        self.template = template
        self.choice = choice


@ir_dataclass
class InputsKernel(OperationBuffer):
    inputs: List[Buffer]

    def get_read_writes(self):
        reads: OrderedSet[dependencies.Dep] = OrderedSet()
        StarDep = dependencies.StarDep
        for input in self.inputs:
            if isinstance(input, list):
                reads.update(StarDep(x.get_name()) for x in input)
            else:
                reads.add(StarDep(input.get_name()))

        writes: OrderedSet[dependencies.Dep] = OrderedSet(
            StarDep(buf.get_name()) for buf in self.get_outputs()
        )

        return dependencies.ReadWrites(
            reads=reads,
            writes=writes,
            index_exprs=OrderedSet(),
        )

    @classmethod
    def unwrap_storage_for_input(cls, x):
        if isinstance(x, TensorBox):
            x = x.data
        if isinstance(x, StorageBox):
            x = x.data
        if isinstance(x, BaseView) and not isinstance(x, ReinterpretView):
            x = ExternKernel.realize_input(x)
        if isinstance(x, TensorBox):
            # when converting to ReinterpretView fails in the
            # realize_input call above, the result will be wrapped
            # into TensorBox / StorageBox pair as a result of the
            # cls.copy_input call; so we should unwrap recursively
            return cls.unwrap_storage_for_input(x)
        if isinstance(x, TorchBindObject):
            return x
        assert isinstance(x, (Buffer, ReinterpretView)), x
        return x

    @staticmethod
    def unwrap_storage(inputs):
        inputs_new = []
        for x in inputs:
            if isinstance(x, list):
                x = [InputsKernel.unwrap_storage_for_input(i) for i in x]
            else:
                x = InputsKernel.unwrap_storage_for_input(x)
            inputs_new.append(x)
        return inputs_new

    def is_extern(self):
        return True

    def num_reads(self):
        return 1


class NopKernel(InputsKernel):
    def is_no_op(self):
        return True


class ConcatKernel(NopKernel):
    """
    There isn't actually a real kernel for concat, we just change the
    storage for the upstream data.
    """

    @classmethod
    def create(cls, inputs, dim):
        device = inputs[0].get_device()
        dtype = inputs[0].get_dtype()
        new_size = list(inputs[0].get_size())
        offsets_start = [0]
        offsets_end = [new_size[dim]]
        assert 0 <= dim < len(new_size)
        for i in range(1, len(inputs)):
            input_size = inputs[i].get_size()
            offsets_start.append(new_size[dim])
            assert len(input_size) == len(new_size)
            assert inputs[i].get_dtype() == dtype
            assert inputs[i].get_device() == device
            for j in range(len(new_size)):
                if j == dim:
                    new_size[j] = new_size[j] + input_size[j]
                else:
                    new_size[j] = V.graph.sizevars.guard_equals(
                        new_size[j], input_size[j]
                    )
            offsets_end.append(new_size[dim])

        output_stride = FlexibleLayout.contiguous_strides(new_size)
        # If any of the inputs is in CL format, use CL format for the output
        for i in range(len(inputs)):
            x = inputs[i]
            if is_storage_and_layout(x):
                layout = x.get_layout()
                if isinstance(
                    layout, FixedLayout
                ) and Layout.is_channels_last_contiguous(layout.size, layout.stride):
                    # use CL stride for the output
                    output_stride = make_channels_last_strides_for(new_size)
                    break
        any_input_is_storage_and_layout = any(is_storage_and_layout(x) for x in inputs)
        fx_node_args = V.graph.current_node.args[0]
        assert isinstance(fx_node_args, list)
        # If any of the inputs has meta tensor and the meta tensor is in CL format, use CL format for the output
        if any_input_is_storage_and_layout is False and any(
            "val" in arg.meta
            and (
                arg.meta["val"].is_contiguous(memory_format=torch.channels_last)
                or arg.meta["val"].is_contiguous(memory_format=torch.channels_last_3d)
            )
            for arg in fx_node_args
        ):
            output_stride = make_channels_last_strides_for(new_size)

        concat_kernel = ConcatKernel(
            name=None,
            layout=FixedLayout(
                device=device,
                dtype=dtype,
                size=new_size,
                stride=output_stride,
            ),
            inputs=[],
        )
        kernel = StorageBox(concat_kernel)
        op_names = []
        for i in range(len(inputs)):
            input_buffer = cls.realize_into(
                inputs[i],
                SliceView.create(
                    kernel, dim, offsets_start[i], offsets_end[i], clamp=False
                ),
            )
            concat_kernel.inputs.append(input_buffer)

            if isinstance(inputs[i].data, BaseView):
                input_unwrapped = inputs[i].data.unwrap_view()
            else:
                input_unwrapped = inputs[i].data

            if (
                input_unwrapped.is_input_buffer()
                and is_gpu(inputs[i].get_device().type)
                and not is_dynamic(input_buffer)
            ):
                op_names.append(input_buffer.get_operation_name())

        if len(op_names) > 1 and V.graph.has_feature(device, BackendFeature.FOREACH):
            V.graph.register_operation_list(op_names)

        concat_kernel.name = V.graph.register_buffer(concat_kernel)
        concat_kernel.inputs = cls.unwrap_storage(concat_kernel.inputs)
        V.graph.register_operation(concat_kernel)

        return kernel

    @classmethod
    def can_realize_into_without_copy(cls, src):
        if isinstance(src, TensorBox):
            # unwrap a TensorBox
            return cls.can_realize_into_without_copy(src.data)

        return isinstance(src.data.layout, FlexibleLayout) and not isinstance(
            src.data, ExternKernelAlloc
        )

    @classmethod
    def realize_into(cls, src, dst):
        # Attempt to turn this into a ReinterpretView rather than assert.
        # This has concessions around layout, as as_storage_and_layout
        # can cause us to go from flexible to fixed layout.
        if not isinstance(dst, ReinterpretView):
            if is_storage_and_layout(dst):
                storage, layout = as_storage_and_layout(dst)
                dst = ReinterpretView(data=storage, layout=layout)
        assert isinstance(dst, ReinterpretView), dst
        if isinstance(src, TensorBox):
            # unwrap a TensorBox
            return cls.realize_into(src.data, dst)
        if isinstance(src, StorageBox):
            src.realize()
            # ExternKernelAlloc has specific requirements for output layout, should create a copy
            assert hasattr(src.data, "layout")
            if cls.can_realize_into_without_copy(src):
                src.data.layout = NonOwningLayout(dst)
                return src.data
        # introduce a copy
        pw = Pointwise.create(
            device=src.get_device(),
            dtype=src.get_dtype(),
            inner_fn=src.make_loader(),
            ranges=[
                V.graph.sizevars.guard_equals(a, b)
                for a, b in zip(src.get_size(), dst.get_size())
            ],
        )
        return cls.realize_into(pw, dst)

    def should_allocate(self):
        return True


@ir_dataclass
class ExternKernel(InputsKernel):
    constant_args: Tuple[Any, ...] = ()
    kwargs: Dict[str, Any] = dataclasses.field(default_factory=dict)
    output_view: Optional[ReinterpretView] = None
    python_kernel_name: Optional[str] = None
    cpp_kernel_name: Optional[str] = None
    # FIXME: in some cases we sill need to explicitly pass in ordered_kwargs_for_cpp_kernel
    # We shouldn't need to do this since the information can be retrieved from op_overload._schema.
    ordered_kwargs_for_cpp_kernel: Iterable[str] = dataclasses.field(
        default_factory=list
    )
    op_overload: Optional[
        Union[torch._ops.OpOverload, torch._ops.HigherOrderOperator]
    ] = None
    arg_properties: Optional[List[Dict[str, Any]]] = None
    kwarg_properties: Optional[Dict[str, Dict[str, Any]]] = None
    unbacked_bindings: Dict[sympy.Symbol, pytree.KeyPath] = dataclasses.field(
        default_factory=dict
    )
    mutation_outputs: List[MutationOutput] = dataclasses.field(default_factory=list)

    def __init__(
        self,
        name,
        layout,
        inputs,
        constant_args=(),
        kwargs=None,
        output_view=None,
        python_kernel_name=None,
        cpp_kernel_name=None,
        ordered_kwargs_for_cpp_kernel=(),
        op_overload=None,
    ):
        super().__init__(
            name=name,
            layout=layout,
            inputs=inputs,
        )
        self.constant_args = constant_args
        self.kwargs = kwargs if kwargs else {}
        self.output_view = output_view
        self.op_overload = op_overload
        self.set_cpp_kernel_name(cpp_kernel_name)
        self.set_python_kernel_name(python_kernel_name)
        self.ordered_kwargs_for_cpp_kernel = ordered_kwargs_for_cpp_kernel
        self.collect_arg_kwarg_properties()
        self.unbacked_bindings = {}
        self.mutation_outputs = []
        self.fx_node = V.graph.current_node

    def get_outputs(self) -> List[Buffer]:
        return [self, *self.mutation_outputs]

    def get_unbacked_symbol_defs(self) -> OrderedSet[sympy.Symbol]:
        return OrderedSet()

    def collect_arg_kwarg_properties(self):
        # if self.op_overload is torch._ops.OpOverload, we can use its schema to collect additional
        # information for args and kwargs, e.g. type and default value, to help with the cpp wrapper codegen
        self.arg_properties = (
            [
                {
                    "name": x.name,
                    "type": x.real_type,
                    "default_value": x.default_value,
                }
                for x in self.op_overload._schema.arguments
                if not x.kwarg_only
            ]
            if isinstance(self.op_overload, torch._ops.OpOverload)
            else [{} for i in range(len(self.inputs))]
        )
        self.allarg_properties = (
            {
                x.name: {"type": x.real_type, "default_value": x.default_value}
                for x in self.op_overload._schema.arguments
            }
            if isinstance(self.op_overload, torch._ops.OpOverload)
            else {}
        )
        # FIXME: self.kwargs does not always match kwargs defined in schema, so sometimes
        # ordered_kwargs_for_cpp_kernel is explicilty passed in.
        if isinstance(self.op_overload, torch._ops.OpOverload):
            if not self.ordered_kwargs_for_cpp_kernel:
                self.ordered_kwargs_for_cpp_kernel = [
                    x.name for x in self.op_overload._schema.arguments if x.kwarg_only
                ]
            self.schema_kwargs = [
                x for x in self.op_overload._schema.arguments if x.kwarg_only
            ]

    def decide_layout(self):
        if isinstance(self.layout, FlexibleLayout):
            self.apply_constraint()
            self.freeze_layout()

    def codegen_comment(self, wrapper):
        origin_str, detailed_origin_str = get_kernel_metadata(self, wrapper)
        if origin_str:
            wrapper.writeline(origin_str)

    def codegen(self, wrapper):
        raise NotImplementedError

    def set_cpp_kernel_name(self, cpp_kernel_name: Optional[str] = None):
        self.cpp_kernel_name = cpp_kernel_name
        self.cpp_kernel_overload_name = None
        self.cpp_kernel_key = None
        self.cpp_op_schema = None
        if not V.graph.cpp_wrapper or not isinstance(
            self.op_overload, torch._ops.OpOverload
        ):
            return

        kernel = self.op_overload
        if self.cpp_kernel_name is None:
            # Try to construct cpp_kernel_name from op_overload
            if kernel.namespace == "aten":
                # Calling with the default kernel name can lead to ambiguous behavior like the following example.
                # repeat_interleave(const at::Tensor & repeats, c10::optional<int64_t> output_size=std::nullopt)
                # repeat_interleave(const at::Tensor & self, int64_t repeats,
                #       c10::optional<int64_t> dim=std::nullopt, c10::optional<int64_t> output_size=std::nullopt)
                opname = (
                    kernel.__name__.split(".")[0]
                    if kernel._overloadname == "default"
                    else kernel.__name__.replace(".", "_")
                )
                self.cpp_kernel_name = f"at::_ops::{opname}::call"
            else:
                self.cpp_kernel_name = kernel._schema.name

        # Set up info for runtime schema lookup
        # TODO: The logics here may be further simplified.
        from .codegen.wrapper import get_cpp_op_schema

        self.cpp_kernel_overload_name = kernel._schema.overload_name
        self.cpp_kernel_key = f"{self.cpp_kernel_name.replace('::', '_')}_{self.cpp_kernel_overload_name}"  # type: ignore[union-attr]
        try:
            self.cpp_op_schema = get_cpp_op_schema(kernel)
        except Exception:
            self.cpp_op_schema = ""

    def set_python_kernel_name(self, python_kernel_name: Optional[str]):
        self.python_kernel_name = python_kernel_name
        if python_kernel_name is not None:
            return

        kernel = self.op_overload
        if kernel is None:
            pass
        elif isinstance(kernel, torch._ops.HigherOrderOperator):
            self.python_kernel_name = f"torch.ops.higher_order.{kernel.__name__}"
        else:
            self.python_kernel_name = (
                f"{kernel.__module__.replace('._ops.', '.ops.')}.{kernel.__name__}"
            )

    def get_kernel_name(self):
        return (
            (
                V.graph.wrapper_code.get_c_shim_func_name(self.cpp_kernel_name)  # type: ignore[attr-defined]
                if config.abi_compatible
                else self.cpp_kernel_name
            )
            if V.graph.cpp_wrapper
            else self.python_kernel_name
        )

    @staticmethod
    def copy_input(x):
        pw = Pointwise.create(
            device=x.get_device(),
            dtype=x.get_dtype(),
            inner_fn=x.make_loader(),
            ranges=x.get_size(),
            origin_node=x.get_origin_node(),
            traceback=x.get_traceback(),
        )
        pw.realize()
        return pw

    @classmethod
    def process_kernel(
        cls, kernel, *args, **kwargs
    ) -> Tuple[
        Any,
        List[Any],
        List[Any],
        Callable[[Any, Any], Any],
        Optional[Dict[sympy.Symbol, pytree.KeyPath]],
    ]:
        binded_args = {"args": args, "kwargs": kwargs}

        args_flat, args_spec = pytree.tree_flatten(binded_args)

        is_arg_tensor = []
        tensor_args = []
        non_tensor_args: List[Any] = []
        for arg in args_flat:
            is_arg_tensor.append(isinstance(arg, IRNode))
            if is_arg_tensor[-1]:
                tensor_args.append(arg)
            else:
                if isinstance(arg, sympy.Expr):
                    arg = V.graph.sizevars.shape_env.create_symintnode(arg, hint=None)
                non_tensor_args.append(arg)

        def unflatten_args(new_tensor_args, new_non_tensor_args):
            result = []
            it_tensors = iter(new_tensor_args)
            it_non_tensors = iter(new_non_tensor_args)
            for is_tensor in is_arg_tensor:
                if is_tensor:
                    result.append(next(it_tensors))
                else:
                    result.append(next(it_non_tensors))
            r = pytree.tree_unflatten(result, args_spec)
            return r.get("args", []), r.get("kwargs", {})

        tensor_args = [cls.realize_input(x) for x in tensor_args]

        # freeze layout otherwise our output stride calculation might
        # become incorrect
        for x in tensor_args:
            if is_storage_and_layout(x):
                as_storage_and_layout(x, freeze=True)

        # Rerun fake tensor propagation, because Inductor may have changed the
        # strides of inputs and we need to determine accurately what the
        # output stride will be.
        example_args: List[Union[torch.Tensor, torch._C.ScriptObject]] = []

        # We need to retain the constant values of fake tensors that we originally
        # propagated the graph with, because for some operators running without a
        # constant would trigger an error / DataDependentException
        for x in tensor_args:
            # if x is a view of a constant, we need to realize the view
            # (we can't pass the constant into the kernel directly)
            if not isinstance(x, BaseView) and x.get_name() in V.graph.constants:
                example_args.append(V.graph.constants[x.get_name()])
            elif (
                not isinstance(x, BaseView)
                and x.get_name() in V.graph.torchbind_constants
            ):
                example_args.append(V.graph.torchbind_constants[x.get_name()])
            else:
                example_args.append(ir_node_to_tensor(x, guard_shape=True))

        new_args, new_kwargs = unflatten_args(example_args, non_tensor_args)
        example_output = kernel(*new_args, **new_kwargs)

        unbacked_bindings: Optional[Dict[sympy.Symbol, pytree.KeyPath]] = None
        if shape_env := V.fake_mode.shape_env:
            rebind_unbacked(shape_env, V.current_node, example_output)
            unbacked_bindings = compute_unbacked_bindings(
                shape_env, example_output, V.current_node.meta.get("val")
            )

        example_out_li = (
            [example_output]
            if not isinstance(example_output, (list, tuple))
            else example_output
        )
        for t in example_out_li:
            if isinstance(t, torch.Tensor) and t.is_sparse:
                msg = "sparsity not handled. Please file issue for sparse inference weights."
                if stack_trace := V.graph.current_node.meta.get("stack_trace", None):
                    msg = f"{msg} Found from : \n {stack_trace}"
                V.graph.disable_cudagraphs_reason = msg

        return (
            example_output,
            tensor_args,
            non_tensor_args,
            unflatten_args,
            unbacked_bindings,
        )

    @classmethod
    def convert_to_reinterpret_view(cls, x):
        """
        In order to pass this to an extern kernel we need a
        ReinterpretView not a View.  This allows us to avoid some
        unneeded copies.
        """
        assert isinstance(x, BaseView)
        if isinstance(x, ReinterpretView):
            return x

        # NOTE: Don't use extract_read_writes here as it fails when
        # make_loader() inlines the computation
        x_unwrap_view = x.unwrap_view()
        buf = V.graph.get_buffer(x_unwrap_view.get_name())
        assert buf is not None
        x_unwrap_view_fx_node = buf.get_origin_node()
        # Prefer channels last format according to how the format is set from eager.
        if (
            x_unwrap_view_fx_node is not None
            and "val" in x_unwrap_view_fx_node.meta
            and isinstance(x_unwrap_view.layout, FlexibleLayout)
            and (
                x_unwrap_view_fx_node.meta["val"].is_contiguous(
                    memory_format=torch.channels_last
                )
                or x_unwrap_view_fx_node.meta["val"].is_contiguous(
                    memory_format=torch.channels_last_3d
                )
            )
        ):
            x_unwrap_view.freeze_layout_with_same_order(
                make_channels_last_strides_for(x_unwrap_view.get_size())
            )
        else:
            x_unwrap_view.freeze_layout()

        index_args, var_ranges = dependencies.index_vars_squeeze(
            x.get_size(), prefix="r"
        )
        range_vars = index_args[0]
        index = x.make_indexer()(range_vars)

        index = V.graph.sizevars.simplify_with_ranges(index, var_ranges)
        strides = V.graph.sizevars.stride_vars(index, range_vars)
        offset = V.graph.sizevars.offset_var(index, range_vars)
        expected = sympy_dot(range_vars, strides) + offset

        if index != expected:
            log.debug(
                "convert_to_reinterpret_view failed: stride=%s offset=%s index=%s",
                strides,
                offset,
                index,
            )
            raise NotImplementedError

        return ReinterpretView(
            data=x.data,
            layout=FixedLayout(
                device=x.get_device(),
                dtype=x.get_dtype(),
                size=x.get_size(),
                stride=strides,
                offset=offset,
            ),
        )

    @classmethod
    def realize_input(cls, x):
        if x is None:
            return NoneAsConstantBuffer()
        if isinstance(x, (sympy.Expr, sympy.logic.boolalg.Boolean, int)):
            return ShapeAsConstantBuffer(x)
        if isinstance(x, Constant):
            return V.graph.add_tensor_constant(
                torch.tensor(x.value, dtype=x.get_dtype(), device=x.get_device())
            )
        if isinstance(x, ConstantBuffer):
            return x
        if isinstance(x, TensorBox):
            return cls.realize_input(x.data)
        if isinstance(x, ReinterpretView):
            return ReinterpretView(
                data=cls.realize_input(x.data), layout=x.get_layout()
            )
        if isinstance(x, BaseView):
            x.realize()
            if is_storage_and_layout(x.unwrap_view()):
                try:
                    return cls.convert_to_reinterpret_view(x)
                except NotImplementedError:
                    pass
        if isinstance(x, StorageBox):
            # TODO(jansel): impose layout preference on realized buffer
            x.realize()
            return x
        if isinstance(x, TorchBindObject):
            return x
        return cls.copy_input(x)

    @classmethod
    def require_stride1(cls, x):
        if is_storage_and_layout(x):
            if len(x.get_stride()) == 0:
                return x
            for stride in x.get_stride():
                if stride == 1:
                    return x
        return cls.copy_input(x)

    @classmethod
    def require_strides(
        cls,
        x,
        order: Optional[Sequence[int]] = None,
        exact_strides: Optional[Sequence[_IntLike]] = None,
        allow_padding=False,
    ):
        assert order is not None or exact_strides is not None
        if x.get_numel() == 0:  # Layout doesn't matter
            return x
        # require x to have the layout
        if is_storage_and_layout(x):
            while isinstance(x.get_layout(), NonOwningLayout):
                x = x.get_layout().view
            if isinstance(x.get_layout(), FlexibleLayout):
                if order:
                    # If the the FlexibleLayout already has the size and stride in the required order,
                    # freeze it to a FixedLayout by using its current size and stride.
                    # The behavior of using its current size and stride or the given order can be different
                    # if the size and stride has ambiguilty, for example for a 4D input where the iC = 1:
                    # size=[s0, 1, 28, 28], stride=[784, 784, 28, 1]. If the required order is [3, 0, 2, 1] (channels last),
                    # the current size and stride already satisfies this order.
                    # However by freezing it to the required order, the layout will be changed to:
                    # size=[s0, 1, 28, 28], stride=[784, 1, 28, 1]), which is not actually necessary.

                    # fix flexiblelayout to be FixedLayout with stride_order
                    as_storage_and_layout(
                        x,
                        freeze=True,
                        want_contiguous=False,
                        stride_order=get_stride_order(
                            V.graph.sizevars.size_hints(x.get_layout().stride)
                        )
                        if is_stride_order_storage_and_layout(x, order)
                        else order,
                        allow_padding=allow_padding,
                    )
                    return x
                else:
                    # If the exact_strides is given, freeze the FlexibleLayout to a FixedLayout with the exact_strides.
                    as_storage_and_layout(
                        x,
                        freeze=True,
                        want_contiguous=False,
                        stride_order=None,
                        allow_padding=allow_padding,
                        exact_strides=exact_strides,  # type: ignore[arg-type]  # int|Expr vs int|Integer
                    )
                    return x
            elif isinstance(x.get_layout(), FixedLayout) and (
                (order and x.get_layout().is_stride_ordered(order))
                or (
                    exact_strides
                    and significant_strides_equal(
                        exact_strides, x.get_layout().stride, x.get_size()
                    )
                )
            ):
                return x
            elif isinstance(x.get_layout(), MutationLayoutSHOULDREMOVE):
                if isinstance(x.get_layout().real_layout(), FlexibleLayout):
                    raise AssertionError(
                        "the MutationLayoutSHOULDREMOVE's real layout shouldn't be FlexibleLayout"
                    )
                elif isinstance(x.get_layout().real_layout(), FixedLayout) and (
                    (order and x.get_layout().real_layout().is_stride_ordered(order))
                    or (
                        exact_strides
                        and significant_strides_equal(
                            exact_strides,
                            x.get_layout().real_layout().stride,
                            x.get_size(),
                        )
                    )
                ):
                    return x

        # TODO - Storage to InputBuffer
        if isinstance(x, InputBuffer) and (
            (order and x.get_layout().is_stride_ordered(order))
            or (
                exact_strides
                and significant_strides_equal(
                    exact_strides, x.get_layout().stride, x.get_size()
                )
            )
        ):
            return x
        if (
            isinstance(x, TensorBox)
            and isinstance(x.data, BaseView)
            and not isinstance(x.data, ReinterpretView)
            and is_storage_and_layout(x.unwrap_view())
            and not isinstance(x.unwrap_view().data, ExternKernelAlloc)
        ):
            try:
                x.data = cls.convert_to_reinterpret_view(x.data)
                if order:
                    return cls.require_stride_order(
                        x, order, allow_padding=allow_padding
                    )
                elif exact_strides:
                    return cls.require_exact_strides(
                        x, exact_strides, allow_padding=allow_padding
                    )
            except NotImplementedError:
                pass
        # Although this is a clone, inductor is good about fusing clones into previous
        # operations if they weren't realized and their layouts were flexible.
        x = cls.copy_input(x)
        as_storage_and_layout(
            x,
            freeze=True,
            want_contiguous=False,
            stride_order=order,
            allow_padding=allow_padding,
            exact_strides=exact_strides,  # type: ignore[arg-type]  # int|Expr vs int|Integer
        )
        if order:
            assert is_stride_order_storage_and_layout(x, order)
        return x

    @classmethod
    def require_exact_strides(cls, x, exact_strides, allow_padding=False):
        return cls.require_strides(
            x, exact_strides=exact_strides, allow_padding=allow_padding
        )

    @classmethod
    def require_stride_order(cls, x, order, allow_padding=False):
        return cls.require_strides(x, order=order, allow_padding=allow_padding)

    @classmethod
    def require_channels_last(cls, x):
        return cls.require_stride_order(x, NHWC_STRIDE_ORDER)

    @classmethod
    def require_channels_last_3d(cls, x):
        return cls.require_stride_order(x, NHWDC_STRIDE_ORDER)

    @classmethod
    def require_contiguous(cls, x):
        return cls.require_stride_order(x, list(reversed(range(len(x.get_size())))))

    def apply_constraint(self):
        pass

    def fill_non_provided_args(self, args, kwargs):
        # Previously, we want to maintain forward-compatibility by skipping
        # default args in the serialized artifacts in fbcode. However,
        # some of our shim interfaces require default values being OrderedSet.
        # Discussed with Sherlock offline and we decided to allow serializing
        # default args into the C++ wrapper code for now. We will refine this
        # part if we see real FC requirement. More details related to FC
        # can be found at:
        # https://docs.google.com/document/d/1FzWm-sHYwmRi3x_g036kOxd99KaYquUsA-L5JwOn8ys/edit?usp=sharing
        assert isinstance(args, (list, tuple))
        if isinstance(args, tuple):
            args = list(args)
        assert self.arg_properties, "ExternKernel.arg_properties should not be empty"

        n_args = len(args)
        n_pos_args = len(self.arg_properties)
        # For cpp wrapper, if some positional args are not provided, we need to check
        # if they're in the kwargs or use their default value
        if n_args < n_pos_args:
            log.debug(
                "%s has %d unprovided positional arguments. "
                "Will check if they are in the keyword arguments or will use default values.",
                self.op_overload,
                n_pos_args - n_args,
            )
            for i in range(n_args, n_pos_args):
                arg_name = self.arg_properties[i]["name"]
                args.append(
                    kwargs[arg_name]
                    if arg_name in kwargs
                    else self.arg_properties[i]["default_value"]
                )
        return args

    def codegen_const_args(self, names: Optional[List[str]] = None):
        if V.graph.cpp_wrapper:
            result = []
            # Aten ops follow the convention that tensor args are before non-tensor args,
            # in which case the following 'len(self.inputs) + i' logic works. But this
            # may not be true for other ops, and if that is the case, caller needs to
            # pass in a list of const arg names for arg_properties lookup.
            name_to_arg_properties = None
            if names and self.arg_properties:
                assert len(self.constant_args) == len(
                    names
                ), "names passed to codegen_const_args does not match self.constant_args"
                name_to_arg_properties = {
                    arg.get("name"): arg for arg in self.arg_properties
                }

            for i, x in enumerate(self.constant_args):
                if name_to_arg_properties is not None:
                    prop = name_to_arg_properties.get(names[i])  # type: ignore[index]
                    type_ = prop.get("type") if prop else None
                else:
                    idx = len(self.inputs) + i
                    type_ = (
                        self.arg_properties[idx].get("type")
                        if self.arg_properties and idx < len(self.arg_properties)
                        else None
                    )
                result.append(
                    V.graph.wrapper_code.val_to_arg_str(x, type_)  # type: ignore[arg-type]
                )
            return result
        else:
            return map(V.graph.wrapper_code.val_to_arg_str, self.constant_args)

    def codegen_args(self):
        if V.graph.cpp_wrapper and self.op_overload is not None:
            # cpp wrapper needs special logic to fill in missing args with default values
            inputs = self.fill_non_provided_args(
                [*self.inputs, *self.constant_args], self.kwargs
            )
            # fill_non_provided_args has handled constant args, so no need to codegen for that later
            need_codegen_constant_args = False
        else:
            inputs = self.inputs
            need_codegen_constant_args = True

        args = []
        for i, x in enumerate(inputs):
            if V.graph.cpp_wrapper:
                assert self.arg_properties and i < len(
                    self.arg_properties
                ), "Invalid access to ExternKernel.arg_properties"
                type_ = self.arg_properties[i].get("type")
                args.append(
                    V.graph.wrapper_code.val_to_arg_str(  # type: ignore[arg-type]
                        x, type_
                    )
                )
            else:
                args.append(V.graph.wrapper_code.val_to_arg_str(x))
        if need_codegen_constant_args:
            args.extend(self.codegen_const_args())
        return args

    def get_kwargs_value(self, arg_name):
        if arg_name in self.kwargs:
            return self.kwargs.get(arg_name)
        if self.allarg_properties and self.allarg_properties.get(arg_name):
            return self.allarg_properties.get(arg_name).get("default_value")  # type: ignore[union-attr]
        else:
            raise AssertionError(f"{arg_name} not in self.allarg_properties")

    def codegen_kwargs(self, skip_out=False):
        if V.graph.cpp_wrapper:
            if self.op_overload is not None and len(self.schema_kwargs) == 0:
                # All the args should have been generated by fill_non_provided_args in codegen_args
                return []

            kwargs = []
            for arg_name in self.ordered_kwargs_for_cpp_kernel:
                if skip_out and arg_name == "out":
                    # ExternKernelOut has its own logic for inserting the out parameter
                    continue

                v = self.get_kwargs_value(arg_name)
                if isinstance(v, sympy.Expr):
                    kwargs.append(v)
                else:
                    type_ = (
                        self.allarg_properties.get(arg_name).get("type")  # type: ignore[union-attr]
                        if self.allarg_properties and arg_name in self.allarg_properties
                        else None
                    )
                    kwargs.append(
                        V.graph.wrapper_code.val_to_arg_str(  # type: ignore[arg-type]
                            v, type_
                        )
                    )
        else:
            kwargs = [
                f"{k}={V.graph.wrapper_code.val_to_arg_str(v)}"  # type: ignore[misc]
                for k, v in self.kwargs.items()
            ]
        return kwargs

    def codegen_size_asserts(self, wrapper):
        if config.size_asserts and not V.graph.cpp_wrapper:
            # comparing strides for 0 size tensor is tricky. Ignore them for now.
            if sympy_product(self.get_size()) == 0:
                return
            size = V.graph.wrapper_code.codegen_shape_tuple(self.get_size())
            stride = V.graph.wrapper_code.codegen_shape_tuple(self.get_stride())
            wrapper.writeline(
                f"assert_size_stride({self.get_name()}, {size}, {stride})"
            )

    def get_group_stride(self):
        """
        get output sizes and strides, for template_codegen
        """
        _size = self.get_size()
        _stride = self.get_stride()
        # iter_ranges = _size of output tensor, reduce_range = [] because no reduction
        return [_size, []], _stride

    def canonicalize(self):
        """
        Manually get canonicalization of the output index
        """
        # manually generate index formula for conv
        sizevars = V.graph.sizevars
        sizes = self.get_size()
        strides = self.get_stride()
        strides = [sizevars.size_hint(x) for x in strides]
        # TODO: I can't tell if the symbols here are temporary
        index_vars = [sympy_index_symbol(f"d{i}") for i in range(len(sizes))]
        # reorder index vars according to stride
        index_order = sorted(range(len(strides)), key=strides.__getitem__, reverse=True)
        lookup = {pos: idx for idx, pos in enumerate(index_order)}
        order = [lookup[i] for i in range(len(lookup))]
        index_vars = [index_vars[i] for i in order]
        indexer = self.make_indexer()
        index = indexer(index_vars)

        new_sizes, reindex, prune = V.graph.sizevars._simplify_loops(
            index_vars, sizes, [index]
        )

        # assign new variables each dimension to deal with numbering mismatches
        # d0, d1, d2 could become d0, d2 -- which won't match d0, d1
        _, add_var = var_builder("c")
        replacement = dict(zip(index_vars, reindex([add_var(x) for x in new_sizes])))

        index = sympy_subs(sympy.expand(index), replacement)  # type: ignore[arg-type]
        return index, tuple(new_sizes)

    def get_unbacked_symbol_uses(self) -> OrderedSet[sympy.Symbol]:
        # NB: It's not necessary to check regular inputs as we automatically
        # have dependencies on them
        r: OrderedSet[sympy.Symbol] = OrderedSet()
        for arg in self.constant_args:
            r |= maybe_free_unbacked_symbols(arg)
        for arg in self.kwargs.values():
            r |= maybe_free_unbacked_symbols(arg)
        return r

    def __str__(self) -> str:
        kernel_name = getattr(self, "python_kernel_name", None)
        lines = [
            f"python_kernel_name={kernel_name!r}",
        ]
        lines += [
            f"{field.name}={getattr(self, field.name)}"
            for field in dataclasses.fields(self)
        ]
        lines.append(f"origin_node={self.origin_node!r}")
        return self.str_helper(lines)

    __repr__ = __str__


@ir_dataclass
class ExternKernelOut(ExternKernel):
    def codegen(self, wrapper):
        self.codegen_comment(wrapper)
        args = [*self.codegen_args(), *self.codegen_kwargs(skip_out=True)]
        kernel_name = self.get_kernel_name()
        if (
            V.graph.cpp_wrapper
            and self.cpp_kernel_name == "torch::inductor::_mm_plus_mm"
        ):
            # For https://github.com/pytorch/pytorch/issues/128474
            kernel_name = (
                "aoti_torch__mm_plus_mm_out"
                if config.abi_compatible
                else "torch::inductor::_mm_plus_mm_out"
            )
        else:
            kernel_name = self.get_kernel_name()
        wrapper.generate_extern_kernel_out(
            kernel_name,
            self.codegen_reference(),
            self.output_view.codegen_reference() if self.output_view else None,
            args,
        )

    def __init__(
        self,
        layout,
        inputs,
        constant_args=(),
        kwargs=None,
        output_view=None,
        python_kernel_name=None,
        cpp_kernel_name=None,
        ordered_kwargs_for_cpp_kernel=(),
        op_overload=None,
    ):
        super().__init__(
            None,
            layout,
            self.unwrap_storage(inputs),
            constant_args,
            kwargs or {},
            None,
            python_kernel_name,
            cpp_kernel_name,
            ordered_kwargs_for_cpp_kernel,
            op_overload,
        )
        self.name = V.graph.register_buffer(self)
        V.graph.register_operation(self)

    def should_allocate(self):
        return True


class RandomSeeds(ExternKernelOut):
    def __init__(self, count: int, device: torch.device):
        limits = torch.iinfo(torch.int64)
        super().__init__(
            layout=FixedLayout(
                device=device,
                dtype=torch.int64,
                size=[count],
            ),
            inputs=[],
            constant_args=[limits.min, limits.max, [count]],
            python_kernel_name="aten.randint.low_out",
            # FIXME: Ideally we should only use at::_ops::randint_low_out::call here,
            # but the signature is different from is at::randint_out. Again,
            # we can simplify the code when only keeping an ABI-compatible version.
            cpp_kernel_name="at::_ops::randint_low_out::call"
            if config.abi_compatible
            else "at::randint_out",
            op_overload=aten.randint.low_out,
        )


class ExternKernelAlloc(ExternKernel):
    def codegen(self, wrapper):
        self.codegen_comment(wrapper)
        args = [*self.codegen_args(), *self.codegen_kwargs()]
        V.graph.wrapper_code.generate_extern_kernel_alloc(self, args)
        if isinstance(self.layout, Layout):
            self.codegen_size_asserts(wrapper)

    def __init__(
        self,
        layout,
        inputs,
        constant_args=(),
        kwargs=None,
        python_kernel_name=None,
        cpp_kernel_name=None,
        ordered_kwargs_for_cpp_kernel=(),
        op_overload=None,
    ):
        super().__init__(
            None,
            layout,
            self.unwrap_storage(inputs),
            constant_args,
            kwargs or {},
            None,
            python_kernel_name,
            cpp_kernel_name,
            ordered_kwargs_for_cpp_kernel,
            op_overload,
        )
        # We need output buffers for generating kernel arguments in the
        # abi-compatible mode, where we retrieve outputs by pass each individual
        # output through the abi-compatible interface.
        self.outputs: Sequence[Any] = []
        self.name = V.graph.register_buffer(self)
        V.graph.register_operation(self)

    def should_allocate(self):
        return False

    def apply_constraint(self):
        raise NotImplementedError


class MutationOutput(Buffer):
    """
    An output buffer that represents the mutation of a pre-existing buffer
    """

    def __init__(self, layout, mutated_node, mutating_node: Operation):
        super().__init__(name=None, layout=layout)
        mutated_node_name = mutated_node.get_name()
        V.graph.mark_buffer_mutated(mutated_node_name)
        self.mutation_names = [mutated_node_name]
        self.mutating_node: Operation = mutating_node
        self.name = V.graph.register_buffer(self)

    def get_defining_op(self) -> Operation:
        return self.mutating_node

    def get_mutation_names(self):
        return self.mutation_names

    def should_allocate(self):
        return False


class UserDefinedTritonKernel(ExternKernel):
    def get_kernel_and_configs(self):
        from triton.runtime.autotuner import Autotuner

        from torch._higher_order_ops.triton_kernel_wrap import kernel_side_table

        kernel = kernel_side_table.get_kernel(self.kernel_idx)
        configs = []
        if isinstance(kernel, Autotuner):
            configs = kernel.configs
            kernel = kernel.fn
        return kernel, configs

    def codegen(self, wrapper):
        kernel, configs = self.get_kernel_and_configs()

        # Definition of kernel
        new_name, triton_meta = wrapper.define_user_defined_triton_kernel(
            kernel, configs, self.kwargs
        )
        raw_args = [
            self.get_kwargs_value(k) for k in self.ordered_kwargs_for_cpp_kernel
        ]

        # NOTE: raw_args doesn't include autotuned args.
        # But, kernel.constexprs includes indices of autotuned args.
        # So, let's recalculate constexpr indices wrt to raw_args.
        constexpr_indices = []
        for idx, kwarg in enumerate(self.ordered_kwargs_for_cpp_kernel):
            if kernel.arg_names.index(kwarg) in kernel.constexprs:
                constexpr_indices.append(idx)

        # Call to kernel
        self.codegen_comment(wrapper)
        wrapper.generate_user_defined_triton_kernel(
            new_name, raw_args, self.grid, configs, triton_meta, constexpr_indices
        )

    def get_unbacked_symbol_uses(self) -> OrderedSet[sympy.Symbol]:
        # add unbacked symbols used in the grid to the ones used
        # in the kwargs (the latter is generated by ExternKernel)
        return super().get_unbacked_symbol_uses() | free_unbacked_symbols(self.grid)

    def get_unbacked_symbol_defs(self) -> OrderedSet[sympy.Symbol]:
        return OrderedSet()

    def __init__(self, *, kernel_idx, grid, kernel_args):
        inputs = []
        kwargs = {}
        constant_args = []
        for k, v in kernel_args.items():
            if isinstance(v, TensorBox):
                t = InputsKernel.unwrap_storage_for_input(self.realize_input(v))
                inputs.append(t)
                kwargs[k] = t
            else:
                constant_args.append(v)
                kwargs[k] = v

        assert len(inputs) != 0
        self.device = inputs[0].get_device()

        super().__init__(
            None,
            NoneLayout(self.device),  # type: ignore[arg-type]
            inputs,
            tuple(constant_args),
            kwargs,
        )
        self.kernel_idx = kernel_idx
        self.grid = grid

        kernel, configs = self.get_kernel_and_configs()
        # If we are autotuning, not all arguments will be passed
        self.ordered_kwargs_for_cpp_kernel = [
            arg for arg in kernel.arg_names if arg in kernel_args
        ]

        from torch._higher_order_ops.triton_kernel_wrap import identify_mutated_tensors

        autotuned_kwargs = configs[0].kwargs if len(configs) > 0 else {}
        self.mutable_args = [
            kernel_args[key]
            for key in identify_mutated_tensors(
                kernel, {**kernel_args, **autotuned_kwargs}
            )
        ]

        self.mutation_outputs = [
            MutationOutput(NoneLayout(self.device), buf, self)
            for buf in self.mutable_args
        ]
        V.graph.register_operation(self)

    def get_outputs(self) -> List[Buffer]:
        return list(self.mutation_outputs)

    def get_device(self) -> torch.device:
        return self.device


class InplaceBernoulliFallback(ExternKernel):
    """
    This needs to be a custom class to handle mutation properly
    """

    def codegen(self, wrapper):
        (x,) = (t.codegen_reference() for t in self.inputs)

        if V.graph.cpp_wrapper and config.abi_compatible:
            # Inductor doesn't really support aten Generator, so the Generator kwarg is always NULL here,
            # which needs to be explicitly generated for cpp wrapper
            wrapper.writeline(
                f"{self.get_kernel_name()}({x}, {', '.join(map(repr, self.constant_args))}, NULL){wrapper.ending}"
            )
        else:
            wrapper.writeline(
                f"{self.get_kernel_name()}({x}, {', '.join(map(repr, self.constant_args))}){wrapper.ending}"
            )

    def should_allocate(self):
        return False

    def get_mutation_names(self):
        return [self.inputs[0].get_name()]

    def get_unbacked_symbol_defs(self) -> OrderedSet[sympy.Symbol]:
        return OrderedSet()

    def __init__(self, op_overload, x, *constant_args):
        super().__init__(
            None,
            NoneLayout(x.get_device()),  # type: ignore[arg-type]
            self.unwrap_storage([x]),
            constant_args,
            op_overload=op_overload,
        )
        V.graph.mark_buffer_mutated(x.get_name())
        self.name = V.graph.register_buffer(self)
        V.graph.register_operation(self)
        if not config.abi_compatible:
            # TODO: this should be simplified once we switch to ABI-compatible only
            self.cpp_kernel_name = "at::native::bernoulli_"


# Used to deal with torch.complex types
class InplaceCopyFallback(ExternKernel):
    """
    This needs to be a custom class to handle mutation properly
    """

    def codegen(self, wrapper):
        (dst, src, non_blocking) = self.codegen_args()
        wrapper.codegen_device_copy(src, dst, non_blocking)

    def should_allocate(self):
        return False

    def get_mutation_names(self):
        return [self.inputs[0].get_name()]

    def get_unbacked_symbol_defs(self) -> OrderedSet[sympy.Symbol]:
        return OrderedSet()

    def __init__(
        self,
        layout,
        inputs,
        constant_args,
    ):
        super().__init__(
            None,
            layout,
            inputs,
            constant_args,
            python_kernel_name="aten.copy_",
            cpp_kernel_name=(
                "aoti_torch_copy_" if config.abi_compatible else "at::_ops::copy_::call"
            ),
        )
        V.graph.mark_buffer_mutated(inputs[0].get_name())
        self.name = V.graph.register_buffer(self)
        V.graph.register_operation(self)

    @classmethod
    def create(cls, dst, src, non_blocking: bool = False):
        inputs = [cls.realize_input(t) for t in [dst, src]]
        constant_args = (non_blocking,)
        result = InplaceCopyFallback(
            NoneLayout(dst.get_device()),  # type: ignore[arg-type]
            inputs,
            constant_args,
        )
        return result


class MutatingFirstArgExternKernel(ExternKernel):
    """
    This needs to be a custom class to handle mutation properly
    """

    def codegen(self, wrapper):
        argrefs = [
            *(t.codegen_reference() for t in self.inputs),
            *map(repr, self.constant_args),
        ]
        wrapper.writeline(
            f"{self.get_kernel_name()}({', '.join(argrefs)}){wrapper.ending}"
        )

    def should_allocate(self):
        return False

    def get_mutation_names(self):
        return [self.inputs[0].get_name()]

    def get_unbacked_symbol_defs(self) -> OrderedSet[sympy.Symbol]:
        return OrderedSet()

    def has_side_effects(self):
        return True


class ResizeStorageBytes(MutatingFirstArgExternKernel):
    def __init__(self, variable, new_size):
        assert isinstance(new_size, int), "TODO: dynamic shapes"
        super().__init__(
            None,
            NoneLayout(variable.get_device()),  # type: ignore[arg-type]
            self.unwrap_storage([variable]),
            constant_args=(new_size,),
        )
        V.graph.mark_buffer_mutated(variable.get_name())
        self.name = V.graph.register_buffer(self)
        V.graph.register_operation(self)
        self.python_kernel_name = "inductor_ops.resize_storage_bytes_"
        self.cpp_kernel_name = "torch::inductor::resize_storage_bytes_"
        V.graph.never_reuse_buffers.add(variable.data.get_name())


class SetSourceTensorKernel(ExternKernelAlloc):
    def __init__(self, self_tensor, storage_tensor):
        self_tensor.freeze_layout()
        super().__init__(
            self_tensor.get_layout(),
            [self_tensor, storage_tensor],
            python_kernel_name="torch.ops.aten.set_.source_Tensor",
            op_overload=torch.ops.aten.set_.source_Tensor,
        )
        V.graph.never_reuse_buffers.add(self_tensor.data.get_name())
        V.graph.never_reuse_buffers.add(storage_tensor.get_name())
        V.graph.never_reuse_buffers.add(self.get_name())
        device = storage_tensor.get_device()
        self.mutation_outputs = [
            MutationOutput(NoneLayout(device), self_tensor, self),
            MutationOutput(NoneLayout(device), storage_tensor, self),
        ]

    def get_inputs_that_alias_output(self):
        return [self.inputs[0].get_name(), self.inputs[1].get_name()]


class ScatterFallback(ExternKernel):
    """
    This needs to be a custom class to handle mutation properly.
    This class handles both aten.scatter_ and aten.scatter_reduce_.
    It also handle the case `src` being a scalar properly.
    """

    def codegen(self, wrapper):
        reduce = self.kwargs["reduce"]
        if V.graph.cpp_wrapper:
            # Follow aten/src/ATen/native/ReductionType.h:get_operator_enum
            get_operator_enum = {"add": "sum", "multiply": "prod"}
            if reduce in get_operator_enum:
                reduce = get_operator_enum[reduce]

        if self.src_is_tensor:
            (x, index, src) = (t.codegen_reference() for t in self.inputs)
        else:
            (x, index) = (t.codegen_reference() for t in self.inputs)
            src = self.constant_args[1]
        wrapper.generate_scatter_fallback(
            x,
            [x, self.constant_args[0], index, src],
            self.cpp_kernel_name,
            self.python_kernel_name,
            self.src_is_tensor,
            reduce,
            self.codegen_kwargs(),
        )

    def should_allocate(self):
        return False

    def get_mutation_names(self):
        return [self.inputs[0].get_name()]

    def get_unbacked_symbol_defs(self) -> OrderedSet[sympy.Symbol]:
        return OrderedSet()

    def __init__(
        self,
        op_overload,
        x,
        dim: int,
        index,
        src,
        *,
        reduce: Optional[str] = None,
        include_self: bool = True,
    ):
        self.src_is_tensor = isinstance(src, TensorBox)

        constant_args: Tuple[Any, ...]
        if self.src_is_tensor:
            tensors = [self.realize_input(t) for t in [x, index, src]]
            constant_args = (dim,)
        else:
            tensors = [self.realize_input(t) for t in [x, index]]
            constant_args = (dim, src)

        super().__init__(
            None,
            NoneLayout(x.get_device()),  # type: ignore[arg-type]
            self.unwrap_storage(tensors),
            constant_args,
            {"reduce": reduce, "include_self": include_self},
            python_kernel_name=str(op_overload),
            ordered_kwargs_for_cpp_kernel=["reduce", "include_self"],
            op_overload=op_overload,
        )
        V.graph.mark_buffer_mutated(x.get_name())
        self.name = V.graph.register_buffer(self)
        V.graph.register_operation(self)


class IndexPutFallback(ExternKernel):
    """
    This needs to be a custom class to handle mutation and indices properly
    """

    def codegen(self, wrapper):
        (x, values, *valid_indices) = (t.codegen_reference() for t in self.inputs)
        indices = []
        iter_valid_indices = iter(valid_indices)
        for i, _ in enumerate(self.indices):
            if self.indices[i] is not None:
                indices.append(next(iter_valid_indices))
            else:
                indices.append(V.graph.wrapper_code.none_str)

        wrapper.generate_index_put_fallback(
            self.get_kernel_name(), x, indices, values, *self.codegen_const_args()
        )

    def should_allocate(self):
        return False

    def get_mutation_names(self):
        return [self.inputs[0].get_name()]

    def get_unbacked_symbol_defs(self) -> OrderedSet[sympy.Symbol]:
        return OrderedSet()

    def __init__(self, op_overload, x, indices, values, accumulate):
        self.indices = indices
        valid_indices = [i for i in indices if i is not None]
        tensors = [self.realize_input(x) for x in [x, values, *valid_indices]]
        cpp_kernel_name = (
            "aoti_torch_index_put_out" if config.abi_compatible else "at::index_put_out"
        )
        super().__init__(
            None,
            NoneLayout(x.get_device()),  # type: ignore[arg-type]
            self.unwrap_storage(tensors),
            (accumulate,),
            python_kernel_name="aten.index_put_",
            cpp_kernel_name=cpp_kernel_name,
            op_overload=op_overload,
        )
        V.graph.mark_buffer_mutated(self.inputs[0].get_name())
        self.name = V.graph.register_buffer(self)
        V.graph.register_operation(self)


class DeviceCopy(ExternKernelOut):
    @classmethod
    def create(cls, x, device, non_blocking):
        if (
            not x.is_extern()
            and all(r in V.graph.constants for r in x.get_read_names())
            and not config.aot_inductor.use_runtime_constant_folding
        ):
            return x.constant_to_device(device)

        V.graph.add_device_info(device)
        V.graph.add_device_info(x.get_device())

        developer_warning("DeviceCopy in input program")
        constant_args = (non_blocking,)
        return DeviceCopy(
            FlexibleLayout(
                device=device,
                dtype=x.get_dtype(),
                size=x.get_size(),
            ),
            [cls.realize_input(x)],
            constant_args,
        )

    def codegen(self, wrapper):
        args = self.codegen_args()
        assert len(args) == 2
        if self.output_view:
            wrapper.codegen_device_copy(
                args[0], self.output_view.codegen_reference(), args[1]
            )
        else:
            wrapper.codegen_device_copy(args[0], self.codegen_reference(), args[1])


class DynamicScalar(ExternKernel):
    """
    The result of a call to aten._local_scalar_dense.
    """

    def get_reads(self):
        return ()

    def should_allocate(self):
        return False

    def __init__(self, sym, keypath, data):
        data.realize()
        super().__init__(None, NoneLayout(torch.device("cpu")), self.unwrap_storage([data]))  # type: ignore[arg-type]
        self.sym = sym
        self.keypath = keypath

    def get_unbacked_symbol_defs(self) -> OrderedSet[sympy.Symbol]:
        return OrderedSet([self.sym])

    def codegen(self, wrapper):
        wrapper.codegen_dynamic_scalar(self)


class AssertScalar(ExternKernel):
    """
    The result of a call to aten._assert_scalar
    """

    def get_reads(self):
        return ()

    def should_allocate(self):
        return False

    def __init__(self, scalar, msg):
        super().__init__(
            # Buffer(name, layotu)
            None,
            NoneLayout(torch.device("cpu")),  # type: ignore[arg-type]
            # InputsKernel(inputs)
            [],
        )  # type: ignore[arg-type]
        self.scalar = scalar
        self.msg = msg

    def has_side_effects(self):
        return True

    def get_unbacked_symbol_uses(self):
        return free_unbacked_symbols(self.scalar)

    def codegen(self, wrapper):
        if V.graph.cpp_wrapper:
            pass
        else:
            # NB: It is EXTREMELY important not to simplify the scalar under
            # assertion here, because simplify is done with respect to
            # runtime asserts.  So if you have "u0 == 0" in the runtime
            # asserts, if you subsequently try to simplify(u0 == 0), you will
            # get True (because we've already runtime assert'ed that it's
            # true).  But we're code generating the actual runtime assert
            # here!!
            wrapper.writeline(
                f"if not {V.graph.wrapper_code.codegen_python_sizevar(self.scalar, simplify=False)}:"
            )
            wrapper.writeline(f"    raise RuntimeError({repr(self.msg)})")
            # No one should ever use this buffer, but for uniformity
            # define the variable and assign it None
            wrapper.writeline(f"{self.get_name()} = None")


@ir_dataclass
class ExternKernelNode:
    name: str
    node: export_schema.Node


has_c_shim = OrderedSet(
    [
        aten._embedding_bag.default,
        aten._fft_c2c.default,
        aten._scaled_dot_product_efficient_attention.default,
        aten._scaled_dot_product_flash_attention.default,
        aten._scaled_dot_product_cudnn_attention.default,
        aten._scaled_mm.default,
        aten.addmm.out,
        aten.bmm.out,
        aten.copy_.default,
        aten.mm.out,
        aten.repeat_interleave.Tensor,
        aten.nonzero.default,
        aten.view.dtype,
        aten.view_as_real.default,
    ]
)


class FallbackKernel(ExternKernelAlloc):
    def __init__(
        self,
        layout,
        kernel,
        tensor_args,
        nontensor_args,
        unflatten_args,
        kwargs=None,
        *,
        unbacked_bindings=None,
    ):
        if (
            kernel == aten.mul.Tensor
            and len(tensor_args) == 1
            and len(nontensor_args) == 1
        ):
            # When aten.mul.Tensor's second arg is constant, cpp wrapper expects
            # to call mul_Scalar. A more proper fix is to do it in decomposition.
            # See https://github.com/pytorch/pytorch/issues/123478
            kernel = aten.mul.Scalar

        super().__init__(
            layout,
            tuple(tensor_args),
            tuple(nontensor_args),
            op_overload=kernel,
        )

        self.use_runtime_dispatch = False
        self.unbacked_bindings = unbacked_bindings

        assert isinstance(
            kernel,
            (
                torch._ops.OpOverload,
                torch._ops.HigherOrderOperator,
            ),
        ), f"Fails to create FallbackKernel for {kernel}: {type(kernel)} not supported"
        self.op_overload = kernel
        self.unflatten_args = unflatten_args
        self.kwargs = {} if kwargs is None else kwargs
        V.graph.warn_fallback(self.python_kernel_name)  # type: ignore[arg-type]

        # args that are aliased
        self.alias_names: List[str] = []
        # args that are mutated AND returned from the op
        self.mutation_names: List[str] = []

        if isinstance(self.op_overload, torch._ops.HigherOrderOperator):
            # We assume here that HOPs with FallbackKernel are functional.
            # This may not always be true! HOPs must individually opt-in to
            # FallbackKernel, so please check this if you opt-in.
            return

        if "_c10d_functional" in self.op_overload.name():
            # _c10d_functional kernels are lowered into _CollectiveKernel which
            # derives from FallbackKernel for the cpp codegen. The kernels
            # don't pass the can_auto_functionalize check, but their mutation
            # is handled properly by _CollectiveKernel.
            return

        schema = self.op_overload._schema

        # NOTE: [FallbackKernel supported operators]
        # We only support three types of operators:
        # - functional ops
        # - view ops
        # - inplace aten ops
        # - mutating ops that are auto-functionalizable. That is,
        # the operator may mutate any number of inputs, but its outputs
        # may not alias any of the inputs.
        #
        # The unsupported cases usually do not show up here (because
        # AOTAutograd functionalized them away); the only way for an in-place
        # op to show up here is if a lowering or pass introduced it.
        if torch._library.utils.mutates_and_returns_first_arg(self.op_overload):
            self.mutation_names.append(tensor_args[0].get_name())
            return

        if schema.is_mutable and not can_auto_functionalize(kernel):
            raise NotImplementedError(
                f"NYI: Can't generate FallbackKernel for {kernel}"
            )

        schema_args = schema.arguments
        args, kwargs = self.unflatten_args(self.inputs, self.constant_args)

        def handle_aliasing_and_mutation(info, arg):
            # Assertions to make sure we didn't mismatch args
            if isinstance(info.type, torch.ListType):
                assert isinstance(arg, (list, tuple))
            is_optional_tensor = isinstance(
                info.type, torch.OptionalType
            ) and isinstance(info.type.getElementType(), torch.TensorType)
            is_list_tensor = isinstance(info.type, torch.ListType) and isinstance(
                info.type.getElementType(), torch.TensorType
            )
            if is_optional_tensor or isinstance(info.type, torch.TensorType):
                # PyTorch also accepts None and scalar types for args marked as "Tensor".
                # We're not going to check all of them here.
                assert not isinstance(arg, (tuple, list))

            if arg is None:
                return
            if info.alias_info is None:
                return

            def add_alias(t):
                self.alias_names.append(t.get_name())
                if info.alias_info.is_write:
                    self.mutation_outputs.append(
                        MutationOutput(NoneLayout(t.get_device()), t, self)
                    )

            if is_list_tensor:
                for tensor_arg in arg:
                    add_alias(tensor_arg)
            else:
                assert isinstance(info.type, torch.TensorType) or is_optional_tensor
                add_alias(arg)

        for info, arg in torch._library.utils.zip_schema(schema, args, kwargs):
            handle_aliasing_and_mutation(info, arg)

    def codegen_unbacked_symbol_defs(self, wrapper):
        if not hasattr(self, "unbacked_bindings"):
            return

        unbacked_bindings = resolve_unbacked_bindings(
            V.graph.sizevars.shape_env, self.unbacked_bindings
        )

        if not unbacked_bindings:
            return

        for s, keypath in unbacked_bindings.items():

            def go(expr, keypath):
                if keypath == ():
                    return expr

                if (
                    len(keypath) >= 2
                    and isinstance(keypath[0], CallMethodKey)
                    and isinstance(keypath[1], pytree.SequenceKey)
                ):
                    return go(
                        f"{expr}.{keypath[0].name}({keypath[1].idx})", keypath[2:]
                    )
                elif isinstance(keypath[0], CallMethodKey):
                    return go(f"{expr}.{keypath[0].name}()", keypath[1:])
                elif isinstance(keypath[0], pytree.SequenceKey):
                    return (
                        go(f"std::get<{keypath[0].idx}>({expr})", keypath[1:])
                        if V.graph.cpp_wrapper
                        else go(f"{expr}[{keypath[0].idx}]", keypath[1:])
                    )
                elif isinstance(keypath[0], DivideByKey):
                    # TODO: need to assert divisibility
                    # TODO: this is invalid C++ codegen
                    return go(f"{expr}.__floordiv__({keypath[0].divisor})", keypath[1:])
                else:
                    raise AssertionError(f"unrecognized keypath {keypath}")

            def go_outer():
                if V.graph.cpp_wrapper and config.abi_compatible:
                    # Special handling for the top level buffer access,
                    # because self.get_name() is actually never bound; the
                    # individual output arguments are bound by
                    # generate_c_shim_fallback_kernel
                    if len(self.outputs) == 1:
                        return go(self.outputs[0].get_name(), keypath)
                    else:
                        assert isinstance(keypath[0], pytree.SequenceKey)
                        return go(self.outputs[keypath[0].idx].get_name(), keypath[1:])
                else:
                    return go(self.get_name(), keypath)

            wrapper.writeline(
                f"{wrapper.codegen_unbacked_symbol_decl(s)} = {go_outer()}{wrapper.ending}"
            )

    def get_unbacked_symbol_defs(self) -> OrderedSet[sympy.Symbol]:
        if unbacked_bindings := getattr(self, "unbacked_bindings", None):
            resolved = resolve_unbacked_bindings(
                V.graph.sizevars.shape_env, unbacked_bindings
            )
            assert resolved is not None
            return resolved.keys()  # type: ignore[return-value]
        else:
            return OrderedSet()

    def codegen_args(self):
        @dataclasses.dataclass
        class Shim:
            ref: Any

            def __repr__(self) -> str:
                return self.ref

        tensor_args = [Shim(x.codegen_reference()) for x in self.inputs]
        args, kwargs = self.unflatten_args(tensor_args, self.constant_args)
        if V.graph.cpp_wrapper and isinstance(self.op_overload, torch._ops.OpOverload):
            args = self.fill_non_provided_args(args, kwargs)
            args = [
                V.graph.wrapper_code.val_to_arg_str(x, param.real_type)
                for param, x in zip(self.op_overload._schema.arguments, args)
            ]
        else:
            args = [V.graph.wrapper_code.val_to_arg_str(x) for x in args]

        # let self.codegen_kwargs handle kwargs
        self.kwargs.update(kwargs)
        return args

    @staticmethod
    def find_device(tensor_args, example_output):
        if tensor_args:
            devices = [arg.get_device() for arg in tensor_args if arg.get_device()]
            return devices[0]
        if isinstance(example_output, torch.Tensor):
            return example_output.device
        if isinstance(example_output, (list, tuple)):
            device_set = OrderedSet(
                FallbackKernel.find_device(None, x) for x in example_output
            )
            # Remove None
            devices = [device for device in device_set if device]
            if len(devices) == 1:
                return devices[0]
            for device in devices:
                if is_gpu(device.type):
                    return device
            return devices[0]
        return None

    def has_side_effects(self):
        if isinstance(self.op_overload, torch._ops.HigherOrderOperator):
            return False
        return get_schema_info(self.op_overload).is_mutable()

    def get_inputs_that_alias_output(self):
        return self.alias_names

    def get_mutation_names(self):
        assert len(self.mutation_names) <= 1
        return self.mutation_names

    # ProxyExecutor Design Note
    # We export the ExternFallbackNodes (for custom ops) into a serialized file
    # and run it with a host side proxy executor to address the ABI problem
    # This is currently only implemented for fbcode. Eventually, we will also make this work for OSS.
    # Detailed design doc can be found at
    # https://docs.google.com/document/d/1wC4DOZFaYym2t1Esz0X5yxlLI3RDnSiyRbUus3bkJ64/edit?usp=sharing
    def export_extern_kernel_node(self):
        assert isinstance(self, FallbackKernel)
        args, kwargs = self.unflatten_args(self.inputs, self.constant_args)
        args = self.fill_non_provided_args(args, kwargs)
        ordered_kwargs = [
            kwargs.get(key, None) for key in self.ordered_kwargs_for_cpp_kernel
        ]
        if not V.graph.aot_mode:
            # No need to serialize in the cpp wrapper JIT mode
            return [*args, *ordered_kwargs]

        serializer = GraphModuleSerializer(None, None)  # type: ignore[arg-type]
        named_arguments = serializer.serialize_inputs(self.op_overload, args, kwargs)  # type: ignore[arg-type]

        # serialize_outputs
        def handle_single_output(return_type, output):
            if isinstance(return_type, torch.TensorType):
                # For single Tensor
                out = output
                if isinstance(output, (list, tuple)):
                    assert len(output) == 1
                    out = output[0]
                return export_schema.Argument.create(
                    as_tensor=export_schema.TensorArgument(name=out.get_name())
                )
            elif isinstance(return_type, torch.ListType) and isinstance(
                return_type.getElementType(), torch.TensorType
            ):
                # For single TensorList
                return export_schema.Argument.create(
                    as_tensors=[
                        export_schema.TensorArgument(name=out.get_name())
                        for out in output
                    ]
                )
            else:
                raise RuntimeError(f"Unsupported return type {type(return_type)}")

        target = self.op_overload
        returns = target._schema.returns  # type: ignore[union-attr]
        if len(returns) == 1:
            return_type = returns[0].real_type
            output_arguments = [handle_single_output(return_type, self.outputs)]
        else:
            # For tuple returns, e.g "-> (Tensor, Tensor)" or "-> (Tesnor, Tensor[])"
            assert isinstance(self.outputs, tuple)
            assert len(returns) == len(self.outputs)
            output_arguments = [
                handle_single_output(return_schema.real_type, output)
                for return_schema, output in zip(returns, self.outputs)
            ]

        node = ExternKernelNode(
            name=self.get_name(),
            node=export_schema.Node(
                target=self.op_overload.name(),  # type: ignore[union-attr]
                inputs=named_arguments,
                outputs=output_arguments,
                metadata={},
            ),
        )

        V.graph.extern_kernel_nodes.append(node)

        return [*args, *ordered_kwargs]

    def codegen(self, wrapper):
        kernel = self.op_overload
        if kernel.namespace == "aten":  # type: ignore[union-attr]
            # Aten Fallback Ops
            assert isinstance(kernel, torch._ops.OpOverload)
            if V.graph.cpp_wrapper:
                from torchgen.aoti.fallback_ops import inductor_fallback_ops

                if config.abi_compatible and str(kernel) not in inductor_fallback_ops:
                    # C shim v2 is torchgen-ed, which should cover all aten ops.
                    # If you do hit a missed op, please update fallback_ops.py.
                    log.warning(
                        "%s is missing a c-shim implementation, using proxy executor as fallback",
                        kernel,
                    )
                    self.use_runtime_dispatch = True
        elif kernel.namespace == "_quantized":  # type: ignore[union-attr]
            # Internal Quantized Fallback Ops
            assert isinstance(kernel, torch._ops.OpOverload)
            if V.graph.cpp_wrapper:
                if not config.abi_compatible:
                    self.use_runtime_dispatch = True
        else:
            # For non-aten OpOverload, i.e. custom ops
            if V.graph.cpp_wrapper:
                self.use_runtime_dispatch = True

        if self.use_runtime_dispatch:
            self.codegen_comment(wrapper)

            exported_args = None
            args = None
            if config.abi_compatible:
                exported_args = self.export_extern_kernel_node()
            else:
                args = [*self.codegen_args(), *self.codegen_kwargs()]

            wrapper.generate_extern_kernel_alloc_and_find_schema_if_needed(
                self.get_name(),
                self.python_kernel_name,
                self.cpp_kernel_name,
                args,
                self.cpp_op_schema,
                self.cpp_kernel_key,
                self.cpp_kernel_overload_name,
                self.op_overload,
                exported_args,
                self.outputs,
            )
        else:
            self.codegen_comment(wrapper)
            args = [*self.codegen_args(), *self.codegen_kwargs()]
            V.graph.wrapper_code.generate_fallback_kernel(self, args)
            if isinstance(self.layout, Layout):
                self.codegen_size_asserts(wrapper)

        self.codegen_unbacked_symbol_defs(wrapper)

    @staticmethod
    def tensor_to_layout(output: torch.Tensor):
        return FixedLayout(
            output.device,
            output.dtype,
            convert_shape_to_inductor(output.size()),
            convert_shape_to_inductor(output.stride()),
        )

    @classmethod
    def create(cls, kernel, *args, **kwargs):
        fake_incorrect_kernels = (aten._fused_moving_avg_obs_fq_helper_functional,)
        context: ContextManager[None] = (
            V.graph.fake_mode if kernel not in fake_incorrect_kernels else nullcontext()  # type: ignore[assignment]
        )
        with context:
            (
                example_output,
                tensor_args,
                non_tensor_args,
                unflatten_args,
                unbacked_bindings,
            ) = cls.process_kernel(kernel, *args, **kwargs)

        device = cls.find_device(tensor_args, example_output)
        if example_output is None:
            packed = cls(
                NoneLayout(device),
                kernel,
                tensor_args,
                non_tensor_args,
                unflatten_args,
                unbacked_bindings=unbacked_bindings,
            )

        else:
            assert device, "Not sure where to find device info"
            packed = cls(
                MultiOutputLayout(device=device),
                kernel,
                tensor_args,
                non_tensor_args,
                unflatten_args,
                unbacked_bindings=unbacked_bindings,
            )

        def generate_output(output, indices):
            if isinstance(output, (list, tuple)):
                return type(output)(
                    generate_output(output[i], indices + [(type(output), i)])
                    for i in range(len(output))
                )
            elif isinstance(output, dict):
                return {
                    key: generate_output(val, indices + [(type(output), key)])
                    for key, val in output.items()
                }
            elif isinstance(output, torch.Tensor):
                return MultiOutput(
                    cls.tensor_to_layout(output),
                    packed,
                    indices,
                )
            elif isinstance(output, int):
                return output
            elif isinstance(output, torch.SymInt):
                return output.node.expr
            else:
                assert (
                    output is None
                ), f"FallbackKernel output type {type(output)} is not supported"
                return None

        outputs = generate_output(example_output, [])
        if isinstance(outputs, (list, tuple, dict)):
            packed.outputs = outputs  # type: ignore[assignment]
        else:
            packed.outputs = [outputs]
        return outputs

    def apply_constraint(self):
        return super().apply_constraint()


@ir_dataclass
class ComplexView(FallbackKernel):
    """View a complex number as two dtyped numbers or vice versa"""

    def should_allocate(self):
        return False

    def get_inputs_that_alias_output(self):
        # Signal to codegen that our output buffer isn't safe to reuse
        return [self.inputs[0].get_name()]

    def __init__(
        self,
        layout,
        kernel,
        tensor_args,
        nontensor_args,
        unflatten_args,
        *,
        unbacked_bindings=None,
    ):
        super().__init__(
            layout,
            kernel,
            tensor_args,
            nontensor_args,
            unflatten_args,
            unbacked_bindings=unbacked_bindings,
        )


@ir_dataclass
# @ir_dataclass
class MultiOutputLayout(IRNode):
    device: torch.device


class MultiOutput(ExternKernel):
    # Given an input MultiOutputLayout buffer, indexes out an actual buffer
    # from that result.  This doesn't actually produce multiple outputs,
    # that's MultiOutputLayout!
    def codegen_list_tuple_access(self, basename, indices):
        if len(indices) > 0:
            itype, i = indices[0]
            if issubclass(itype, list):
                return self.codegen_list_tuple_access(f"{basename}[{i}]", indices[1:])
            elif issubclass(itype, tuple):
                # cpp wrapper code needs to use std::get<> to access a tuple
                tuple_access = V.graph.wrapper_code.codegen_tuple_access(
                    basename, self.get_name(), str(i)
                )
                return self.codegen_list_tuple_access(tuple_access, indices[1:])
            elif issubclass(itype, dict):
                return self.codegen_list_tuple_access(f"{basename}['{i}']", indices[1:])
            else:
                raise AssertionError("non supported index type: ", itype)
        else:
            return basename

    def codegen(self, wrapper):
        wrapper.codegen_multi_output(
            self.get_name(),
            self.codegen_list_tuple_access(self.inputs[0].get_name(), self.indices),
        )

    def __init__(self, layout, input, indices: List[Tuple[Any, ...]]):
        super().__init__(None, layout, [input], ())
        self.name = V.graph.register_buffer(self)
        V.graph.register_operation(self)
        self.indices = indices

    def get_unbacked_symbol_uses(self) -> OrderedSet[sympy.Symbol]:
        return self.inputs[0].get_unbacked_symbol_uses()

    def should_allocate(self):
        return False

    def get_inputs_that_alias_output(self):
        return [
            inp.get_name()
            for inp in self.inputs
            if isinstance(inp, FallbackKernel)
            and len(inp.get_inputs_that_alias_output()) > 0
        ]


@dataclasses.dataclass
class MutableBox(IRNode):
    """
    TensorBox / StorageBox allow in-place mutation of Tensors
    """

    data: IRNode

    def __getattr__(self, name):
        fn = getattr(self.data, name)
        if callable(fn):
            return fn
        raise AttributeError(f"{type(self.data).__name__}.{name} not callable")

    def realize(self):
        return self.data.realize()

    def get_unbacked_symbol_uses(self) -> OrderedSet[sympy.Symbol]:
        return self.data.get_unbacked_symbol_uses()

    def get_read_names(self) -> OrderedSet[str]:
        return self.data.get_read_names()

    def get_defining_op(self):
        return self.data.get_defining_op()

    def codegen_reference(self, writer=None):
        return self.data.codegen_reference(writer)

    @property
    def layout(self):
        return self.data.get_layout()

    def get_layout(self):
        return self.layout

    def get_size(self):
        return self.data.get_size()

    @property
    def dtype(self):
        return self.data.dtype

    def __str__(self) -> str:
        if isinstance(self.data, MutableBox):
            line0 = f"{type(self).__name__}({type(self.data).__name__}("
            endl = "))"
            inner = self.data.data
        else:
            line0 = f"{type(self).__name__}("
            inner = self.data
            endl = ")"

        lines = [
            line0,
            indent(str(inner)),
            endl,
        ]
        return "\n".join(lines)

    __repr__ = __str__


class TensorBox(MutableBox):
    @staticmethod
    def create(data):
        return TensorBox(StorageBox(data))


class StorageBox(MutableBox):
    def is_input_buffer(self):
        if isinstance(self.data, (InputBuffer, ReinterpretView)):
            return self.data.get_name() in V.graph.graph_inputs
        return False

    def is_module_buffer(self):
        return (
            isinstance(self.data, (ConstantBuffer))
            and self.data.get_name() in V.graph.constants
        )

    def realize(self):
        if isinstance(
            self.data,
            (
                ComputedBuffer,
                InputsKernel,
                InputBuffer,
                ReinterpretView,
                TemplateBuffer,
            ),
        ):
            return self.data.get_name()
        assert isinstance(self.data, (Pointwise, Reduction, Scan, Sort)), type(
            self.data
        )
        origin_node = self.data.get_origin_node()
        traceback = self.data.get_traceback()
        self.data = ComputedBuffer(
            name=None,
            layout=FlexibleLayout(
                device=self.data.get_device(),
                dtype=self.data.get_dtype(),
                size=self.data.get_size(),
            ),
            data=self.data,
        )
        self.data.name = V.graph.register_buffer(self.data)
        V.graph.register_operation(self.data)
        self.data.origins = self.origins
        self.data.origin_node = origin_node
        self.data.traceback = traceback
        return self.data.name

    def realize_hint(self):
        """
        Called on buffers we expect to be forced to realize later.
        """
        if (
            isinstance(self.data, (Pointwise, Reduction))
            and self.data.inner_fn_opcount().nontrivial_read_count > 1
        ):
            self.realize()

    def has_exceeded_max_reads(self):
        return isinstance(self.data, Pointwise) and (
            self.num_reads() > config.realize_acc_reads_threshold
            or self.has_large_inner_fn()
        )

    def should_realize_on_reuse(self, users):
        """
        A heuristic to decide if we should realize a tensor
        that is used multiple times.
        """
        if users > 1 and isinstance(self.data, (Pointwise, Reduction)):
            if is_cpu(self.data):
                # Heuristic for realizing reused result of heavy ops on cpu
                opcount = self.data.inner_fn_opcount()
                heavy_ops = ["exp", "sigmoid"]  # a list of heavy ops
                if any(x in opcount.used_ops for x in heavy_ops):
                    return True
            return (
                self.num_reads() > config.realize_reads_threshold
                or self.has_large_inner_fn()
            )
        return False

    def mark_reuse(self, users):
        if self.should_realize_on_reuse(users):
            self.realize()

    def num_reads(self):
        return self.data.num_reads()


@ir_dataclass
class Subgraph(IRNode):
    name: str
    graph_module: torch.fx.GraphModule
    graph: Optional[GraphLowering] = None


def _has_aliased_buffers(buffers: Sequence[IRNode]) -> bool:
    buffers = [
        buffer.unwrap_view() if isinstance(buffer, ReinterpretView) else buffer
        for buffer in buffers
    ]
    # assuming the same buffer is represented by the same IRNode object
    return len(OrderedSet(id(buffer) for buffer in buffers)) < len(buffers)


@ir_dataclass
class Conditional(ExternKernel):
    predicate: Optional[IRNode] = None
    operands: Optional[List[TensorBox]] = None
    true_subgraph: Optional[Subgraph] = None
    false_subgraph: Optional[Subgraph] = None
    outputs: Optional[List[MultiOutput]] = None

    def __init__(
        self,
        predicate: IRNode,
        operands: List[TensorBox],
        true_subgraph: Subgraph,
        false_subgraph: Subgraph,
        layout: MultiOutputLayout,
    ):
        self.predicate = predicate
        self.operands = operands
        self.true_subgraph = true_subgraph
        self.false_subgraph = false_subgraph

        inputs = []
        if not isinstance(predicate, ShapeAsConstantBuffer):
            inputs.append(predicate)
        inputs.extend(operands)

        super().__init__(
            name=None,
            layout=layout,  # type: ignore[arg-type]
            inputs=inputs,  # type: ignore[list-item]
        )

        self.name = V.graph.register_buffer(self)
        V.graph.register_operation(self)

    @classmethod
    def create(
        cls,
        predicate: TensorBox,
        true_fn: Subgraph,
        false_fn: Subgraph,
        operands: List[TensorBox],
    ):
        predicate = cls.realize_input(predicate)
        operands = [cls.realize_input(x) for x in operands]

        fx_operands = V.graph.current_node.args[-1]
        fake_operands = [x.meta["val"] for x in fx_operands]  # type: ignore[union-attr]

        for subgraph in (true_fn, false_fn):
            if subgraph.graph is None:
                # create and lower subgraphs
                subgraph.graph = V.graph.make_subgraph(
                    gm=subgraph.graph_module,
                    example_inputs=fake_operands,
                    subgraph_name=subgraph.name,
                )
                with V.set_graph_handler(subgraph.graph):
                    subgraph.graph.run(*fake_operands)

        true_outputs = true_fn.graph.graph_outputs  # type: ignore[union-attr]
        false_outputs = false_fn.graph.graph_outputs  # type: ignore[union-attr]

        for name, outputs in (("true_fn", true_outputs), ("false_fn", false_outputs)):
            if _has_aliased_buffers(true_outputs):
                raise AssertionError(
                    "Output aliasing is currently not supported in compiled torch.cond. "
                    f"The outputs of the {name} subgraph of torch.cond are aliased: {outputs}"
                )

        # make sure true and false outputs are structurally equivalent
        assert len(true_outputs) == len(false_outputs), (true_outputs, false_outputs)
        for i, (to, fo) in enumerate(zip(true_outputs, false_outputs)):
            assert to.get_size() == fo.get_size(), (i, to, fo)
            assert to.get_stride() == fo.get_stride(), (i, to, fo)
            assert to.get_device() == fo.get_device(), (i, to, fo)
            assert to.get_dtype() == fo.get_dtype(), (i, to, fo)
            assert to.get_layout().offset == fo.get_layout().offset, (i, to, fo)

        if not isinstance(predicate, ShapeAsConstantBuffer):
            # use predicate device for consistent codegen-ing
            device = predicate.get_device()
        else:
            # predicate is not a Tensor: use first operand's device
            assert (
                len(operands) > 0
            ), "When predicate is not a Tensor, there must be at least one operand in torch.cond."
            device = operands[0].get_device()

        conditional = Conditional(
            predicate=predicate,
            operands=operands,
            true_subgraph=true_fn,
            false_subgraph=false_fn,
            layout=MultiOutputLayout(device=device),
        )

        outputs = [
            MultiOutput(
                FixedLayout(
                    device=output.get_device(),
                    dtype=output.get_dtype(),
                    size=output.get_size(),
                    stride=output.get_stride(),
                    offset=output.get_layout().offset,
                ),
                conditional,
                [(list, i)],
            )
            # as the true and false outputs are equivalent,
            # we can use either of them here as a "template"
            for i, output in enumerate(true_outputs)
        ]

        conditional.outputs = outputs
        return outputs

    def codegen(self, wrapper):
        wrapper.codegen_conditional(self)


@ir_dataclass
class WhileLoop(ExternKernel):
    carried_inputs: Optional[List[TensorBox]] = None
    additional_inputs: Optional[List[TensorBox]] = None
    cond_subgraph: Optional[Subgraph] = None
    body_subgraph: Optional[Subgraph] = None
    outputs: Optional[List[MultiOutput]] = None

    def __init__(
        self,
        carried_inputs: List[TensorBox],
        additional_inputs: List[TensorBox],
        cond_subgraph: Subgraph,
        body_subgraph: Subgraph,
        layout: MultiOutputLayout,
    ):
        self.carried_inputs = carried_inputs
        self.additional_inputs = additional_inputs
        self.cond_subgraph = cond_subgraph
        self.body_subgraph = body_subgraph

        super().__init__(
            name=None,
            layout=layout,  # type: ignore[arg-type]
            inputs=carried_inputs + additional_inputs,  # type: ignore[list-item]
        )

        self.name = V.graph.register_buffer(self)
        V.graph.register_operation(self)

    @classmethod
    def create(
        cls,
        cond_fn: Subgraph,
        body_fn: Subgraph,
        carried_inputs: List[TensorBox],
        additional_inputs: List[TensorBox],
    ):
        carried_inputs = [cls.realize_input(x) for x in carried_inputs]
        additional_inputs = [cls.realize_input(x) for x in additional_inputs]
        all_inputs = carried_inputs + additional_inputs

        fx_all_inputs = V.graph.current_node.args[-2] + V.graph.current_node.args[-1]  # type: ignore[operator]
        fake_all_inputs = [x.meta["val"] for x in fx_all_inputs]  # type: ignore[union-attr]

        for subgraph in (cond_fn, body_fn):
            if subgraph.graph is None:
                # create and lower subgraphs
                subgraph.graph = V.graph.make_subgraph(
                    gm=subgraph.graph_module,
                    example_inputs=fx_all_inputs,  # type: ignore[arg-type]
                    subgraph_name=subgraph.name,
                )
                with V.set_graph_handler(subgraph.graph):
                    subgraph.graph.run(*fake_all_inputs)

        cond_outputs = cond_fn.graph.graph_outputs  # type: ignore[union-attr]
        body_outputs = body_fn.graph.graph_outputs  # type: ignore[union-attr]

        if _has_aliased_buffers(body_outputs):
            raise AssertionError(
                "Output aliasing is currently not supported in compiled torch.while_loop. "
                f"The outputs of the body_fn subgraph of torch.while_loop are aliased: {body_outputs}"
            )

        # make sure cond_fn returns a boolean scalar Tensor
        assert len(cond_outputs) == 1, cond_outputs
        assert cond_outputs[0].get_dtype() == torch.bool, cond_outputs
        assert len(cond_outputs[0].get_size()) == 0, cond_outputs

        assert (
            len(all_inputs) > 0
        ), "torch.while_loop is assumed to have at least one operand."

        device = all_inputs[0].get_device()

        # make sure carried_inputs and body outputs are structurally equivalent
        assert len(carried_inputs) == len(body_outputs), (carried_inputs, body_outputs)
        for i, (op, bo) in enumerate(zip(carried_inputs, body_outputs)):
            assert op.get_size() == bo.get_size(), (i, op, bo)
            assert op.get_stride() == bo.get_stride(), (i, op, bo)
            # assume all carried_inputs and outputs are on the same device
            # as the MultiOutputLayout below requires single device
            assert op.get_device() == bo.get_device() == device, (i, op, bo, device)
            assert op.get_dtype() == bo.get_dtype(), (i, op, bo)
            assert op.get_layout().offset == bo.get_layout().offset, (i, op, bo)

        while_loop = WhileLoop(
            carried_inputs=carried_inputs,
            additional_inputs=additional_inputs,
            cond_subgraph=cond_fn,
            body_subgraph=body_fn,
            # asserted above that there is at least one operand
            layout=MultiOutputLayout(device=device),
        )

        outputs = [
            MultiOutput(
                FixedLayout(
                    device=output.get_device(),
                    dtype=output.get_dtype(),
                    size=output.get_size(),
                    stride=output.get_stride(),
                    offset=output.get_layout().offset,
                ),
                while_loop,
                [(list, i)],
            )
            for i, output in enumerate(body_outputs)
        ]

        for inp, out in zip(carried_inputs, outputs):
            if inp.get_name() in V.graph.graph_inputs:
                # if a carried input of the while_loop is a graph input,
                # it can be returned as is when the number of iterations
                # is zero. due to this, we can't (generally) reuse the
                # output buffers corresponding to the graph inputs, as
                # the inputs may end up being mutated.
                V.graph.never_reuse_buffers.add(out.get_name())

        while_loop.outputs = outputs
        return outputs

    def codegen(self, wrapper):
        wrapper.codegen_while_loop(self)


class EffectfulKernel(FallbackKernel):
    def __init__(
        self,
        layout,
        kernel,
        tensor_args,
        nontensor_args,
        unflatten_args,
        kwargs=None,
        *,
        unbacked_bindings=None,
    ):
        super().__init__(
            layout,
            kernel,
            tensor_args,
            nontensor_args,
            unflatten_args,
            kwargs=None,
            unbacked_bindings=unbacked_bindings,
        )

        from torch._higher_order_ops.effects import get_effect_key

        effect_type = get_effect_key(kernel, (*nontensor_args, *tensor_args), kwargs)
        assert effect_type is not None
        self.effect_type = effect_type
        self.prev_effect_buffer = V.graph.effectful_ops.get(effect_type, None)
        V.graph.effectful_ops[effect_type] = self

    def get_read_writes(self):
        read_writes = super().get_read_writes()

        if self.prev_effect_buffer is not None:
            read_writes.reads.add(
                dependencies.StarDep(self.prev_effect_buffer.get_name())
            )

        return read_writes

    def has_side_effects(self):
        return True


@ir_dataclass
class TorchBindObject(IRNode):
    name: str
    value: torch._C.ScriptObject

    def get_name(self):
        return self.name

    def get_device(self):
        return None  # is there a device??

    def codegen_reference(self, writer=None):
        return self.name


class _CollectiveKernel(FallbackKernel):
    def should_allocate(self):
        return False

    def has_side_effects(self):
        return True

    # This is identical to FallbackKernel.set_cpp_kernel(), minus the
    # part that checks against input aliasing and mutation.
    def set_cpp_kernel_name(self, cpp_kernel_name: Optional[str] = None):
        from .codegen.wrapper import get_cpp_op_schema

        assert (
            type(self.op_overload) is torch._ops.OpOverload
        ), "Setting cpp kernel needs a valid op_overload"
        kernel = self.op_overload
        self.cpp_kernel_name = kernel._schema.name
        self.cpp_kernel_overload_name = kernel._schema.overload_name
        self.cpp_kernel_key = f"{self.cpp_kernel_name.replace('::', '_')}_{self.cpp_kernel_overload_name}"  # type: ignore[union-attr]

        self.cpp_op_schema = get_cpp_op_schema(kernel)
        self.ordered_kwargs_for_cpp_kernel = [
            x.name for x in kernel._schema.arguments if x.kwarg_only
        ]

    # NOTE: [In-Place Collective Safety]
    # Between the initiation and completion of an in-place collective, the
    # input buffers are subject to both volatile reads and volatile writes.
    # They must not be read, written to or reused by another kernel. To ensure
    # the constraints, we model collective -> wait_tensor as as two-step
    # mutation of the input buffers.
    @classmethod
    def create_inplace(
        cls, kernel, inputs: Union[TensorBox, List[TensorBox]], *args, **kwargs
    ) -> None:
        with V.graph.fake_mode:
            (
                example_output,
                tensor_args,
                non_tensor_args,
                unflatten_args,
                unbacked_bindings,
            ) = cls.process_kernel(kernel, inputs, *args, **kwargs)
        assert not unbacked_bindings, f"{kernel} {unbacked_bindings}"
        for tensor_arg in tensor_args:
            tensor_arg.realize()

        device = tensor_args[0].get_device()
        packed = cls(
            NoneLayout(device),
            kernel,
            tensor_args,
            non_tensor_args,
            unflatten_args,
        )

        inps = pytree.tree_leaves(inputs)
        packed.mutation_outputs.extend(
            [MutationOutput(NoneLayout(device), buf, packed) for buf in inps]
        )

        # For inplace collective ops, the input is guaranteed to be alias of the returned value of op.
        packed.alias_names.extend([inp.get_name() for inp in inps])
        if "out" in kwargs:
            packed.mutation_outputs.append(
                MutationOutput(NoneLayout(device), kwargs["out"], packed)
            )
            # For out-variant collective ops, the `out=` arg is guaranteed to be alias of the returned value of op.
            packed.alias_names.append(kwargs["out"].get_name())

    # NOTE: [Out-of-Place Collective Safety]
    # Between the initiation and completion of an out-of-place collective:
    #
    # Input buffers:
    # - Are subject to volatile reads
    # - Can be read by another kernel
    # - Must not be written to or reused by another kernel
    #
    # Output buffers:
    # - Are subject to volatile writes
    # - Must not be read, written to or reused by another kernel
    #
    # To ensure the safety of input buffers without sacrificing read
    # availability, we add input buffers as read deps of wait_tensor kernels.
    #
    # To ensure the safety of output buffers, we model wait_tensor as a
    # mutation to the output buffer. Note we also assumes the user program being
    # correct and the output buffer is not consumed by kernels other than
    # wait_tensor.
    #
    # TODO(yifu): add a pre-grad pass to validate the correctness of collective
    # usage in the user program.
    @classmethod
    def create_out_of_place(
        cls, kernel, inputs: Union[TensorBox, List[TensorBox]], *args, **kwargs
    ):
        with V.graph.fake_mode:
            (
                example_output,
                tensor_args,
                non_tensor_args,
                unflatten_args,
                unbacked_bindings,
            ) = cls.process_kernel(kernel, inputs, *args, **kwargs)
        assert not unbacked_bindings, f"{kernel}, {unbacked_bindings}"
        for tensor_arg in tensor_args:
            tensor_arg.realize()

        if isinstance(example_output, list):
            device = cls.find_device(tensor_args, example_output)
            packed = cls(
                MultiOutputLayout(device=device),
                kernel,
                tensor_args,
                non_tensor_args,
                unflatten_args,
            )
            packed.outputs = [
                MultiOutput(
                    cls.tensor_to_layout(tensor),
                    packed,
                    [(list, i)],
                )
                for i, tensor in enumerate(example_output)
            ]
            return packed.outputs
        else:
            packed = cls(
                cls.tensor_to_layout(example_output),
                kernel,
                tensor_args,
                non_tensor_args,
                unflatten_args,
            )
            packed.outputs = [packed]
            return packed


class _WaitKernel(_CollectiveKernel):
    def get_volatile_reads(self):
        inp = self.inputs[0]
        if isinstance(inp, _CollectiveKernel):
            # Out-of-place single-output
            return [inp.inputs[0]]
        elif isinstance(inp, MultiOutput):
            # This can be two things:
            # 1. Out-of-place multi-output coll
            # 2. In-place coll with inputs coming from another MultiOutput
            coll = inp.inputs[0]
            # Case 1
            if isinstance(coll, _CollectiveKernel):
                _, idx = inp.indices[0]
                return [coll.inputs[idx]]
            # Case 2
            return []
        else:
            # In-place requires no additional deps handling for volatile
            # reads since the inputs are mutated.
            return []

    @classmethod
    def create_wait(cls, kernel, inp: TensorBox) -> None:
        with V.graph.fake_mode:
            (
                example_output,
                tensor_args,
                non_tensor_args,
                unflatten_args,
                unbacked_bindings,
            ) = cls.process_kernel(kernel, inp)
        assert not unbacked_bindings, f"{kernel} {unbacked_bindings}"
        packed = cls(
            NoneLayout(inp.get_device()),
            kernel,
            tensor_args,
            non_tensor_args,
            unflatten_args,
        )
        packed.mutation_outputs.append(
            MutationOutput(NoneLayout(inp.get_device()), inp, packed)
        )

    def get_read_writes(self):
        read_writes = super().get_read_writes()
        # See [Out-of-Place Collective Safety].
        volatile_reads = self.get_volatile_reads()
        for vr in volatile_reads:
            read_writes.reads.add(dependencies.StarDep(vr.get_name()))
        return read_writes


# NB: recursive structure here reflects val_to_arg_str, avoid
# calling free_unbacked_symbols on "exotic" types that don't get pexpr
# treatment
def maybe_free_unbacked_symbols(s: object) -> OrderedSet[Symbol]:
    if isinstance(s, (SymTypes, Expr)):
        # This branch should be impossible in return position
        return free_unbacked_symbols(s)
    elif isinstance(s, (tuple, list)):
        r: OrderedSet[sympy.Symbol] = OrderedSet()
        for t in s:
            r |= maybe_free_unbacked_symbols(t)
        return r
    elif isinstance(s, torch.Tensor):
        # This branch is impossible in constant-args position
        return free_unbacked_symbols(s)
    else:
        return OrderedSet()<|MERGE_RESOLUTION|>--- conflicted
+++ resolved
@@ -107,13 +107,7 @@
 log = logging.getLogger(__name__)
 indent = functools.partial(textwrap.indent, prefix="  ")
 aten = torch.ops.aten
-<<<<<<< HEAD
 from typing_extensions import dataclass_transform
-
-
-# ir_dataclass = dataclass_transform()(
-#     functools.partial(dataclasses.dataclass, kw_only=True)
-# )
 
 
 @dataclass_transform()
@@ -121,21 +115,25 @@
     def wrap(cls: _T) -> _T:
         if sys.version_info >= (3, 10):
             # Use native kw_only for Python 3.10+
-            return dataclasses.dataclass(cls, kw_only=True)
+            return dataclasses.dataclass(cls, kw_only=True)  # type: ignore[call-overload]
         else:
             # Polyfill for Python 3.9
-            def __init__(_self):
+            def __init__(_self, **kwargs):
                 fields = dataclasses.fields(cls)
                 for field in fields:
                     if (
                         field.default == dataclasses.MISSING
                         and field.default_factory == dataclasses.MISSING
                     ):
-                        if field.name not in init_kwargs:
+                        if field.name not in kwargs:
                             raise TypeError(
                                 f"__init__() missing required keyword-only argument: '{field.name}'"
                             )
-                dataclasses.dataclass(cls).__init__(_self)
+                    setattr(_self, field.name, kwargs.pop(field.name, field.default))
+                if kwargs:
+                    raise TypeError(
+                        f"__init__() got unexpected keyword arguments: {', '.join(kwargs.keys())}"
+                    )
 
             cls.__init__ = __init__
             return dataclasses.dataclass(cls)
@@ -144,8 +142,6 @@
         return wrap
     return wrap(_cls)
 
-=======
->>>>>>> d0e566c3
 
 """ [Note: Inductor IR]
 
@@ -375,12 +371,13 @@
             IRNode._current_origins = old
 
     def __post_init__(self):
-        object.__setattr__(self, "origins", OrderedSet(self._current_origins))
-        object.__setattr__(
-            self,
-            "traceback",
-            traceback.format_stack() if config.debug_ir_traceback else None,
-        )
+        self.origins = OrderedSet(self._current_origins)
+        self.traceback = traceback.format_stack() if config.debug_ir_traceback else None
+        # object.__setattr__(self, "origins", )
+        # object.__setattr__(
+        #     self,
+        #     "traceback",
+        # )
 
     def get_read_names(self) -> OrderedSet[str]:
         raise NotImplementedError(f"NYI on {type(self)}")
@@ -3443,8 +3440,7 @@
 
     def __post_init__(self):
         super().__post_init__()
-        object.__setattr__(self, "origin_node", None)
-        # self.origin_node = None
+        self.origin_node = None
 
     def make_indexer(self):
         return self.layout.make_indexer()
