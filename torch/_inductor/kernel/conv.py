--- conflicted
+++ resolved
@@ -2,11 +2,7 @@
 from __future__ import annotations
 
 import logging
-<<<<<<< HEAD
-from typing import cast, List, Optional, Sequence, TYPE_CHECKING, TypedDict
-=======
-from typing import cast, Optional, Sequence, Tuple, TYPE_CHECKING, TypedDict
->>>>>>> 5ed56a8f
+from typing import cast, Optional, Sequence, TYPE_CHECKING, TypedDict
 
 import torch
 from torch._inductor.codegen.rocm.ck_conv_template import CKGroupedConvFwdTemplate
