--- conflicted
+++ resolved
@@ -3,22 +3,7 @@
 
 import itertools
 import re
-<<<<<<< HEAD
-from types import NoneType
 from typing import Any, Callable, Generic, Literal, NamedTuple, Optional, TypeVar, Union
-=======
-from typing import (
-    Any,
-    Callable,
-    Literal,
-    NamedTuple,
-    Optional,
-    TYPE_CHECKING,
-    TypeVar,
-    Union,
-)
-from typing_extensions import Protocol
->>>>>>> c2e93634
 from unittest.mock import patch
 
 import sympy
