import inspect
import time
from functools import cached_property, wraps
from itertools import chain
from random import randint
from statistics import mean, median
from typing import Any, Callable, Dict, List, Optional, Tuple, Union
from typing_extensions import Concatenate, ParamSpec, Self, TypeVar

import torch
from torch._dynamo.utils import counters, dynamo_timed
from torch._inductor.config import use_experimental_benchmarker


logger = torch._logging.getArtifactLogger(__name__, "benchmarking")


MILLISECONDS_PER_SECOND = 1000

P = ParamSpec("P")
T = TypeVar("T")


def time_and_count(
    fn: Callable[Concatenate[Any, P], T]
) -> Callable[Concatenate[Any, P], T]:
    """Wraps `fn` with `dynamo_timed` context, and increments the appropriate dynamo
    counters. It is expected that `fn` is a method of `Benchmarker` or one of its
    subclasses; typing limitations prevent us from declaring this directly.
    """

    @wraps(fn)
    def wrapper(self: Any, *args: P.args, **kwargs: P.kwargs) -> T:
        fn_qual_name = f"{self.__class__.__name__}.{fn.__name__}"
        counters["inductor"][f"benchmarking.{fn_qual_name}"] += 1
        with dynamo_timed(fn_qual_name, log_pt2_compile_event=True):
            return fn(self, *args, **kwargs)

    return wrapper


class LazyBenchmark:
    def __init__(self: Self, benchmark: Callable[[], float]) -> None:
        self.benchmark = benchmark

    @cached_property
    @time_and_count
    def timing(self: Self) -> float:
        timing = self.benchmark()
        # I don't think this helps with saving memory at all,
        # but at least it gives good signal if we ever try
        # to call self.benchmark again
        del self.benchmark
        return timing

    def __float__(self: Self) -> float:
        return float(self.timing)


class Benchmarker:
    def __init__(self: Self) -> None:
        pass

    def infer_device_type(
        self: Self, fn_args: Tuple[Any, ...], fn_kwargs: Dict[str, Any]
    ) -> Any:
        inferred_device = None
        for arg_or_kwarg in chain(fn_args, fn_kwargs.values()):
            if not isinstance(arg_or_kwarg, torch.Tensor):
                continue
            if inferred_device is None:
                inferred_device = arg_or_kwarg.device
            elif arg_or_kwarg.device != inferred_device:
                raise ValueError(
                    "Can't safely infer the device type of `fn` with multiple device types in `fn_args` and `fn_kwargs`!"
                )
        if inferred_device is None:
            raise ValueError(
                "Can't safely infer the device type of `fn` with no device types in `fn_args` or `fn_kwargs`! You should be calling `.benchmark_cpu` or `.benchmark_gpu` directly."  # noqa: B950
            )
        return inferred_device

    @time_and_count
    def benchmark(
        self: Self,
        fn: Callable[..., Any],
        fn_args: Tuple[Any, ...],
        fn_kwargs: Dict[str, Any],
        **kwargs: Any,
    ) -> float:
        """Benchmark `fn(*fn_args, *fn_kwargs)` and return the runtime, in milliseconds (the
        actual runtime calculation is dictated by the benchmarking implementation, but may be
        one of [mean, median, minimum, etc.]). Functions as a convenience wrapper around
        device-specific implementations, like `benchmark_cpu` and `benchmark_gpu`. Raises
        `ValueError(...)` if we can't safely infer the device type of `fn`; for example,
        if multiple device types are found in `fn_args` and `fn_kwargs`, or if no device
        types are found.

        Arguments:
        - fn: The function to benchmark.
        - fn_args: The function's arguments.
        - fn_kwargs: The function's kwargs.

        Keyword Arguments:
        - **kwargs: The benchmarking implementation's kwargs.

        Returns:
        - The runtime of `fn(*fn_args, **fn_kwargs)`, in milliseconds.
        """
        inferred_device = self.infer_device_type(fn_args, fn_kwargs)
        _callable = lambda: fn(*fn_args, **fn_kwargs)  # noqa: E731
        if inferred_device == torch.device("cpu"):
            return self.benchmark_cpu(_callable, **kwargs)
        # TODO(nmacchioni): For non-CPU functions we default to using the GPU-specific benchmarking
        # implementation which was written specifically with CUDA devices in mind, we may want to
        # explore alternate implementations for other device types.
        return self.benchmark_gpu(_callable, **kwargs)

    @time_and_count
    def benchmark_cpu(
        self: Self,
        _callable: Callable[[], Any],
        warmup: int = 20,
        rep: int = 100,
        **kwargs: Any,
    ) -> float:
        """Benchmark the CPU callable, `_callable`, and return the median runtime,
        in milliseconds.

        Arguments:
        - _callable: The CPU callable to benchmark.

        Keyword Arguments:
        - warmup: Optionally, the duration, in milliseconds, to run `_callable`
        before benchmarking starts.
        - rep: Optionally, the duration, in milliseconds, to run `_callable`
        during benchmarking.
        - kwargs: Any additional kwargs that may be passed, for example `ranking_key`
        or `pruning_key` if the experimental benchmarker is disabled.

        Returns:
        - The median runtime of `_callable`, in milliseconds.
        """

        def run_for(ms: int) -> List[float]:
            timings = []
            run_start_t = time.perf_counter()
            while True:
                start_t = time.perf_counter()
                _callable()
                end_t = time.perf_counter()
                timings.append((end_t - start_t) * MILLISECONDS_PER_SECOND)
                if ((end_t - run_start_t) * MILLISECONDS_PER_SECOND) > ms:
                    break
            return timings

        run_for(warmup)
        return median(run_for(rep))

    @time_and_count
    def benchmark_gpu(self: Self, *args: Any, **kwargs: Any) -> float:
        raise NotImplementedError

    @time_and_count
    def benchmark_many(
        self: Self,
        fns: List[Callable[..., Any]],
        fns_args: List[Tuple[Any, ...]],
        fns_kwargs: List[Dict[str, Any]],
        **kwargs: Any,
    ) -> List[float]:
        """Benchmark `fn(*fn_args, *fn_kwargs)` for `fn`, `fn_args`, and `fn_kwargs` in `fns`,
        `fns_args`, and `fns_kwargs`, and return the runtimes, in milliseconds (the actual runtime
        calculation is dictated by the benchmarking implementation, but may be one of [mean, median,
        minimum, etc.]). Functions as a convenience wrapper around device-specific implementations,
        like `benchmark_many_cpu` and `benchmark_many_gpu`. Raises `ValueError(...)` if we can't safely
        infer the device type of any `fn` in `fns`, or if there is more than one device type in `fns`;
        for example, if multiple device types are found in the `fn_args` and `fn_kwargs` of a given `fn`
        from `fns`, or if no device types are found, or if some `fn1` and `fn2` from `fns` have different
        inferred device types.

        Arguments:
        - fns: The list of functions to benchmark.
        - fns_args: The list of functions' arguments.
        - fns_kwargs: The list of functions' kwargs.

        Keyword Arguments:
        - **kwargs: The benchmarking implementation's kwargs.

        Returns:
        - The runtimes of `fn(*fn_args, **fn_kwargs)`, for `fn`, `fn_args`, and `fn_kwargs` in `fns`,
        in milliseconds.
        """
        inferred_device = None
        for fn_args, fn_kwargs in zip(fns_args, fns_kwargs):
            this_inferred_device = self.infer_device_type(fn_args, fn_kwargs)
            if inferred_device is None:
                inferred_device = this_inferred_device
            elif this_inferred_device != inferred_device:
                raise ValueError("Multiple device types inferred from `fns`.")
        callables = [
            lambda: fn(*fn_args, **fn_kwargs)
            for fn, fn_args, fn_kwargs in zip(fns, fns_args, fns_kwargs)
        ]  # noqa: E731
        if inferred_device == torch.device("cpu"):
            return self.benchmark_many_cpu(callables, **kwargs)
        # TODO(nmacchioni): For non-CPU functions we default to using the GPU-specific benchmarking
        # implementation which was written specifically with CUDA devices in mind, we may want to
        # explore alternate implementations for other device types.
        return self.benchmark_many_gpu(callables, **kwargs)

    @time_and_count
    def benchmark_many_cpu(
        self: Self, callables: List[Callable[[], Any]], *args: Any, **kwargs: Any
    ) -> List[float]:
        return [
            self.benchmark_cpu(_callable, *args, **kwargs) for _callable in callables
        ]

    @time_and_count
    def benchmark_many_gpu(
        self: Self, callables: List[Callable[[], Any]], *args: Any, **kwargs: Any
    ) -> List[float]:
        return [
            self.benchmark_gpu(_callable, *args, **kwargs) for _callable in callables
        ]

    @time_and_count
    def lazy_benchmark(
        self: Self,
        fn: Callable[..., Any],
        fn_args: Tuple[Any],
        fn_kwargs: Dict[str, Any],
        **kwargs: Any,
    ) -> Union[LazyBenchmark, float]:
        """Lazily enque `fn(*fn_args, *fn_kwargs)` for benchmarking. Follows the same
        principles as `Benchmarking.benchmark` except that the benchmarking is delayed,
        in the form of returning a `LazyBenchmark` object, such that benchmarking does
        not occur until the benchmarking results are required. This allows us to have
        better benchmark grouping (i.e. we can utilize `GroupedInductorBenchmarker`)
        without having to refactor user callsites.
        Arguments:
        - fn: The function to benchmark.
        - fn_args: The function's arguments.
        - fn_kwargs: The function's kwargs.
        Keyword Arguments:
        - **kwargs: The benchmarking implementation's kwargs.
        Returns:
        - A `LazyBenchmark`, `x`, that evaluates to the actual benchmark result
        when `float(x)` or `x.timing` is executed.
        """
        inferred_device = self.infer_device_type(fn_args, fn_kwargs)
        _callable = lambda: fn(*fn_args, **fn_kwargs)  # noqa: E731
        if inferred_device == torch.device("cpu"):
            return self.lazy_benchmark_cpu(_callable, **kwargs)
        return self.lazy_benchmark_gpu(_callable, **kwargs)

    @time_and_count
    def lazy_benchmark_cpu(
        self: Self, _callable: Callable[[], Any], *args: Any, **kwargs: Any
    ) -> LazyBenchmark:
        # we need to execute `_callable` once before creating the lazy
        # benchmark, since we want any exceptions that `_callable` might
        # throw to be thrown when this function is called, not when the
        # lazy benchmark is finally evaluated
        _callable()
        return LazyBenchmark(lambda: self.benchmark_cpu(_callable, *args, **kwargs))

    @time_and_count
    def lazy_benchmark_gpu(
        self: Self, _callable: Callable[[], Any], *args: Any, **kwargs: Any
    ) -> LazyBenchmark:
        # we need to execute `_callable` once before creating the lazy
        # benchmark, since we want any exceptions that `_callable` might
        # throw to be thrown when this function is called, not when the
        # lazy benchmark is finally evaluated
        _callable()
        torch.cuda.synchronize()
        return LazyBenchmark(lambda: self.benchmark_gpu(_callable, *args, **kwargs))


class TritonBenchmarker(Benchmarker):
    @cached_property
    def triton_do_bench(self: Self) -> Callable[..., Any]:
        """Lazily import Triton's `do_bench`."""
        try:
            from triton.testing import do_bench
        except ImportError as e:
            raise NotImplementedError("requires Triton") from e
        return do_bench

    @time_and_count
    def benchmark_gpu(self: Self, _callable: Callable[[], Any], **kwargs: Any) -> float:
        """Benchmark the GPU callable, `_callable`, and return the runtime, in milliseconds.

        Arguments:
        - _callable: The GPU callable to benchmark.

        Keyword Arguments:
        - quantiles: Optionally, a tuple of floats denoting the requested quantiles.
        - return_mode: Optionally, the requested return mode. Currently, Triton's
        `do_bench` supports min, max, mean, and median return modes.
        - **kwargs: Additional kwargs passed to Triton's `do_bench`.

        Returns:
        - The runtime of `callable`, in milliseconds. If `kwargs["quantiles"]` is specified,
        this is the first requested quantile. Else, if `kwargs["return_mode"]` is specified,
        this is the requested return mode. Otherwise, this is the median.
        """
        do_bench_params = inspect.signature(self.triton_do_bench).parameters
        for kwarg in list(kwargs.keys()):
            if kwarg not in do_bench_params:
                del kwargs[kwarg]
        if "quantiles" in kwargs:
            return self.triton_do_bench(_callable, **kwargs)[0]
        elif "return_mode" in kwargs:
            return self.triton_do_bench(_callable, **kwargs)
        return self.triton_do_bench(_callable, **kwargs, return_mode="median")


class InductorBenchmarker(TritonBenchmarker):
    @cached_property
    def L2_cache_size(self: Self) -> int:
        """Get the L2 cache size, in bytes, of the current device."""
        device = torch.cuda.current_device()
        props = torch.cuda.get_device_properties(device)
        return props.L2_cache_size

    def get_event_pairs(
        self: Self, iters: int
    ) -> List[Tuple[torch.cuda.Event, torch.cuda.Event]]:
        """Get `iters` pairs of CUDA events."""
        return [
            (
                torch.cuda.Event(enable_timing=True),
                torch.cuda.Event(enable_timing=True),
            )
            for _ in range(iters)
        ]

    def get_event_pairs_min_timing(
        self: Self, event_pairs: List[Tuple[torch.cuda.Event, torch.cuda.Event]]
    ) -> float:
        """Get the minimum timing, in milliseconds, for a group of CUDA event pairs."""
        return min(
            [
                start_event.elapsed_time(end_event)
                for start_event, end_event in event_pairs
            ]
        )

    @cached_property
    def gpu_t_per_clock_cycle(self: Self) -> float:
        torch.cuda.synchronize()
        start_event = torch.cuda.Event(enable_timing=True)
        end_event = torch.cuda.Event(enable_timing=True)
        start_event.record()
        # I've found that 1000000 clock cycles is long enough to average out
        # most of the uncertainty from the measurement, without being so long
        # that we're leaving compile time on the table
        num_clock_cycles = 1000000
        torch.cuda._sleep(num_clock_cycles)
        end_event.record()
        torch.cuda.synchronize()
        return start_event.elapsed_time(end_event) / num_clock_cycles

    @cached_property
    def queue_t_and_gpu_t_per_cache_clear(
        self: Self,
    ) -> Tuple[float, float]:
        """Experimentally calculate the CPU queue overhead, in milliseconds,
        and the GPU time, in milliseconds, of an L2 cache clear.
        """
        buffer = torch.empty(self.L2_cache_size // 4, dtype=torch.int, device="cuda")
        buffer.zero_()
        # synchronize after zeroing the buffer to reduce uncertainty
        torch.cuda.synchronize()
        start_event = torch.cuda.Event(enable_timing=True)
        end_event = torch.cuda.Event(enable_timing=True)
        start_event.record()
        queue_start_t = time.perf_counter()
        # 100 buffer zeroes is long enough to reduce uncertainty
        num_iters = 100
        for _ in range(num_iters):
            buffer.zero_()
        queue_end_t = time.perf_counter()
        queue_t_per_iter = (
            (queue_end_t - queue_start_t) * MILLISECONDS_PER_SECOND
        ) / num_iters
        end_event.record()
        torch.cuda.synchronize()
        # explicitly delete the buffer, sometimes helps memory
        # footprint metrics in OSS Inductor benchmarks
        del buffer
        return (
            queue_t_per_iter,
            start_event.elapsed_time(end_event) / num_iters,
        )
    
    @cached_property
    def queue_t_per_cache_flush(self: Self) -> float:
        return self.queue_t_and_gpu_t_per_cache_clear[0]

    @cached_property
    def gpu_t_per_cache_flush(self: Self) -> float:
        return self.queue_t_and_gpu_t_per_cache_clear[1]
    
    @cached_property
    def queue_t_per_event_record(self: Self) -> float:
        """Experimentally calculate the CPU launch overhead, in milliseconds,
        of a CUDA event record.
        """
        # ensures the queue is empty
        torch.cuda.synchronize()
        queue_start_t = time.perf_counter()
        num_iters = 100
        for _ in range(num_iters):
            torch.cuda.Event(enable_timing=True).record()
        queue_end_t = time.perf_counter()
        torch.cuda.synchronize()
        return ((queue_end_t - queue_start_t) * MILLISECONDS_PER_SECOND) / num_iters
    
    @cached_property
    def gpu_queue_limit(self: Self) -> int:
        """Experimentally calculate the GPU queue limit by queuing
        CUDA event records until they become synchronous.
        """
        # ensures the queue is empty
        torch.cuda.synchronize()
        # capping the search space for the queue limit to 2500 is good enough,
        # current queue limit on my machine (A100) is stable at ~1000, and
        # in the event that we do artificially cap the queue limit to 2500
        # we really shouldn't see any significant slowdowns
        max_gpu_queue_limit = 2500
        torch.cuda._sleep(
            int(
                (self.queue_t_per_event_record * max_gpu_queue_limit)
                / self.gpu_t_per_clock_cycle
            )
        )
        for idx in range(max_gpu_queue_limit):
            start_t = time.perf_counter()
            torch.cuda.Event(enable_timing=True).record()
            end_t = (time.perf_counter() - start_t) * MILLISECONDS_PER_SECOND
            # recording an event is near instantaneous, unless we have hit
            # the queue limit, so 1ms seems like a good enough upper bound
            if end_t > 1:
                break
        torch.cuda.synchronize()
        return idx + 1

    @time_and_count
    def benchmark_gpu(
        self: Self,
        _callable: Callable[[], Any],
        estimation_iters: int = 5,
        memory_warmup_iters: int = 100,
        benchmark_iters: int = 100,
        max_benchmark_duration: int = 25,
        **kwargs: Any,
    ) -> float:
        """Benchmark a GPU callable using a custom benchmarking implementation.

        Arguments:
        - _callable: The callable to benchmark.

        Keyword Arguments:
        - estimation_iters: Optionally, the number of iterations to run `_callable`
        during runtime estimation.
        - memory_warmup_iters: Optionally, the number of iterations to flush the L2
        cache before starting benchmarking.
        - benchmark_iters: Optionally, the number of iterations to run `_callable`
        during the benchmarking.
        - max_benchmark_duration: Optionally, the maximum duration of the benchmarking,
        in milliseconds. An estimated duration is calculated based on the values
        of `memory_warmup_iters` and `benchmark_iters`, along with the estimated
        runtime of `_callable` and various other factors, and we then shrink
        `benchmark_iters` to fit in the alloted maximum duration.
        - **kwargs: Additional kwargs that may be passed to the fallback.

        Returns:
        - The minimum runtime of `_callable`, in milliseconds.
        """
        # we don't want any outside errors propagating into benchmarking
        torch.cuda.synchronize()

        # initialize here, avoids double buffer allocation
        self.queue_t_and_gpu_t_per_cache_clear

        # warmup `_callable` (and catches any failures in the process)
        _callable()
        torch.cuda.synchronize()

        # see https://github.com/triton-lang/triton/pull/840 for why `dtype=torch.int`
        buffer = torch.empty(self.L2_cache_size // 4, dtype=torch.int, device="cuda")
        buffer.zero_()

        # estimate the runtime of `_callable`
        event_pairs = self.get_event_pairs(estimation_iters)
        queue_start_t = time.perf_counter()
        for start_event, end_event in event_pairs:
            buffer.zero_()
            start_event.record()
            _callable()
            end_event.record()
        queue_end_t = time.perf_counter()
        # a measure of the CPU time it takes to send a single iteration of
        # `_callable` to the GPU event queue, in milliseconds
        queue_t_per_iter = (
            (queue_end_t - queue_start_t) * MILLISECONDS_PER_SECOND
        ) / estimation_iters
        torch.cuda.synchronize()
        estimated_timing = self.get_event_pairs_min_timing(event_pairs)

        # adjust `benchmark_iters` to fit in the maximum benchmarking duration
        benchmark_iters = max(
            min(benchmark_iters, int(max_benchmark_duration // estimated_timing)), 1
        )

        # GPUs have an inherent queue limit; say some GPU has a queue limit of 1000,
        # assuming the queue is empty then the first 1000 events which are enqueued will
        # execute asynchronously on the CPU (i.e. the call will not block on the CPU side),
        # and the 1001th event will execute synchronously (i.e. the call will block on the
        # CPU side) until space opens in the queue. this can cause issues when benchmarking,
        # especially given our efforts to pack the queue using GPU sleeps. we can prevent
        # ourselves from hitting the queue limit by benchmarking in blocks of iters that are
        # smaller than the actual queue limit (note that each iter will use at least 4 spaces
        # in the queue, 1 for the cache clear, 1 for the actual callable, and 2 for the event
        # records; it is possible that the callable uses more than one space, for example if
        # the kernel allocates an output Tensor, and as such we will assume that each iter
        # uses 5 total spaces)
        blocks = ((benchmark_iters * 5) // (self.gpu_queue_limit - 1)) + 1
        benchmark_iters_per_block = benchmark_iters // blocks
        memory_warmup_iters_per_block = memory_warmup_iters // blocks

        # calculate the number of clock cycles to put the GPU to sleep so that we can
        # efficiently overlap with the memory warmup stage such that the last memory warmup
        # finishes executing on the GPU just as the last benchmarking event is queued on the CPU
<<<<<<< HEAD
        queue_t_block_cache_flushes = memory_warmup_iters_per_block * self.queue_t_per_cache_flush
        queue_t_block_benchmark_iters = benchmark_iters_per_block * queue_t_per_iter
        sleep_t_per_block = (queue_t_block_cache_flushes + queue_t_block_benchmark_iters) - (
            memory_warmup_iters * self.gpu_t_per_cache_flush 
        )
        sleep_cycles_per_block = max(int(sleep_t_per_block / self.gpu_t_per_clock_cycle), 0)
=======
        queue_t_all_cache_flushes = memory_warmup_iters * self.queue_t_per_cache_flush
        queue_t_all_benchmark_iters = benchmark_iters * queue_t_per_iter
        sleep_t = (queue_t_all_cache_flushes + queue_t_all_benchmark_iters) - (
            memory_warmup_iters * self.gpu_t_per_cache_flush
        )
        # put the GPU to sleep to start packing the event queue
        torch.cuda._sleep(max(int(sleep_t / self.gpu_t_per_clock_cycle), 0))
>>>>>>> c079580c

        event_pairs = self.get_event_pairs(benchmark_iters)
        for block_idx in blocks:
            block_start = block_idx * benchmark_iters_per_block
            if block_idx == (blocks - 1):
                block_end = benchmark_iters
            else:
                block_end = (block_idx + 1) * benchmark_iters_per_block
            # put the GPU to sleep to start packing the event queue
            torch.cuda._sleep(sleep_cycles_per_block)
            # do the memory warmup
            for _ in range(memory_warmup_iters_per_block):
                buffer.zero_()
            # benchmark `_callable`
            for start_event, end_event in event_pairs[block_start:block_end]:
                buffer.zero_()
                start_event.record()
                _callable()
                end_event.record()
            torch.cuda.synchronize()
        benchmarked_timing = self.get_event_pairs_min_timing(event_pairs)

        # explicitly delete the buffer, sometimes helps memory
        # footprint metrics in OSS Inductor performance benchmarks
        del buffer

        # return the minimum of `estimated_timing` and `benchmarked_timing`,
        # we just want the minimum timing overall so we might as well check both
        return min(estimated_timing, benchmarked_timing)


class GroupedInductorBenchmarker(InductorBenchmarker):
    def get_interleaved_event_pairs(
        self: Self, num_callables: int, iters: int
    ) -> List[List[Tuple[torch.cuda.Event, torch.cuda.Event]]]:
        """Get `iters` interleaved `num_callables` pairs of CUDA events."""
        return [self.get_event_pairs(num_callables) for _ in range(iters)]

    def get_interleaved_event_pairs_min_timing(
        self: Self,
        interleaved_event_pairs: List[List[Tuple[torch.cuda.Event, torch.cuda.Event]]],
    ) -> List[float]:
        """Get the interleaved minimum timings, in milliseconds, for an interleaved
        grouping of CUDA event pairs.
        """
        return [
            self.get_event_pairs_min_timing(list(event_pairs))
            for event_pairs in zip(*interleaved_event_pairs)
        ]

    @time_and_count
    def benchmark_many_gpu(
        self: Self,
        callables: List[Callable[[], Any]],
        estimation_iters: int = 5,
        memory_warmup_iters: int = 100,
        benchmark_iters: int = 100,
        max_benchmark_duration: int = 25,
        ranking_key: Optional[str] = None,
        pruning_key: Optional[str] = None,
        pruning_factor: float = 1.1,
        pruning_limit: int = 5,
        **kwargs: Any,
    ) -> List[float]:
        """Benchmark many GPU callables using a custom benchmarking implementation.

        Arguments:
        - callables: The callables to benchmark.

        Keyword Arguments:
        - estimation_iters: The number of iterations to run `_callable` during
        runtime estimation.
        - memory_warmup_iters: The number of iterations to flush the L2 cache
        before benchmarking.
        - benchmark_iters: The number of iterations to run `_callable` during
        benchmarking.
        - max_benchmark_duration: The maximum duration of the benchmarking per
        callable, in milliseconds. An estimated duration is calculated based on
        the values of `memory_warmup_iters` and `benchmark_iters`, along with the
        estimated runtime of `_callable` and various other factors, and we then
        shrink `benchmark_iters` to fit in the alloted maximum duration.
        - ranking_key: Optional string key that if set enables ranking. Ranking
        is an early termination of the benchmarking process, returning results of
        the estimation loop instead of processing a full benchmarking cycle. The
        ranking key is set as a string, instead of a boolean, to ensure lazy benchmarks
        are properly grouped if ranking is enabled.
        - pruning_key: Similar to `ranking_key` an optional string key that enables
        pruning. Pruning eliminates slow callables after the stimation loop, and only
        a subset of the fastest callables are fully benchmarked.
        - pruning_factor: Cutoff for pruning callables. The runtime of the fastest
        callable is multiplied by `pruning_factor` and only callables faster than this
        new target time are allowed to pass through to the full benchmarking cycle.
        - pruning_limit: Maximum number of callables that will be fully benchmarked
        when pruning is enabled. For example, if `pruning_limit` is 1 only the fastest
        callable will be fully benchmarked.
        - **kwargs: Additional kwargs that may be passed to the fallback.

        Returns:
        - The minimum runtime of each callable in `callables`, in milliseconds.
        """
        # we don't want any outside errors propagating into benchmarking
        torch.cuda.synchronize()

        # initialize here, avoids double buffer allocation
        self.queue_t_and_gpu_t_per_cache_clear

        # warmup each callable in `callables` (and catches any failures in the process)
        for _callable in callables:
            _callable()
        torch.cuda.synchronize()

        # see https://github.com/triton-lang/triton/pull/840 for why `dtype=torch.int`
        buffer = torch.empty(self.L2_cache_size // 4, dtype=torch.int, device="cuda")
        buffer.zero_()

        # estimate the runtime of `_callable`
        interleaved_event_pairs = self.get_interleaved_event_pairs(
            len(callables), estimation_iters
        )
        queue_start_t = time.perf_counter()
        for event_pairs in interleaved_event_pairs:
            for _callable, (start_event, end_event) in zip(callables, event_pairs):
                buffer.zero_()
                start_event.record()
                _callable()
                end_event.record()
        queue_end_t = time.perf_counter()
        # a measure of the CPU time it takes to send a single set of iterations
        # of `callables` to the GPU event queue, in milliseconds
        queue_t_per_iter = (
            (queue_end_t - queue_start_t) * MILLISECONDS_PER_SECOND
        ) / estimation_iters
        torch.cuda.synchronize()
        estimated_timings = self.get_interleaved_event_pairs_min_timing(
            interleaved_event_pairs
        )

        if ranking_key is not None:
            del buffer
            return estimated_timings

        callable_to_timing = dict(zip(callables, estimated_timings))

        if pruning_key is not None:
            target_timing = min(estimated_timings) * pruning_factor
            callables_to_benchmark = []
            for _callable, timing_ms in sorted(
                callable_to_timing.items(), key=lambda x: x[1]
            ):
                if timing_ms <= target_timing:
                    callables_to_benchmark.append(_callable)
                if len(callables_to_benchmark) == pruning_limit:
                    break
            # adjust the queue time calculation based on the number of callables we
            # have pruned away; it is not guaranteed that all callables have an equivalent
            # queue time, but we can assume this anyways since the value does not need to
            # be exact and a close estimate is good enough for our use case
            queue_t_per_iter = queue_t_per_iter * (
                len(callables_to_benchmark) / len(callables)
            )
            # adjust `benchmark_iters` to fit in the maximum benchmarking duration,
            # we're alloted `max_benchmark_duration` per-callable, and since we've
            # pruned the callables we can assume the maximum duration of any callable
            # is equivalent to `target_timing`
            benchmark_iters = max(
                min(benchmark_iters, int(max_benchmark_duration // target_timing)),
                1,
            )
        else:
            callables_to_benchmark = callables
            # in the case that we haven't pruned the callables, we can take the average
            # of the estimated timings to determine the appropriate number of iterations
            benchmark_iters = max(
                min(
                    benchmark_iters,
                    int(max_benchmark_duration // mean(estimated_timings)),
                ),
                1,
            )
        
        # see `benchmark_gpu` for context
        blocks = ((benchmark_iters * 5 * len(callables_to_benchmark)) // (self.gpu_queue_limit - 1)) + 1
        benchmark_iters_per_block = benchmark_iters // blocks
        memory_warmup_iters_per_block = memory_warmup_iters // blocks

        # calculate the number of clock cycles to put the GPU to sleep so that we can
        # efficiently overlap with the memory warmup stage such that the last memory warmup
        # finishes executing on the GPU just as the last benchmarking event is queued on the CPU
<<<<<<< HEAD
        queue_t_block_cache_flushes = memory_warmup_iters * self.queue_t_per_cache_flush
        queue_t_block_benchmark_iters = benchmark_iters * queue_t_per_iter
        sleep_t_per_block = (queue_t_block_cache_flushes + queue_t_block_benchmark_iters) - (
            memory_warmup_iters * self.gpu_t_per_cache_flush 
        )
        sleep_cycles_per_block = max(int(sleep_t_per_block / self.gpu_t_per_clock_cycle), 0)
=======
        queue_t_all_cache_flushes = memory_warmup_iters * self.queue_t_per_cache_flush
        queue_t_all_benchmark_iters = benchmark_iters * queue_t_per_iter
        sleep_t = (queue_t_all_cache_flushes + queue_t_all_benchmark_iters) - (
            memory_warmup_iters * self.gpu_t_per_cache_flush
        )
        # put the GPU to sleep to start packing the event queue
        torch.cuda._sleep(max(int(sleep_t / self.gpu_t_per_clock_cycle), 0))

        # do the memory warmup
        for _ in range(memory_warmup_iters):
            buffer.zero_()
>>>>>>> c079580c

        interleaved_event_pairs = self.get_interleaved_event_pairs(
            len(callables_to_benchmark), benchmark_iters
        )
        for block_idx in range(blocks):
            block_start = block_idx * benchmark_iters_per_block
            if block_idx == (blocks - 1):
                block_end = benchmark_iters
            else:
                block_end = (block_idx + 1) * benchmark_iters_per_block
            # put the GPU to sleep to start packing the event queue
            torch.cuda._sleep(sleep_cycles_per_block)
            # do the memory warmup
            for _ in range(memory_warmup_iters_per_block):
                buffer.zero_()
            # benchmark `_callable`
            for event_pairs in interleaved_event_pairs[block_start:block_end]:
                for _callable, (start_event, end_event) in zip(callables_to_benchmark, event_pairs):
                    buffer.zero_()
                    start_event.record()
                    _callable()
                    end_event.record()
            torch.cuda.synchronize()
        benchmarked_timings = self.get_interleaved_event_pairs_min_timing(
            interleaved_event_pairs
        )

        # explicitly delete the buffer, sometimes helps memory
        # footprint metrics in OSS Inductor performance benchmarks
        del buffer

        # return the minimum of estimated_timing and benchmarked_timing, since
        # we just want the minimum timing overall we might check both
        callable_to_timing.update(
            {
                _callable: min(callable_to_timing[_callable], benchmarked_timing)
                for _callable, benchmarked_timing in zip(
                    callables_to_benchmark, benchmarked_timings
                )
            }
        )

        return [callable_to_timing[_callable] for _callable in callables]


class LazyInductorBenchmarker(GroupedInductorBenchmarker):
    def __init__(self: Self) -> None:
        self.memory_cache: Dict[str, float] = {}
        self.kwargs_hash_to_futures_gpu: Dict[
            str, List[Tuple[Callable[[], Any], str]]
        ] = {}

    @time_and_count
    def lazy_benchmark_gpu(
        self: Self,
        _callable: Callable[[], Any],
        **kwargs: Any,
    ) -> LazyBenchmark:
        # we should try the callable before queueing it for benchmarking, in
        # case it throws an exception. we could catch and handle any exception
        # later on, but some codepaths expect and handle certain exceptions
        _callable()
        torch.cuda.synchronize()

        # we want to group benchmarks based on the kwargs hash, this handles
        # grouping benchmarks by ranking keys and pruning keys, and also ensures
        # that we only benchmark callables that should run under the same conditions
        # with respect to warmup, benchmarking, etc.
        kwargs_hash = str(hash(tuple(sorted(kwargs.items()))))
        # we've seen that just hash(_callable) and the kwargs_hash are not enough to
        # differentiate callables; if _callable is something like a lambda, which then
        # goes out of scope and gets garbage collected, its memory address may be later
        # reused for a different _callable. if this is the case, the latter _callable would
        # incorrectly exist in the memory cache, which could lead to memory leaks if we
        # have a lazy benchmark grouping of one, because we would never remove _callable
        # from the lazy benchmark queue and as such any memory referenced by _callable
        # would remain allocated
        key = str(hash(_callable) + randint(-(2**100), 2**100)) + kwargs_hash
        self.kwargs_hash_to_futures_gpu.setdefault(kwargs_hash, []).append(
            (_callable, key)
        )

        def benchmark() -> float:
            # all but the first benchmark in a grouping of lazy benchmarks
            # should be cached in memory, so we should return that cached timing
            if key in self.memory_cache:
                return self.memory_cache[key]

            print(self.memory_cache)
            print(kwargs_hash)
            print(self.kwargs_hash_to_futures_gpu)

            futures_gpu = self.kwargs_hash_to_futures_gpu.pop(kwargs_hash)
            callables, keys = zip(*futures_gpu)
            callables, keys = list(callables), list(keys)

            try:
                timings = self.benchmark_many_gpu(callables, **kwargs)
            except Exception as e:  # noqa: TRY302
                raise e
            else:
                self.memory_cache.update(zip(keys, timings))
                return self.memory_cache[key]
            finally:
                # we have seen cases where not explicitly deleting the GPU futures
                # can prevent the memory allocated for the callables from being
                # properly and timely cleaned up, which can have fatal interactions
                # in cudagraphs mode
                del futures_gpu

        return LazyBenchmark(benchmark)


benchmarker = (
    LazyInductorBenchmarker() if use_experimental_benchmarker else TritonBenchmarker()
)<|MERGE_RESOLUTION|>--- conflicted
+++ resolved
@@ -536,22 +536,12 @@
         # calculate the number of clock cycles to put the GPU to sleep so that we can
         # efficiently overlap with the memory warmup stage such that the last memory warmup
         # finishes executing on the GPU just as the last benchmarking event is queued on the CPU
-<<<<<<< HEAD
         queue_t_block_cache_flushes = memory_warmup_iters_per_block * self.queue_t_per_cache_flush
         queue_t_block_benchmark_iters = benchmark_iters_per_block * queue_t_per_iter
         sleep_t_per_block = (queue_t_block_cache_flushes + queue_t_block_benchmark_iters) - (
             memory_warmup_iters * self.gpu_t_per_cache_flush 
         )
         sleep_cycles_per_block = max(int(sleep_t_per_block / self.gpu_t_per_clock_cycle), 0)
-=======
-        queue_t_all_cache_flushes = memory_warmup_iters * self.queue_t_per_cache_flush
-        queue_t_all_benchmark_iters = benchmark_iters * queue_t_per_iter
-        sleep_t = (queue_t_all_cache_flushes + queue_t_all_benchmark_iters) - (
-            memory_warmup_iters * self.gpu_t_per_cache_flush
-        )
-        # put the GPU to sleep to start packing the event queue
-        torch.cuda._sleep(max(int(sleep_t / self.gpu_t_per_clock_cycle), 0))
->>>>>>> c079580c
 
         event_pairs = self.get_event_pairs(benchmark_iters)
         for block_idx in blocks:
@@ -740,26 +730,12 @@
         # calculate the number of clock cycles to put the GPU to sleep so that we can
         # efficiently overlap with the memory warmup stage such that the last memory warmup
         # finishes executing on the GPU just as the last benchmarking event is queued on the CPU
-<<<<<<< HEAD
         queue_t_block_cache_flushes = memory_warmup_iters * self.queue_t_per_cache_flush
         queue_t_block_benchmark_iters = benchmark_iters * queue_t_per_iter
         sleep_t_per_block = (queue_t_block_cache_flushes + queue_t_block_benchmark_iters) - (
             memory_warmup_iters * self.gpu_t_per_cache_flush 
         )
         sleep_cycles_per_block = max(int(sleep_t_per_block / self.gpu_t_per_clock_cycle), 0)
-=======
-        queue_t_all_cache_flushes = memory_warmup_iters * self.queue_t_per_cache_flush
-        queue_t_all_benchmark_iters = benchmark_iters * queue_t_per_iter
-        sleep_t = (queue_t_all_cache_flushes + queue_t_all_benchmark_iters) - (
-            memory_warmup_iters * self.gpu_t_per_cache_flush
-        )
-        # put the GPU to sleep to start packing the event queue
-        torch.cuda._sleep(max(int(sleep_t / self.gpu_t_per_clock_cycle), 0))
-
-        # do the memory warmup
-        for _ in range(memory_warmup_iters):
-            buffer.zero_()
->>>>>>> c079580c
 
         interleaved_event_pairs = self.get_interleaved_event_pairs(
             len(callables_to_benchmark), benchmark_iters
