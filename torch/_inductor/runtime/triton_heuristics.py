# mypy: allow-untyped-defs
from __future__ import annotations

import builtins
import copy
import functools
import hashlib
import inspect
import logging
import math
import operator
import os
import os.path
import re
import sys
import threading
import time
<<<<<<< HEAD
from typing import Any, Container, Dict, List, Optional
=======
from typing import Any, Container, Dict, Hashable, List, Optional, Tuple
>>>>>>> 5ed56a8f

import torch
from torch.utils._ordered_set import OrderedSet

from ..triton_bundler import TritonBundler
from ..utils import prefix_is_reduction
from . import triton_helpers
from .autotune_cache import AutotuneCache
from .benchmarking import benchmarker
from .coordinate_descent_tuner import CoordescTuner
from .hints import (
    _NUM_THREADS_PER_WARP,
    AutotuneHint,
    DeviceProperties,
    HeuristicType,
    ReductionHint,
    TileHint,
    TRITON_MAX_BLOCK,
    TRITON_MAX_RSPLIT,
)
from .runtime_utils import (
    ceildiv,
    conditional_product,
    create_bandwidth_info_str,
    dynamo_timed,
    get_first_attr,
    get_max_y_grid,
    get_num_bytes,
    next_power_of_2,
    triton_cache_dir,
    triton_config_to_hashable,
    triton_hash_to_path_key,
    validate_triton_config,
)
from .triton_compat import (
    ASTSource,
    autograd_profiler,
    cc_warp_size,
    CompiledKernel,
    Config,
    GPUTarget,
    KernelInterface,
    OutOfResources,
    PTXASError,
    triton,
)


log = logging.getLogger(__name__)


def get_total_reduction_numel(numels: Dict[str, int]) -> int:
    return conditional_product(
        *[numel for prefix, numel in numels.items() if prefix_is_reduction(prefix)]
    )


def autotune_hints_to_configs(
    hints: OrderedSet[AutotuneHint],
    size_hints,
    block_size: int,
    device_props: DeviceProperties,
) -> List[Config]:
    """
    AutotuneHints can be attached to the metadata of triton kernels for providing
    suggestions about what to try for autotuning. One reason to do this is if there are
    some configs that are only useful in specific scenarios, in which case we can avoid
    wasting compile time on autotuning unless we know we are in one of those scenarios.

    Based on those hints, this function will generate a list of additional autotuning
    configs to try.
    """
    xyz_options: tuple[tuple[int, Optional[int], Optional[int]], ...]
    configs: List[Config] = []
    warp_size = device_props.warp_size
    # CPU target has no concept of "warp"
    if warp_size is None:
        warp_size = 32

    for hint in hints:
        if hint == AutotuneHint.ONE_ELEMENT_PER_THREAD:
            if len(size_hints) == 1:
                xyz_options = ((block_size // 4, None, None),)
            elif len(size_hints) == 2:
                xyz_options = ((block_size // 4, 1, None), (1, block_size // 4, None))
            elif len(size_hints) == 3:
                xyz_options = (
                    (block_size // 4, 1, 1),
                    (1, block_size // 4, 1),
                    (1, 1, block_size // 4),
                )
            configs.extend(
                triton_config(
                    size_hints,
                    *xyz,
                    num_elements_per_warp=(
                        device_props.warp_size if device_props.warp_size else 32
                    ),
                )
                for xyz in xyz_options
            )

    return configs


def disable_pointwise_autotuning(inductor_meta):
    # Autotuning can give different benchmarking results from run to run, and
    # therefore we disable autotuning when use_deterministic flag is on.
    if inductor_meta.get("are_deterministic_algorithms_enabled"):
        return True
    return not inductor_meta.get("autotune_pointwise", True)


def _dump_launch_params(args, kwargs, launcher, kernel_name):
    call_args = []
    call_kwargs = {}
    for arg in args:
        if isinstance(arg, (int, bool)):
            call_args.append(str(arg))
        else:
            call_args.append("T")
    for k, v in kwargs.items():
        if isinstance(arg, (int, bool)):
            call_kwargs[k] = v
        else:
            call_kwargs[k] = v
    for k, v in launcher.config.kwargs.items():
        call_kwargs[k] = v
    call_kwargs["num_warps"] = launcher.config.num_warps
    call_kwargs["num_stages"] = launcher.config.num_stages
    args_str = ""
    args_str += ", ".join(call_args)
    for k, v in call_kwargs.items():
        args_str += f", {k}={v}"

    abs_path = os.path.abspath(sys.argv[0])
    with open(f"{abs_path}.launch_params", "a") as f:
        f.write(f"{kernel_name} | {args_str}\n")


class CachingAutotuner(KernelInterface):
    """
    Simplified version of Triton autotuner that has no invalidation
    key and caches the best config to disk to improve cold start times.
    Unlike the main triton Autotuner, this version can precompile all
    configs, and does not rely on the Triton JIT.
    """

    def __init__(
        self,
        fn,
        triton_meta,  # passed directly to triton
        configs,
        save_cache_hook,
        mutated_arg_names: List[str],  # see [Note: clone mutated buffers]
        optimize_mem,
        heuristic_type,
        size_hints=None,
        inductor_meta=None,  # metadata not relevant to triton
        custom_kernel=False,  # whether the kernel is inductor-generated or custom
        filename: Optional[str] = None,
        reset_to_zero_arg_names: Optional[List[str]] = None,
    ):
        super().__init__()

        assert len(configs) > 0, "Non-empty TritonConfig list required for compiling"
        # makes sure there are no pre-hooks on any of the triton configs
        for cfg in configs:
            validate_triton_config(cfg)

        self.fn = fn
        self.device_props: DeviceProperties = triton_meta["device"]
        self.triton_meta = {
            **triton_meta,
            "device": self.device_props.index,
            "device_type": self.device_props.type,
        }
        self.inductor_meta = {} if inductor_meta is None else inductor_meta
        self.save_cache_hook = save_cache_hook
        self.mutated_arg_names = mutated_arg_names
        self.reset_to_zero_arg_names = (
            [] if reset_to_zero_arg_names is None else reset_to_zero_arg_names
        )
        self.optimize_mem = optimize_mem
        self.configs = configs
        self.heuristic_type = heuristic_type
        self.custom_kernel = custom_kernel
        self.cuda_kernel_saved = False
        if log.isEnabledFor(logging.DEBUG):
            log.debug(
                "CachingAutotuner gets %d configs for %s",
                len(self.configs),
                self.fn.__name__,
            )
            for c in self.configs:
                log.debug(c)

        self.launchers = []  # type: ignore[var-annotated]
        self.lock = threading.Lock()
        if os.getenv("TRITON_CACHE_DIR") is None:
            os.environ["TRITON_CACHE_DIR"] = triton_cache_dir(
                self.triton_meta.get("device", 0)
            )
        log.debug("Triton cache dir: %s", os.environ["TRITON_CACHE_DIR"])

        self.size_hints = size_hints
        self.coordesc_tuner = CoordescTuner(
            is_mm=False,
            name=self.fn.__name__,
            size_hints=size_hints,
            inductor_meta=self.inductor_meta,
        )
        self.filename = filename

        # used for profiling
        self.kernel_hash: str = ""

        # Kernels are stored in the codecache with the filename as a hash of the code.
        # We rely on this to obtain the kernel hash
        if self.filename is not None:
            base_name = os.path.basename(self.filename)
            if ".py" in base_name:
                self.kernel_hash = os.path.splitext(base_name)[0]

        self.precompile_time_taken_ns = 0
        self.autotune_time_taken_ns = 0
        # Dumps the launch configs after autotuning.
        self.dump_launch_params = (
            os.environ.get("TORCHINDUCTOR_DUMP_LAUNCH_PARAMS", "0") == "1"
        )

        self.triton_interpret = os.environ.get("TRITON_INTERPRET", "0") == "1"

    def precompile(self, warm_cache_only=False):
        with self.lock:
            if self.launchers:
                return
            self.launchers = []
            compiled_binaries = []
            if not self.configs:
                raise RuntimeError("No triton configs are available")
            for c in self.configs:
                try:
                    compiled_binary, launcher = self._precompile_config(
                        c, warm_cache_only
                    )
                except (OutOfResources, PTXASError) as e:
                    if len(self.configs) == 1:
                        # There are no valid Triton configs
                        raise e
                    # Skip the config if we run out of
                    # resources or into a ptxas error
                    continue
                self.launchers.append(launcher)
                compiled_binaries.append(compiled_binary)

            if len(self.launchers) == 0:
                raise RuntimeError(
                    "No valid triton configs. Report a fatal compilation error"
                )

            seen_configs = OrderedSet[Config](self.configs)

            device_prop = self.device_props
            warp_size = device_prop.warp_size
            # CPU target has no concept of "warp"
            if warp_size is None:
                warp_size = 32

            if (
                self.inductor_meta.get("dynamic_scale_rblock", True)
                and not self.inductor_meta.get("persistent_reduction")
                and self.heuristic_type == HeuristicType.REDUCTION
                and self.size_hints is not None
                # Disable for Intel as Triton is not ready to return n_regs for a compiled_binary.
                and device_prop.type in ["cuda", "hip"]
                and device_prop.major
                and (device_prop.major >= 8 or torch.version.hip)
                and device_prop.regs_per_multiprocessor is not None
            ):
                assert device_prop.regs_per_multiprocessor
                assert device_prop.max_threads_per_multi_processor
                assert device_prop.multi_processor_count
                for triton_config, compiled_binary in zip(
                    self.configs, compiled_binaries
                ):
                    assert len(self.size_hints) >= 2
                    xblock = triton_config.kwargs.get("XBLOCK", 1)
                    reduction_kwargs = [
                        kwarg for kwarg in triton_config.kwargs if kwarg.startswith("R")
                    ]
                    rblocks = [
                        triton_config.kwargs[kwarg] for kwarg in reduction_kwargs
                    ]
                    total_block = (self.size_hints["x"] + xblock - 1) // xblock
                    nreg = getattr(compiled_binary, "n_regs", None)
                    if nreg is None:
                        continue

                    # make sure rblocks are not too small
                    if conditional_product(*rblocks) <= 64:
                        continue

                    # each SM of A100 has 65536 32-bit registers. To maximize
                    # the theoretical occupancy, we need run 2048 threads on each
                    # SM. So each thread should use no more than 65536 / 2048
                    # = 32 registers. In cases where occupancy matters, and each
                    # thread uses too many registers, reduce R0_BLOCK to reduce
                    # the register usage.
                    # For kernel https://gist.github.com/shunting314/e4cccc031fe30d378b9b23c08c238cbd
                    # from PLBartForCausalLM, latency improve from
                    # 7.795ms to 4.883ms.
                    #
                    if (
                        nreg
                        <= device_prop.regs_per_multiprocessor
                        // device_prop.max_threads_per_multi_processor
                    ):
                        continue

                    nreg_per_warp = nreg * warp_size
                    nreg_per_block = nreg_per_warp * triton_config.num_warps

                    # Previously we set max_blocks_per_sm to 'max_threads_per_multi_processo / (32 * num_warps)'
                    # The formula below is a tighter upper bound since we have the assumption that
                    #   nreg > device_prop.regs_per_multiprocessor // device_prop.max_threads_per_multi_processor
                    # due to the if condition above and:
                    #   regs_per_multiprocessor / nreg_per_block
                    #   = regs_per_multiprocessor / (nreg * 32 * num_warps)
                    #   < regs_per_multiprocessor / ((regs_per_multiprocessor / max_threads_per_multi_processor) * 32 * num_warps)
                    #   = max_threads_per_multi_processor / (32 * num_warps)
                    # Using a tigher upper bound can reveal more optimization opportunities.
                    max_blocks_per_sm = max(
                        device_prop.regs_per_multiprocessor // nreg_per_block, 1
                    )

                    if (
                        total_block
                        <= max_blocks_per_sm * device_prop.multi_processor_count
                    ):
                        # no need to improve occupancy
                        continue
                    new_config = copy.deepcopy(triton_config)

                    # Reduce the largest Rn_BLOCK by a factor of 2.
                    largest_rkwarg: str = max(
                        reduction_kwargs, key=triton_config.kwargs.__getitem__
                    )
                    new_config.kwargs[largest_rkwarg] //= 2

                    if new_config in seen_configs:
                        continue
                    seen_configs.add(new_config)
                    log.debug(
                        "Dynamically scale down %s from TritonConfig(%s) and get a new TritonConfig(%s)",
                        largest_rkwarg,
                        triton_config,
                        new_config,
                    )
                    self.launchers.append(
                        self._precompile_config(new_config, warm_cache_only)[1]
                    )
            self.configs = None

    def get_device_interface(self):
        # this code cannot run in compile workers, because it imports from torch
        from torch._dynamo.device_interface import get_interface_for_device

        return get_interface_for_device(self.device_props.type.replace("hip", "cuda"))

    def _precompile_config(self, cfg: Config, warm_cache_only: bool):
        """Ahead of time compile a given autotuner config."""
        compile_meta = copy.deepcopy(self.triton_meta)
        cfg_kwargs = cfg.kwargs
        if self.device_props.type == "hip":
            cfg_kwargs = {**cfg_kwargs}
            for k in ("matrix_instr_nonkdim", "waves_per_eu", "kpack"):
                if k in cfg_kwargs:
                    compile_meta[k] = cfg_kwargs.pop(k)
        compile_meta["constants"].update(cfg_kwargs)
        compile_meta["num_warps"] = cfg.num_warps
        compile_meta["num_stages"] = cfg.num_stages
        compile_meta["debug"] = self.inductor_meta.get(
            "assert_indirect_indexing", True
        ) and not self.inductor_meta.get("is_hip", False)

        # device type will be "hip" rather than "cuda" here
        compile_meta["device_type"] = self.device_props.type
        compile_meta["cc"] = self.device_props.cc

        if self.device_props.type == "cpu":
            triton_helpers.set_driver_to_cpu()
        else:
            triton_helpers.set_driver_to_gpu()

        if not ASTSource:
            raise RuntimeError("Installed triton version too old, please upgrade")

        compile_args = (
            ASTSource(
                self.fn,
                compile_meta["signature"],
                compile_meta["constants"],
                compile_meta["configs"][0],
            ),
        )

        target = GPUTarget(
            compile_meta["device_type"],
            compile_meta["cc"],
            cc_warp_size(compile_meta["cc"]),
        )

        options = {
            "num_warps": compile_meta["num_warps"],
            "num_stages": compile_meta["num_stages"],
            "debug": compile_meta["debug"],
            "sanitize_overflow": False,  # turn off additional asserts added for overflow checks
        }
        if self.device_props.type == "hip":
            if "waves_per_eu" in compile_meta:
                options["waves_per_eu"] = compile_meta["waves_per_eu"]
            if "matrix_instr_nonkdim" in compile_meta:
                options["matrix_instr_nonkdim"] = compile_meta["matrix_instr_nonkdim"]
        compile_kwargs = {
            "target": target,
            "options": options,
        }

        if warm_cache_only:
            binary = triton.compile(*compile_args, **compile_kwargs)
            launcher = None
            TritonBundler.put(
                triton_hash_to_path_key(binary.hash), self.triton_meta.get("device", 0)
            )
            return binary, launcher

        # importing from torch is safe now that precompile has returned
        from torch._dynamo.device_interface import DeviceGuard

        device_interface = self.get_device_interface()

        # load binary to the correct device
        with DeviceGuard(device_interface, compile_meta["device"]):  # type: ignore[attr-defined]
            # need to initialize context
            device_interface.synchronize(device_interface.current_device())

            try:
                binary = triton.compile(*compile_args, **compile_kwargs)
            except Exception:
                log.exception(
                    "Triton compilation failed: %s\n%s\nmetadata: %s",
                    self.inductor_meta.get("kernel_name", "triton_"),
                    self.fn.src,
                    compile_meta,
                )
                raise
            binary._init_handles()

        """
        https://github.com/pytorch/pytorch/issues/115344

        self.fn.constexprs doesn't properly deal with None args, so when we filter out
        an arg in UserDefinedTritonKernel.codegen, we need to filter it here as well.
        We also don't want to modify self.fn.

        We know that we removed something from the signature if:
            1. It's in compile_meta["constants"]
            2. It isn't a constant we already know about
                Note: The value of interest has already been added to compile_meta['constants'],
                    so we use self.fn.constexprs instead.
            3. It isn't in the compile_meta signature
        """
        known_constants = OrderedSet(
            arg for i, arg in enumerate(self.fn.arg_names) if i in self.fn.constexprs
        )
        none_args = OrderedSet(
            k
            for k, v in compile_meta["constants"].items()
            if v is None and k not in known_constants
        )
        none_args = none_args.difference(OrderedSet(compile_meta["signature"].keys()))

        call_args = [
            arg
            for i, arg in enumerate(self.fn.arg_names)
            if i not in self.fn.constexprs and arg not in none_args
        ]

        def_args = [
            name
            for name in self.fn.arg_names
            if name not in cfg.kwargs and name not in none_args
        ]
        binary_shared = (
            binary.shared if hasattr(binary, "shared") else binary.metadata.shared
        )

        scope = {
            "grid_meta": cfg.kwargs,
            "bin": binary,
            "launch_enter_hook": CompiledKernel.launch_enter_hook,
            "launch_exit_hook": CompiledKernel.launch_exit_hook,
            "metadata": (
                binary.packed_metadata
                if hasattr(binary, "packed_metadata")
                else binary.metadata
            ),
            "shared": binary_shared,
            "num_warps": (
                binary.num_warps
                if hasattr(binary, "num_warps")
                else binary.metadata.num_warps
            ),
            "cta_args": (
                (
                    binary.num_ctas,
                    *get_first_attr(binary, "cluster_dims", "clusterDims"),
                )
                if hasattr(binary, "num_ctas")
                else (
                    (binary.metadata.num_ctas, *binary.metadata.cluster_dims)
                    if hasattr(binary, "metadata")
                    else ()
                )
            ),
            "function": get_first_attr(binary, "function", "cu_function"),
            "runner": get_first_attr(binary, "run", "c_wrapper"),
        }

        if not hasattr(binary, "launch_metadata"):
            # launch args before CompiledKernel.launch_metadata is added.
            # TODO(jansel): delete this branch in mid-2025
            runner_args = [
                "grid_0",
                "grid_1",
                "grid_2",
                "num_warps",
                "*cta_args",
                "shared",
                "stream",
                "function",
                "launch_enter_hook",
                "launch_exit_hook",
                "metadata",
                *call_args,
            ]
        else:  # args after CompiledKernel.launch_metadata: https://github.com/openai/triton/pull/3492
            # Getting the kernel launch args is extremely perf-sensitive.  Evaluating
            # `bin.launch_metadata` is relatively expensive, and returns None unless a
            # `launch_enter_hook` is installed.  So if we don't have that hook installed,
            # we want to burn None in to the launch args with zero overhead.
            # See https://github.com/pytorch/pytorch/issues/123597
            if binary.launch_enter_hook:
                launch_metadata = (
                    f"bin.launch_metadata(grid, stream, {', '.join(call_args)})"
                )
            else:
                launch_metadata = "None"
            runner_args = [
                "grid_0",
                "grid_1",
                "grid_2",
                "stream",
                "function",
                "metadata",
                launch_metadata,
                "launch_enter_hook",
                "launch_exit_hook",
                *call_args,
            ]

        exec(
            f"""
            def launcher({', '.join(def_args)}, grid, stream):
                if callable(grid):
                    grid_0, grid_1, grid_2 = grid(grid_meta)
                else:
                    grid_0, grid_1, grid_2 = grid
                runner({', '.join(runner_args)})
                return bin
            """.lstrip(),
            scope,
        )

        launcher = scope["launcher"]
        launcher.config = cfg
        launcher.n_regs = getattr(binary, "n_regs", None)
        launcher.n_spills = getattr(binary, "n_spills", None)
        launcher.shared = binary_shared
        launcher.store_cubin = self.inductor_meta.get("store_cubin", False)
        # store this global variable to avoid the high overhead of reading it when calling run
        if launcher.store_cubin:
            launcher.fn = self.fn
            launcher.bin = binary

        TritonBundler.put(
            triton_hash_to_path_key(binary.hash), self.triton_meta.get("device", 0)
        )

        return binary, launcher

    def bench(self, launcher, *args, grid, with_profiler=False, **kwargs):
        """Measure the performance of a given launcher"""
        # we don't skip configs with spilled registers when auto-tuning custom
        # (user-written) Triton kernels, as (i) we don't have any knowledge or
        # control over the kernel code; (ii) there is empirical evidence that
        # for some (complicated) custom Triton kernels, a register-spilling
        # config may yield the best latency.
        if not self.custom_kernel and launcher.n_spills > self.inductor_meta.get(
            "spill_threshold", 16
        ):
            log.debug(
                "Skip config %s because of register spilling: %d",
                launcher.config,
                launcher.n_spills,
            )
            return float("inf")

        device_interface = self.get_device_interface()
        stream = device_interface.get_raw_stream(device_interface.current_device())

        cpu_copies = self.copy_args_to_cpu_if_needed(*args, **kwargs)

        def kernel_call():
            cloned_args, cloned_kwargs = self.maybe_clone_args(
                cpu_copies, *args, **kwargs
            )
            # reset to zero before evaluating any config
            self.reset_to_zero_args(*args, **kwargs)
            launcher(
                *cloned_args,
                **cloned_kwargs,
                grid=grid,
                stream=stream,
            )
            self.restore_args_from_cpu(cpu_copies)

        if with_profiler:
            from torch._inductor.utils import do_bench_using_profiling

            return do_bench_using_profiling(kernel_call, warmup=10, rep=40)

        if self.device_props.type == "cpu":
            return benchmarker.benchmark_cpu(kernel_call)

        return benchmarker.benchmark_gpu(kernel_call, rep=40)

    def copy_args_to_cpu_if_needed(self, *args, **kwargs):
        """
        To support benchmarking in the presence of mutated args, we need to avoid
        autotuning contanminating them. We try to pass cloned args to the kernel.
        If those clones would increase the peak memory usage, however, we instead
        copy to cpu and restore them after each iteratrion. Figure out the args
        to be copied and do the copying.
        """
        if not self.optimize_mem:
            return {}

        copies = {}
        budget = torch.cuda.max_memory_allocated() - torch.cuda.memory_allocated()

        def maybe_copy(name, arg):
            if name in self.mutated_arg_names and arg.is_cuda:
                nonlocal budget
                assert isinstance(arg, torch.Tensor)
                size = arg.numel() * arg.element_size()
                if size > budget:
                    cpu_arg = torch.empty_strided(
                        arg.size(),
                        arg.stride(),
                        dtype=arg.dtype,
                        device="cpu",
                        pin_memory=True,
                    )
                    cpu_arg.copy_(arg, non_blocking=True)
                    copies[name] = (arg, cpu_arg)
                else:
                    budget -= size

        for i, arg in enumerate(args):
            maybe_copy(self.fn.arg_names[i], arg)

        for name, arg in kwargs.items():
            maybe_copy(name, arg)

        return copies

    def restore_args_from_cpu(self, cpu_copies):
        for pair in cpu_copies.values():
            arg, cpu_arg = pair
            arg.copy_(cpu_arg, non_blocking=True)

    def reset_to_zero_args(self, *args, **kwargs):
        if not self.reset_to_zero_arg_names:
            return
        for i, arg in enumerate(args):
            if self.fn.arg_names[i] in self.reset_to_zero_arg_names:
                assert isinstance(
                    arg,
                    torch.Tensor,
                ), "self.reset_to_zero_arg_names should only contain valid argument names"
                arg.zero_()

        for name, arg in kwargs.items():
            if name in self.reset_to_zero_arg_names:
                assert isinstance(
                    arg,
                    torch.Tensor,
                ), "self.reset_to_zero_arg_names should only contain valid argument names"
                arg.zero_()

    def maybe_clone_args(
        self, exclude: Container[str], *args, **kwargs
    ) -> tuple[List[Any], Dict[str, Any]]:
        """
        Prepare new args and kwargs by cloning any in-place buffers
        (that are not in the provided exclusion list), to avoid autotune
        contaminating them. Avoid cloning the other buffers because it
        leads to increased memory usage.
        """
        from ..compile_fx import clone_preserve_strides

        def prepare_arg(name, arg):
            if name in self.mutated_arg_names and name not in exclude:
                assert isinstance(arg, torch.Tensor)
                return clone_preserve_strides(arg)
            else:
                return arg

        cloned_args = [
            prepare_arg(self.fn.arg_names[i], arg) for i, arg in enumerate(args)
        ]
        cloned_kwargs = {name: prepare_arg(name, arg) for name, arg in kwargs.items()}

        return cloned_args, cloned_kwargs

    def clone_args(self, *args, **kwargs) -> tuple[List[Any], Dict[str, Any]]:
        return self.maybe_clone_args(OrderedSet(), *args, **kwargs)

    def benchmark_all_configs(self, *args, **kwargs):
        with dynamo_timed(
            "CachingAutotuner.benchmark_all_configs",
            log_pt2_compile_event=True,
            metadata={"kernel_name": self.inductor_meta.get("kernel_name")},
            dynamo_compile_runtime_column_us="runtime_triton_autotune_time_us",
        ):
            timings = {
                launcher: self.bench(launcher, *args, **kwargs)
                for launcher in self.launchers
            }

            for k, v in timings.items():
                self.coordesc_tuner.cache_benchmark_result(k.config, v)

            if log.isEnabledFor(logging.DEBUG):
                log.debug("Benchmark all input configs for %s, get:", self.fn.__name__)
                for k, v in timings.items():
                    log.debug(
                        "%s: %f, nreg %d, nspill %d, #shared-mem %s",
                        k.config,
                        v,
                        k.n_regs,
                        k.n_spills,
                        k.shared,
                    )

            self.reset_to_zero_args(*args, **kwargs)
            return timings

    def autotune_to_one_config(self, *args, **kwargs):
        """Do the actual autotuning"""
        start_time = time.time_ns()
        timings = self.benchmark_all_configs(*args, **kwargs)
        benchmark_time_taken_ns = time.time_ns() - start_time
        self.launchers = [builtins.min(timings, key=timings.get)]
        self.autotune_time_taken_ns = (
            self.precompile_time_taken_ns + benchmark_time_taken_ns
        )
        if self.save_cache_hook:
            self.save_cache_hook(self.launchers[0].config, self.autotune_time_taken_ns)

    def save_gpu_kernel(self, grid, stream, launcher):
        if callable(grid):
            grid_x, grid_y, grid_z = grid(launcher.config.kwargs)
        else:
            grid_x, grid_y, grid_z = grid

        key = self.inductor_meta.get("kernel_name", None)  # unique kernel name
        assert key is not None, "kernel_name can not be None"
        params = {
            "mangled_name": (
                launcher.bin.metadata.name
                if hasattr(launcher.bin.metadata, "name")
                else launcher.bin.metadata["name"]
            ),
            "grid_x": grid_x,
            "grid_y": grid_y,
            "grid_z": grid_z,
            "x_block": launcher.config.kwargs.get("XBLOCK", 1),
            "y_block": launcher.config.kwargs.get("YBLOCK", None),
            "z_block": launcher.config.kwargs.get("ZBLOCK", None),
            "r_block": launcher.config.kwargs.get("RBLOCK", None),
            "num_warps": (
                launcher.bin.num_warps
                if hasattr(launcher.bin, "num_warps")
                else launcher.bin.metadata.num_warps
            ),
            "shared_mem": (
                launcher.bin.shared
                if hasattr(launcher.bin, "shared")
                else launcher.bin.metadata.shared
            ),
            "stream": stream,
            # User defined triton kernels will have arbitrary kwarg names
            "meta": launcher.config.kwargs,
        }
        from torch._inductor.codecache import CudaKernelParamCache

        bin_type = {"hip": "hsaco", "xpu": "spv"}.get(self.device_props.type, "cubin")
        binary = launcher.bin.asm[bin_type]
        CudaKernelParamCache.set(key, params, binary, bin_type)

        self.cuda_kernel_saved = True

    def coordinate_descent_tuning(self, launcher, *args, **kwargs):
        """
        Coordinate descent tuning can be run with or without max-autotune.

        The only difference between these two is the starting config for coordinate_descent tuning.
        E.g., assuming regular autotune only get one config C1; while max-autotune get 4 configs C1, C2, C3, C4
        and max-autotune figure out C3 is the best.

        Then if coordinate desecnt tuning is run with max-autotune disabled, it will start from C1;
        while if coordinate descent tuning is run with max-autotune enabled, it will start from C3.
        """
        if (
            self.heuristic_type == HeuristicType.TEMPLATE
            or self.heuristic_type == HeuristicType.USER_AUTOTUNE
        ):
            # skip triton template
            return launcher

        config2launcher = {launcher.config: launcher}

        def benchmark_one_config(config):
            with self.lock:
                _, launcher = self._precompile_config(config, False)
            config2launcher[config] = launcher

            out = self.bench(launcher, *args, **kwargs)
            log.debug(
                "COORDESC: %s: %f, nreg %d, nspill %d, #shared-mem %d",
                launcher.config,
                out,
                launcher.n_regs,
                launcher.n_spills,
                launcher.shared,
            )
            return out

        assert not (
            self.heuristic_type == HeuristicType.PERSISTENT_REDUCTION
            and "R0_BLOCK" in launcher.config.kwargs
        ), "Coordinate descent tuner relies on the assumption that persistent reduction's triton config does not have R0_BLOCK"
        start_time = time.time_ns()
        best_config = self.coordesc_tuner.autotune(
            benchmark_one_config, launcher.config, None
        )
        coordesc_time_taken_ns = time.time_ns() - start_time
        best_config.found_by_coordesc = True

        if self.save_cache_hook:
            self.save_cache_hook(
                best_config,
                self.autotune_time_taken_ns + coordesc_time_taken_ns,
                found_by_coordesc=True,
            )
        return config2launcher.get(best_config)

    def run(
        self, *args, grid, stream, benchmark_run=False, **kwargs
    ):  # type:ignore[override]
        if self.triton_interpret:
            return self.fn[grid](
                *args,
                **kwargs,
                **self.configs[0].kwargs,
            )

        if len(self.launchers) != 1:
            if len(self.launchers) == 0:
                start_time = time.time_ns()
                self.precompile()
                self.precompile_time_taken_ns = time.time_ns() - start_time
            if len(self.launchers) > 1:
                self.autotune_to_one_config(*args, grid=grid, **kwargs)

        if not getattr(
            self.launchers[0].config, "found_by_coordesc", False
        ) and self.inductor_meta.get("coordinate_descent_tuning", False):
            self.launchers = [
                self.coordinate_descent_tuning(
                    self.launchers[0], *args, grid=grid, **kwargs
                )
            ]

        (launcher,) = self.launchers
        if launcher.store_cubin and (not benchmark_run or not self.cuda_kernel_saved):
            self.save_gpu_kernel(grid, stream, launcher)

        if self.dump_launch_params:
            _dump_launch_params(args, kwargs, launcher, self.fn.__name__)

        # it is faster than entering and exiting a context manager, even if the context
        # manager is a nullcontext.
        if autograd_profiler._is_profiler_enabled:
            # grid can be a tuple of ints or a string.
            if isinstance(grid, tuple):
                grid_info = str(grid)
            else:
                grid_info = getattr(grid, "grid_fn_str", "")

            with torch._C._profiler._RecordFunctionFast(
                self.inductor_meta.get("kernel_name", "triton kernel"),
                args,
                {
                    "kernel_file": (self.filename or ""),
                    "kernel_hash": self.kernel_hash,
                    "kernel_backend": "triton",
                    "grid": grid_info,
                    "stream": stream,
                },
            ):
                return launcher(
                    *args,
                    **kwargs,
                    grid=grid,
                    stream=stream,
                )
        else:
            return launcher(
                *args,
                **kwargs,
                grid=grid,
                stream=stream,
            )


def _find_names(obj):
    import gc
    import inspect

    frame = inspect.currentframe()
    while frame is not None:
        frame.f_locals
        frame = frame.f_back
    obj_names = []
    for referrer in gc.get_referrers(obj):
        if isinstance(referrer, dict):
            for k, v in referrer.items():
                if v is obj:
                    obj_names.append(k)
    return obj_names


collected_calls: List[Any] = []


def start_graph():
    collected_calls.clear()


def end_graph(output_file):
    if len(collected_calls) == 0:
        return
    overall_time = sum(call[0] for call in collected_calls)
    overall_gb = sum(call[1] for call in collected_calls)
    cur_file = inspect.stack()[1].filename
    summary_str = (
        f"SUMMARY ({cur_file})\n"
        f"{overall_time:.2f}ms   \t {overall_gb:.2f} GB\t {overall_gb / (overall_time / 1e3):.2f}GB/s"
    )
    log.info(
        "%s",
        summary_str,
    )
    if output_file is not None:
        # sort perf numbers in descending order, i.e. placing the
        # most runtime-heavy kernels at the top of the list
        sorted_calls = sorted(collected_calls, key=lambda c: float(c[0]), reverse=True)
        try:
            with open(output_file, "a") as file:
                log.info(
                    "Save profile bandwidth results to %s",
                    output_file,
                )
                file.write("====================\n")
                file.write(f"TRITON KERNELS BANDWIDTH INFO ({cur_file})\n")
                for ms, num_gb, gb_per_s, kernel_name in sorted_calls:
                    # also display the runtime percentage for each kernel
                    percentage = f"{ms / overall_time * 100:.2f}%"
                    suffix = f" \t {percentage} \t {kernel_name}"
                    bw_info_str = create_bandwidth_info_str(
                        ms,
                        num_gb,
                        gb_per_s,
                        suffix=suffix,
                        color=False,
                    )
                    file.write(bw_info_str + "\n")
                file.write(f"{summary_str}\n\n")
        except Exception as e:
            log.warning(
                "failed to write profile bandwidth result into %s: %s",
                output_file,
                e,
            )


class DebugAutotuner(CachingAutotuner):
    def __init__(
        self,
        *args,
        regex_filter="",
        with_profiler=False,
        with_bandwidth_info=True,
        **kwargs,
    ):
        self.regex_filter = regex_filter
        self.with_profiler = with_profiler
        self.with_bandwidth_info = with_bandwidth_info
        super().__init__(*args, **kwargs)
        self.cached = None

    def run(self, *args, grid, stream, **kwargs):
        if not self.with_bandwidth_info:
            super().run(*args, grid=grid, stream=stream, **kwargs, benchmark_run=True)
            return
        else:
            possible_names = _find_names(self)
            kernel_name = f"{max(possible_names, key=len)}"
            if not re.match(self.regex_filter, kernel_name):
                return

            if len(self.launchers) != 1:
                if len(self.launchers) == 0:
                    start_time = time.time_ns()
                    self.precompile()
                    self.precompile_time_taken_ns = time.time_ns() - start_time
                if len(self.launchers) > 1:
                    self.autotune_to_one_config(*args, grid=grid, **kwargs)
            (launcher,) = self.launchers

            if launcher.store_cubin:
                self.save_gpu_kernel(grid, stream, launcher)

            if self.cached is None:
                ms = self.bench(
                    launcher, *args, grid=grid, with_profiler=self.with_profiler
                )
                num_in_out_ptrs = len(
                    [
                        arg_name
                        for arg_name in self.fn.arg_names
                        if arg_name.startswith("in_out_ptr")
                    ]
                )
                num_gb = self.inductor_meta.get("kernel_num_gb", None)
                if num_gb is None:
                    num_gb = get_num_bytes(*args, num_in_out_args=num_in_out_ptrs) / 1e9
                gb_per_s = num_gb / (ms / 1e3)
                self.cached = ms, num_gb, gb_per_s, kernel_name
                collected_calls.append((ms, num_gb, gb_per_s, kernel_name))
                log.info(
                    "%s",
                    create_bandwidth_info_str(
                        ms, num_gb, gb_per_s, suffix=f" \t {kernel_name}"
                    ),
                )
            else:
                # in AOTI, we will call the kernel and its timing info has been cached already
                collected_calls.append(self.cached)


def hash_configs(configs: List[Config]):
    """
    Hash used to check for changes in configurations
    """
    hasher = hashlib.sha256()
    for cfg in configs:
        hasher.update(
            f"{sorted(cfg.kwargs.items())} {cfg.num_warps} {cfg.num_stages}\n".encode()
        )
    return hasher.hexdigest()


def cached_autotune(
    size_hints: Optional[List[int]],
    configs: List[Config],
    triton_meta,
    heuristic_type,
    filename=None,
    inductor_meta=None,
    custom_kernel=False,
):
    """
    A copy of triton.autotune that calls our subclass.  Our subclass
    has additional debugging, error handling, and on-disk caching.
    """
    configs = unique_configs(configs)
    assert len(configs) == 1 or filename
    inductor_meta = {} if inductor_meta is None else inductor_meta

    disabled = inductor_meta.get("force_disable_caches", False)

    # on disk caching logic and/or remote caching
    autotune_cache = None
    if (
        not disabled
        and filename is not None
        and (len(configs) > 1 or inductor_meta.get("coordinate_descent_tuning"))
        and not os.environ.get("TRITON_INTERPRET", "0") == "1"
    ):
        configs_hash = hash_configs(configs)

        autotune_cache = AutotuneCache.create(inductor_meta, filename, configs_hash)
        if autotune_cache:
            if best_config := autotune_cache.read_best(inductor_meta, configs):
                configs = [best_config]

    else:
        if disabled:
            log.debug("autotune caching is disabled by config.force_disable_caches")

    mutated_arg_names = inductor_meta.pop("mutated_arg_names", ())
    optimize_mem = inductor_meta.pop("optimize_mem", True)

    if "restore_value" in triton_meta:
        mutated_arg_names += triton_meta.pop("restore_value")

    reset_to_zero_arg_names: List[str] = []
    if "reset_to_zero" in triton_meta:
        reset_to_zero_arg_names.extend(triton_meta.pop("reset_to_zero"))

    def decorator(fn):
        # Remove XBLOCK from config if it's not a function argument.
        # This way, coordinate descent tuning will not try to tune it.
        #
        # Context: When TritonKernel.no_x_dim is True, we hardcode XBLOCK to 1.
        import inspect

        if "XBLOCK" not in inspect.signature(fn.fn).parameters:
            for tconfig in configs:
                if "XBLOCK" in tconfig.kwargs:
                    assert tconfig.kwargs["XBLOCK"] == 1
                    tconfig.kwargs.pop("XBLOCK")

        if inductor_meta.get("profile_bandwidth"):
            return DebugAutotuner(
                fn,
                triton_meta=triton_meta,
                inductor_meta=inductor_meta,
                regex_filter=inductor_meta["profile_bandwidth_regex"],
                with_profiler=inductor_meta[
                    "profile_bandwidth_with_do_bench_using_profiling"
                ],
                configs=configs,
                save_cache_hook=autotune_cache and autotune_cache.save,
                mutated_arg_names=mutated_arg_names,
                reset_to_zero_arg_names=reset_to_zero_arg_names,
                optimize_mem=optimize_mem,
                heuristic_type=heuristic_type,
                size_hints=size_hints,
                custom_kernel=custom_kernel,
                filename=filename,
                with_bandwidth_info=True,
            )
        return CachingAutotuner(
            fn,
            triton_meta=triton_meta,
            inductor_meta=inductor_meta,
            configs=configs,
            save_cache_hook=autotune_cache and autotune_cache.save,
            mutated_arg_names=mutated_arg_names,
            reset_to_zero_arg_names=reset_to_zero_arg_names,
            optimize_mem=optimize_mem,
            heuristic_type=heuristic_type,
            size_hints=size_hints,
            custom_kernel=custom_kernel,
            filename=filename,
        )

    return decorator


def unique_configs(configs: List[Config]):
    """Remove duplicate configurations"""
    seen: OrderedSet[Hashable] = OrderedSet()
    pruned_configs = []

    for cfg in configs:
        key = triton_config_to_hashable(cfg)
        if key not in seen:
            seen.add(key)
            pruned_configs.append(cfg)
    return pruned_configs


def check_config(cfg, *, xnumel=None, ynumel=None, znumel=None):
    for numel, label in zip((xnumel, ynumel, znumel), "XYZ"):
        if numel is None:
            continue
        block = cfg[f"{label}BLOCK"]
        if numel == 1:
            assert block == 1, (
                f"TritonKernel.indexing assumes numel == 1 => BLOCK == 1"
                f" but {label.lower()}numel=={numel} and {label}BLOCK={block} (cfg={cfg})."
            )
        max_block = TRITON_MAX_BLOCK[label]
        max_block_str = f'config.triton.max_block["{label}"]'
        assert max_block % block == 0, (
            f"TritonKernel.indexing assumes {label}BLOCK divides {max_block_str}"
            f" but {label}BLOCK={block} and {max_block_str}={max_block} (cfg={cfg})."
        )


def check_max_block(cfg: Dict[str, int]):
    """
    Check that block sizes are within the maximum allowed.
    """
    for var, val in cfg.items():
        block_suffix = "BLOCK"
        if block_suffix in var:
            prefix = var.removesuffix(block_suffix)
            max_block = TRITON_MAX_BLOCK[prefix]
            assert (
                val <= max_block
            ), f"'{var}' too large. Maximum: {max_block}. Actual: {val}."


def _num_warps(num_warps, max_num_warps=8, min_num_warps=2, register_intensive=False):
    # On AMD GPU each warp has 64 lanes which is double the size on NV GPU,
    # therefore using half the number of warps here correspondingly.
    if torch.version.hip:
        max_num_warps = (max_num_warps + 1) // 2
        min_num_warps = (min_num_warps + 1) // 2
    # persistent reduction is register intensive
    if register_intensive:
        max_num_warps = max_num_warps // 2
    return next_power_of_2(min(max(num_warps, min_num_warps), max_num_warps))


def _check_max_grid_x(size_hints, x, num_warps):
    # Check if maxGridSize is exceeded - if so then must scale XBLOCK further
    max_grid_x = 2147483647
    warp_size = (
        64 if torch.version.hip else 32
    )  # TODO: query warp size once #129663 is merged
    num_blocks = (size_hints["x"] + x - 1) // x

    while (num_blocks * num_warps * warp_size) > max_grid_x and x < size_hints["x"]:
        x *= 2  # Scale up XBLOCK if grid exceeds limits
        num_blocks = num_blocks // 2
    if (num_blocks * num_warps * warp_size) > max_grid_x:
        raise AssertionError(
            "Reduction config exceeds cudaDeviceProp maxGridSize. Please raise a pytorch issue"
        )
    return x, num_blocks


def triton_config(
    size_hints,
    x,
    y=None,
    z=None,
    num_stages=1,
    num_elements_per_warp=256,
    min_elem_per_thread=0,
) -> Config:
    """
    Construct a pointwise triton config with some adjustment heuristics
    based on size_hints. Size_hints is a tuple of numels in each tile
    dimension and will be rounded up to the nearest power of 2.

    num_elements_per_warp is a suggestion for controlling how many warps
    the triton config should contain. e.g.: if x=16, y=8, z=4 then
    num_elements = 16*8*4 = 512. Then if we set num_elements_per_warp=128,
    we'll launch 512 (elem) / 128 (elem/warp) = 4 warps. Note that it's
    just a suggestion, and sometimes other adjustment heuristics will
    override the num_elements_per_warp.

    min_elem_per_thread controls the minimum number of elements
    processed by each thread. It's always enforced.
    """
    # Ideally we want to read this from some device config

    maxGridSize = [2147483647, 65535, 65535]

    target = conditional_product(x, y, z)
    if conditional_product(*size_hints.values()) < target:
        target //= 8

    # shrink sizes to size hints
    x = min(x, size_hints["x"])
    if y:
        y = min(y, size_hints["y"])
    if z:
        z = min(z, size_hints["z"])

    # if we are below original block size, scale up where we can;
    # or if the calculated grid size is larger than the limit, we bump up the corresponding dimension
    while x < min(size_hints["x"], TRITON_MAX_BLOCK["X"]) and (
        x * maxGridSize[0] < size_hints["x"] or conditional_product(x, y, z) < target
    ):
        x *= 2
    while (
        y
        and y < min(size_hints["y"], TRITON_MAX_BLOCK["Y"])
        and (
            y * maxGridSize[1] < size_hints["y"]
            or conditional_product(x, y, z) < target
        )
    ):
        y *= 2
    while (
        z
        and z < min(size_hints["z"], TRITON_MAX_BLOCK["Z"])
        and (
            z * maxGridSize[2] < size_hints["z"]
            or conditional_product(x, y, z) < target
        )
    ):
        z *= 2

    num_warps = _num_warps(
        conditional_product(x, y, z) // num_elements_per_warp, min_num_warps=1
    )
    # we are going to arrive at 2 warps only if bs was too small due to
    # numel being too small. However to workaround some ptx bugs we still
    # want at least 4 warps if there's enough elements per thread
    # given that this is a rare situation, don't expect this to affect perf
    # in general
    # see https://github.com/pytorch/pytorch/pull/97950
    if conditional_product(x, y, z) >= 128 and not torch.version.hip:
        num_warps = max(num_warps, 4)
    xnumel = size_hints["x"]
    ynumel = size_hints.get("y")
    znumel = size_hints.get("z")

    # Increase x to satisfy min_elem_per_thread requirements.
    block_size = max(
        conditional_product(x, y, z),
        min_elem_per_thread * _NUM_THREADS_PER_WARP * num_warps,
    )
    x *= math.ceil(block_size / conditional_product(x, y, z))

    x, _num_blocks = _check_max_grid_x(size_hints, x, num_warps)
    x = min(x, size_hints["x"])

    cfg = {"XBLOCK": x}
    if y:
        cfg["YBLOCK"] = y
    if z:
        cfg["ZBLOCK"] = z
    check_max_block(cfg)
    check_config(cfg, xnumel=xnumel, ynumel=ynumel, znumel=znumel)
    return Config(cfg, num_warps=num_warps, num_stages=num_stages)


def _get_nd_reduction_numels(r: int, size_hints: Dict[str, int]) -> Dict[str, int]:
    """
    Converts a linear reduction numel to ND, in row major order.
    This order is often desirable as it presents opportunities to coalesce memory
    accesses.
    For example, if r = 64 and size_hints = [32,32], this function returns [32, 2].
    This unraveling works because both r and size_hints are powers of 2.
    """
    # Shrink r to size_hints.
    r = min(r, get_total_reduction_numel(size_hints))
    num_reduction_dims = len(
        [prefix for prefix in size_hints if prefix_is_reduction(prefix)]
    )

    remaining = r
    rnumels = {}
    for idx in range(num_reduction_dims - 1, -1, -1):
        prefix = f"r{idx}_"
        max_size = min(size_hints[prefix], TRITON_MAX_BLOCK[prefix.upper()])
        dim = min(max_size, remaining)
        assert (
            remaining % dim == 0
        ), f"Expected dimension '{dim}' to divide remaining size '{remaining}'"
        rnumels[prefix] = dim
        remaining //= dim

    # Sanity check the results.
    final_numel = conditional_product(*rnumels.values())
    assert (
        r == final_numel
    ), f"Expected ND reduction size ({rnumels}) to have {r} elements."
    assert all(
        rnumels[prefix] <= size_hints[prefix] for prefix in rnumels
    ), f"rnumels exceed size_hints. {rnumels} > {size_hints}"

    return rnumels


def triton_config_reduction(
    size_hints,
    x: int,
    r: int,
    num_stages=1,
    num_warps=None,
    register_intensive=False,
) -> Config:
    """
    Construct a reduction triton config with some adjustment heuristics
    based on size_hints. Size_hints is a tuple of numels in each tile
    dimension and will be rounded up to the nearest power of 2.
    """
    # Convert the linear reduction numel into a multi-dimensional block.
    rnumels = _get_nd_reduction_numels(r, size_hints)

    # shrink sizes to size hints
    x = min(x, size_hints["x"])

    def total_numel() -> int:
        return conditional_product(x, *rnumels.values())

    target = total_numel()
    if conditional_product(*size_hints.values()) < target:
        target //= 8

    # if we are below original block size, scale up where we can
    while x < size_hints["x"] and total_numel() < target:
        x *= 2
    for prefix in sorted(rnumels):
        while rnumels[prefix] < size_hints[prefix] and total_numel() < target:
            rnumels[prefix] *= 2

    if num_warps is None:
        num_warps = total_numel() // 128
    num_warps = _num_warps(
        num_warps, max_num_warps=16, register_intensive=register_intensive
    )

    x, _num_blocks = _check_max_grid_x(size_hints, x, num_warps)

    for prefix in sorted(rnumels):
        while total_numel() > target:
            if rnumels[prefix] == 1:
                break
            rnumels[prefix] //= 2

    cfg = _get_config({"x": x, **rnumels})
    check_max_block(cfg)
    check_config(cfg, xnumel=size_hints["x"])
    return Config(cfg, num_warps=num_warps, num_stages=num_stages)


def _get_config(numels: Dict[str, int]) -> Dict[str, int]:
    """
    Convert numels ("x", "r0_", etc.) to block sizes ("XBLOCK", "R0_BLOCK"), etc.
    """

    return {prefix.upper() + "BLOCK": numel for prefix, numel in numels.items()}


def triton_config_tiled_reduction(size_hints, x, y, r, num_stages=1):
    """
    Construct a tile reduction triton config with some adjustment
    heuristics based on size_hints. Size_hints is a tuple of numels in
    each tile dimension and will be rounded up to the nearest power of 2.
    """
    # Convert the linear reduction numel into a multi-dimensional block.
    rnumels = _get_nd_reduction_numels(r, size_hints)

    # shrink sizes to size hints
    x = min(x, size_hints["x"])
    y = min(y, size_hints["y"])

    def total_numel() -> int:
        return conditional_product(x, y, *rnumels.values())

    target = total_numel()
    if conditional_product(*size_hints.values()) < target:
        target //= 8

    # if we are below original block size, scale up where we can
    while x < size_hints["x"] and total_numel() < target:
        x *= 2
    for prefix in sorted(rnumels):
        while rnumels[prefix] < size_hints[prefix] and total_numel() < target:
            rnumels[prefix] *= 2
    while y < size_hints[1] and total_numel() < target:
        y *= 2

    cfg = _get_config({"x": x, "y": y, **rnumels})
    num_warps = _num_warps(total_numel() // 256, min_num_warps=1)
    check_config(cfg, xnumel=size_hints[0], ynumel=size_hints[1])
    check_max_block(cfg)
    return Config(cfg, num_warps=num_warps, num_stages=num_stages)


def pointwise(
    size_hints,
    triton_meta,
    tile_hint=None,
    filename=None,
    min_elem_per_thread=0,
    inductor_meta=None,
):
    """
    Construct @triton.heuristics() based on size_hints.
    """
    inductor_meta = {} if inductor_meta is None else inductor_meta
    assert not inductor_meta.get("no_x_dim")

    numel = functools.reduce(operator.mul, size_hints.values())
    bs = max(256, min(numel // 128, 1024))

    hinted_configs = autotune_hints_to_configs(
        inductor_meta.get("autotune_hints", OrderedSet()),
        size_hints,
        bs,
        triton_meta["device"],
    )

    triton_config_with_settings = functools.partial(
        triton_config, min_elem_per_thread=min_elem_per_thread
    )

    configs = None
    if len(size_hints) == 1:
        if disable_pointwise_autotuning(inductor_meta) and not (
            inductor_meta.get("max_autotune")
            or inductor_meta.get("max_autotune_pointwise")
        ):
            configs = [triton_config_with_settings(size_hints, bs)]
        else:
            configs = [
                triton_config_with_settings(size_hints, bs, num_elements_per_warp=256),
                triton_config_with_settings(
                    size_hints, bs // 2, num_elements_per_warp=64
                ),
                *hinted_configs,
            ]
    if len(size_hints) == 2:
        if (
            disable_pointwise_autotuning(inductor_meta) or tile_hint == TileHint.SQUARE
        ) and not (
            inductor_meta.get("max_autotune")
            or inductor_meta.get("max_autotune_pointwise")
        ):
            configs = [triton_config_with_settings(size_hints, 32, 32)]
        else:
            configs = [
                triton_config_with_settings(size_hints, 32, 32),
                triton_config_with_settings(size_hints, 64, 64),  # ~8% better for fp16
                triton_config_with_settings(size_hints, 256, 16),
                triton_config_with_settings(size_hints, 16, 256),
                triton_config_with_settings(size_hints, bs, 1),
                triton_config_with_settings(size_hints, 1, bs),
                *hinted_configs,
            ]
    if len(size_hints) == 3:
        if disable_pointwise_autotuning(inductor_meta):
            configs = [triton_config_with_settings(size_hints, 16, 16, 16)]
        else:
            configs = [
                triton_config_with_settings(size_hints, 16, 16, 16),
                triton_config_with_settings(size_hints, 64, 8, 8),
                triton_config_with_settings(size_hints, 8, 64, 8),
                triton_config_with_settings(size_hints, 8, 8, 64),
                triton_config_with_settings(size_hints, bs, 1, 1),
                triton_config_with_settings(size_hints, 1, bs, 1),
                triton_config_with_settings(size_hints, 1, 1, bs),
                *hinted_configs,
            ]

    if not configs:
        raise NotImplementedError(f"size_hints: {size_hints}")
    return cached_autotune(
        size_hints,
        configs,
        triton_meta=triton_meta,
        inductor_meta=inductor_meta,
        heuristic_type=HeuristicType.POINTWISE,
        filename=filename,
    )


def _reduction_configs(
    *, size_hints: Dict[str, int], inductor_meta: Dict[str, Any]
) -> List[Config]:
    reduction_hint = inductor_meta.get("reduction_hint", None)

    # Convert reductions to 1D, to simplify heuristics.
    rnumel = get_total_reduction_numel(size_hints)

    register_intensive = False
    MAX_R0_BLOCK = 2048
    if (
        size_hints["x"] >= 1024
        and inductor_meta.get("num_load", 0) + inductor_meta.get("num_reduction", 0)
        >= 10
    ):
        # A heuristics to reduce R0_BLOCK if a kernel potentially need many registers.
        # Consider load and reduction since load need move data into registers and
        # reduction needs an accumulator.
        #
        # The magic numbers are a bit arbitrary.
        #
        # We cannot rely on dynamically scaling down R0_BLOCK later, since sometimes
        # triton makes it to use less registers with worse perf. Check:
        # https://github.com/pytorch/pytorch/issues/126463
        #
        # The heuristic is a very simple one since registers can be reused. But
        # hopefully it can be a good enough indicator.
        MAX_R0_BLOCK = 1024
        register_intensive = True

    contiguous_config = triton_config_reduction(
        size_hints,
        1,
        rnumel if 256 <= rnumel < MAX_R0_BLOCK else MAX_R0_BLOCK,
        register_intensive=register_intensive,
    )
    outer_config = triton_config_reduction(
        size_hints, 64, 8, register_intensive=register_intensive
    )
    tiny_config = triton_config_reduction(
        size_hints,
        2 * (256 // rnumel) if rnumel <= 256 else 1,
        min(rnumel, MAX_R0_BLOCK),
        register_intensive=register_intensive,
    )
    if inductor_meta.get("max_autotune") or inductor_meta.get("max_autotune_pointwise"):
        pass  # skip all these cases
    elif reduction_hint == ReductionHint.INNER:
        return [contiguous_config]
    elif reduction_hint == ReductionHint.OUTER:
        return [outer_config]
    elif reduction_hint == ReductionHint.OUTER_TINY:
        return [tiny_config]
    if disable_pointwise_autotuning(inductor_meta):
        return [triton_config_reduction(size_hints, 32, 128)]
    return [
        contiguous_config,
        outer_config,
        tiny_config,
        triton_config_reduction(size_hints, 64, 64),
        triton_config_reduction(size_hints, 8, 512),
        # halve the XBLOCK/Rn_BLOCK compared to outer_config
        # TODO: this may only be beneficial when each iteration of the reduction
        # is quite heavy. E.g. https://gist.github.com/shunting314/189a8ef69f90db9d614a823385147a72
        triton_config_reduction(size_hints, 64, 4, num_warps=8),
    ]


def reduction(
    size_hints,
    reduction_hint=False,
    triton_meta=None,
    filename=None,
    inductor_meta=None,
):
    """args to @triton.heuristics()"""
    inductor_meta = {} if inductor_meta is None else inductor_meta
    inductor_meta["reduction_hint"] = reduction_hint
    if inductor_meta.get("no_x_dim"):
        size_hints["x"] = 1

    assert triton_meta is not None

    configs = _reduction_configs(size_hints=size_hints, inductor_meta=inductor_meta)
    return cached_autotune(
        size_hints,
        configs=configs,
        triton_meta=triton_meta,
        inductor_meta=inductor_meta,
        heuristic_type=HeuristicType.REDUCTION,
        filename=filename,
    )


def cooperative_reduction(
    size_hints,
    reduction_hint,
    triton_meta,
    filename,
    inductor_meta,
):
    inductor_meta = {} if inductor_meta is None else inductor_meta
    inductor_meta["reduction_hint"] = reduction_hint
    if inductor_meta.get("no_x_dim"):
        size_hints["x"] = 1

    # Cooperative reductions currently only support a single reduction dimension.
    assert (
        len(size_hints) == 2
    ), "Cooperative reductions don't support tiling reduction dims"
    xnumel, rnumel = size_hints["x"], size_hints["r0_"]

    # TODO(jansel): we should base target on the SM count of the local GPU
    target = 64
    split = max(1, min(target // xnumel, TRITON_MAX_RSPLIT))
    assert rnumel >= split
    assert split <= TRITON_MAX_RSPLIT
    if inductor_meta["persistent_reduction"]:
        configs = _persistent_reduction_configs(
            {"x": xnumel, "r0_": rnumel // split}, reduction_hint, inductor_meta
        )
    else:
        configs = _reduction_configs(
            size_hints={"x": xnumel, "r0_": rnumel // split},
            inductor_meta=inductor_meta,
        )
    for config in configs:
        config.kwargs["RSPLIT"] = split
    # TODO(jansel): add more configs in max_autotune

    return cached_autotune(
        size_hints,
        configs=configs,
        triton_meta=triton_meta,
        inductor_meta=inductor_meta,
        heuristic_type=HeuristicType.REDUCTION,
        filename=filename,
    )


def _persistent_reduction_configs(
    size_hints,
    reduction_hint=False,
    inductor_meta=None,
):
    xnumel = size_hints["x"]
    rnumel = get_total_reduction_numel(size_hints)

    configs = [
        triton_config_reduction(size_hints, xblock, rnumel, register_intensive=True)
        for xblock in (1, 8, 32, 128)
        if xblock == 1 or (rnumel * xblock <= 4096 and xblock <= xnumel)
    ]

    # TODO(jansel): we should be able to improve these heuristics
    if reduction_hint == ReductionHint.INNER and rnumel >= 256:
        configs = configs[:1]
    elif reduction_hint == ReductionHint.OUTER:
        configs = configs[-1:]
    elif reduction_hint == ReductionHint.OUTER_TINY:
        configs = [
            triton_config_reduction(
                size_hints,
                2 * (256 // rnumel) if rnumel <= 256 else 1,
                rnumel,
            )
        ]
    for c in configs:
        # we don't need Rn_BLOCK for persistent reduction
        for prefix in size_hints:
            if prefix_is_reduction(prefix):
                c.kwargs.pop(f"{prefix.upper()}BLOCK")

    if disable_pointwise_autotuning(inductor_meta):
        configs = configs[:1]

    return configs


def persistent_reduction(
    size_hints,
    reduction_hint=False,
    triton_meta=None,
    filename=None,
    inductor_meta=None,
):
    inductor_meta = {} if inductor_meta is None else inductor_meta
    inductor_meta["reduction_hint"] = reduction_hint
    if inductor_meta.get("no_x_dim"):
        size_hints["x"] = 1

    configs = _persistent_reduction_configs(size_hints, reduction_hint, inductor_meta)

    return cached_autotune(
        size_hints,
        configs,
        triton_meta=triton_meta,
        inductor_meta=inductor_meta,
        filename=filename,
        heuristic_type=HeuristicType.PERSISTENT_REDUCTION,
    )


def split_scan(
    size_hints,
    reduction_hint=False,
    triton_meta=None,
    filename=None,
    inductor_meta=None,
):
    """Heuristic for TritonSplitScanKernel"""
    inductor_meta = {} if inductor_meta is None else inductor_meta
    inductor_meta["reduction_hint"] = reduction_hint
    if inductor_meta.get("no_x_dim"):
        size_hints["x"] = 1

    assert triton_meta is not None
    if len(size_hints) != 2:
        raise NotImplementedError(f"size_hints: {size_hints}")

    configs = _reduction_configs(size_hints=size_hints, inductor_meta=inductor_meta)

    # Fixup configs to enforce the minimum Rn_BLOCK size
    min_rblock = inductor_meta.get("min_split_scan_rblock", 256)
    for cfg in configs:
        for var in list(cfg.kwargs.keys()):
            if var.startswith("R") and cfg.kwargs[var] < min_rblock:
                cfg.kwargs[var] = min_rblock

    return cached_autotune(
        size_hints,
        configs=configs,
        triton_meta=triton_meta,
        inductor_meta=inductor_meta,
        heuristic_type=HeuristicType.SPLIT_SCAN,
        filename=filename,
    )


def template(num_stages, num_warps, triton_meta, filename=None, inductor_meta=None):
    """
    Compile a triton template
    """
    return cached_autotune(
        None,
        [triton.Config({}, num_stages=num_stages, num_warps=num_warps)],
        triton_meta=triton_meta,
        inductor_meta=inductor_meta,
        heuristic_type=HeuristicType.TEMPLATE,
        filename=filename,
    )


def _pop_config_kwargs(config: Dict[str, Any]) -> Dict[str, Any]:
    """Extract triton.Config options that should become kwargs"""
    popped = {}
    for key in ("num_warps", "num_stages", "num_ctas", "maxnreg"):
        val = config.pop(key, None)
        if val is not None:
            popped[key] = val
    return popped


def fixed_config(config, filename, triton_meta, inductor_meta):
    """
    Used when the configuration is already decided at compile time
    """
    config = {**config}
    return cached_autotune(
        None,
        [triton.Config(config, **_pop_config_kwargs(config))],
        triton_meta=triton_meta,
        inductor_meta=inductor_meta,
        heuristic_type=HeuristicType.FIXED,
        filename=filename,
    )


def user_autotune(
    configs, triton_meta, filename=None, inductor_meta=None, custom_kernel=False
):
    """
    Compile a user defined triton kernel
    """
    if len(configs) == 0:
        configs = [triton.Config({})]
    else:
        configs = [
            triton.Config(c.get("kwargs", {}), **_pop_config_kwargs({**c}))
            for c in configs
        ]
    return cached_autotune(
        None,
        configs,
        triton_meta=triton_meta,
        heuristic_type=HeuristicType.USER_AUTOTUNE,
        filename=filename,
        inductor_meta=inductor_meta,
        custom_kernel=custom_kernel,
    )


def foreach(triton_meta, num_warps, filename=None, inductor_meta=None):
    """
    Compile a triton foreach kernel
    """
    return cached_autotune(
        None,
        [triton.Config({}, num_stages=1, num_warps=num_warps)],
        triton_meta=triton_meta,
        inductor_meta=inductor_meta,
        heuristic_type=HeuristicType.TEMPLATE,
        filename=filename,
    )


def grid(*numels):
    """Helper function to compute triton grids"""
    if len(numels) == 1:
        xnumel, ynumel, znumel = numels[0], None, None
    elif len(numels) == 2:
        xnumel, ynumel, znumel = numels[1], numels[0], None
    elif len(numels) == 3:
        xnumel, ynumel, znumel = numels[2], numels[1], numels[0]
    else:
        raise AssertionError(f"invalid size for numels {len(numels)}")

    def get_grid_dim(numel, block):
        if numel is None:
            return 1
        if block is None:
            return numel
        return ceildiv(numel, block)

    def grid_fn(meta):
        x_grid = get_grid_dim(xnumel, meta.get("XBLOCK", 1))
        y_grid = get_grid_dim(ynumel, meta.get("YBLOCK", None))

        max_y_grid = get_max_y_grid()
        if znumel is None:
            div = ceildiv(y_grid, max_y_grid)
            y_grid = ceildiv(y_grid, div)
            z_grid = div
        else:
            z_grid = get_grid_dim(znumel, meta.get("ZBLOCK", None))
            torch._check(
                y_grid <= max_y_grid,
                lambda: f"Generated y grid beyond 2^16 ({y_grid}) not supported with z dimension present. File issue",
            )

        return (
            x_grid,
            y_grid,
            z_grid,
        )

    setattr(grid_fn, "grid_fn_str", f"grid{numels}")  # noqa: B010

    return grid_fn


def cooperative_reduction_grid(xnumel):
    def grid_fn(meta):
        return (meta["RSPLIT"], ceildiv(xnumel, meta.get("XBLOCK", 1)), 1)

    grid_fn_str = f"cooperative_reduction_grid({xnumel})"
    setattr(grid_fn, "grid_fn_str", grid_fn_str)  # noqa: B010
    return grid_fn


def maybe_cooperative_reduction_grid(xnumel):
    def grid_fn(meta):
        if "RSPLIT" in meta:
            return coop_grid(meta)
        return normal_grid(meta)

    coop_grid = cooperative_reduction_grid(xnumel)
    normal_grid = grid(xnumel)
    grid_fn_str = f"maybe_cooperative_reduction_grid({xnumel})"
    setattr(grid_fn, "grid_fn_str", grid_fn_str)  # noqa: B010
    return grid_fn


def split_scan_grid(xnumel, rnumel):
    def grid_fn(meta):
        assert meta.get("XBLOCK", 1) == 1
        return (ceildiv(rnumel, meta.get("R0_BLOCK", 1)), xnumel, 1)

    grid_fn_str = f"split_scan_grid({xnumel}, {rnumel})"
    setattr(grid_fn, "grid_fn_str", grid_fn_str)  # noqa: B010

    return grid_fn


def grid_combo_kernels(
    *numels, num_kernels, min_blocks, is_sequential, default_meta=None
):
    """min_blocks is the minimal size of the grid x dimension"""
    if not is_sequential:
        # round robin dispatch
        numels_agg = list(numels)
        for i in range(len(numels_agg)):
            if isinstance(numels_agg[i], (list, tuple)):
                numels_agg[i] = max(max(numels_agg[i]), 0)  # noqa: PLW3301
        kernel_grid_fn = grid(*numels_agg)

        if isinstance(numels[-1], (list, tuple)):
            min_blocks_d = max(-min(numels[-1]), 0) * num_kernels
        else:
            min_blocks_d = None
        if min_blocks is None:
            assert min_blocks_d is not None
            min_blocks = min_blocks_d
        else:
            assert (
                min_blocks_d is None or min_blocks == min_blocks_d
            ), f"inconsistent min_blocks {min_blocks} vs  x grid {numels[-1]}"
    else:
        # sequential dispatch
        seq_numels = list(numels)
        # x numels are not used here, just a place holder
        seq_numels[-1] = 1024
        for i in range(len(seq_numels) - 1):
            if isinstance(seq_numels[i], (list, tuple)):
                seq_numels[i] = max(seq_numels[i])

        kernel_grid_fn = grid(*seq_numels)

    def get_grid_dim(numel, block):
        if numel is None:
            return 1
        if block is None:
            return numel
        return ceildiv(numel, block)

    def grid_fn(meta):
        assert min_blocks is not None, "min_blocks must be a number"
        cuda_grid = list(kernel_grid_fn(meta))
        cuda_grid[0] = max(num_kernels * cuda_grid[0], min_blocks)
        return tuple(cuda_grid)

    def seq_grid_fn(meta):
        cuda_grid = list(kernel_grid_fn(meta))
        # x <= 0 means this kernel's x grid is not tunable (x_no_dim is true)
        x_grid = sum(
            [
                -x if x <= 0 else get_grid_dim(x, meta.get("XBLOCK", 1))
                for x in numels[-1]
            ]
        )
        cuda_grid[0] = x_grid
        return tuple(cuda_grid)

    def grid_fn_default_meta(meta):
        return grid_fn(default_meta)

    def seq_grid_fn_default_meta(meta):
        return seq_grid_fn(default_meta)

    if default_meta is None:
        return grid_fn if not is_sequential else seq_grid_fn
    else:
        return grid_fn_default_meta if not is_sequential else seq_grid_fn_default_meta<|MERGE_RESOLUTION|>--- conflicted
+++ resolved
@@ -15,11 +15,7 @@
 import sys
 import threading
 import time
-<<<<<<< HEAD
-from typing import Any, Container, Dict, List, Optional
-=======
-from typing import Any, Container, Dict, Hashable, List, Optional, Tuple
->>>>>>> 5ed56a8f
+from typing import Any, Container, Dict, Hashable, List, Optional
 
 import torch
 from torch.utils._ordered_set import OrderedSet
