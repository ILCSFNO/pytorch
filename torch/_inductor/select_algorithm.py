# mypy: allow-untyped-defs
import builtins
import contextlib
import dataclasses
import functools
import inspect
import itertools
import json
import logging
import math
import operator
import os
import sys
import textwrap
import time
from collections import namedtuple
from concurrent.futures import as_completed, ThreadPoolExecutor
from io import StringIO
from typing import Any, Callable, Dict, List, Optional, Tuple, Type, TypeVar, Union
from unittest.mock import patch

import sympy
from filelock import FileLock

import torch
import torch._inductor.async_compile  # noqa: F401 required to warm up AsyncCompile pools
from torch._dynamo.testing import rand_strided
from torch._dynamo.utils import counters, dynamo_timed, identity, preserve_rng_state

from . import config, ir
from .autotune_process import (
    TensorMeta,
    TritonBenchmarkRequest,
    TritonCPUBenchmarkRequest,
    TritonGPUBenchmarkRequest,
)
from .codecache import code_hash, PersistentCache, PyCodeCache
from .codegen.common import IndentedBuffer, KernelTemplate, OpOverrides, WorkspaceArg
from .codegen.simd_kernel_features import SIMDKernelFeatures
from .codegen.triton import (
    gen_common_triton_imports,
    texpr,
    TritonKernel,
    TritonScheduling,
)
from .codegen.triton_utils import config_of, signature_to_meta
from .exc import CUDACompileError
from .ir import ChoiceCaller, PrimitiveInfoType
from .runtime.benchmarking import benchmarker
from .runtime.hints import DeviceProperties
from .utils import (
    FakeIndentedBuffer,
    get_dtype_size,
    Placeholder,
    restore_stdout_stderr,
    sympy_dot,
    sympy_index_symbol,
    sympy_product,
    unique,
)
from .virtualized import V


log = logging.getLogger(__name__)

# correctness checks struggle with fp16/tf32
VERIFY: Dict[str, Any] = {}
PRINT_AUTOTUNE = True
DEBUG = False


class KernelNamespace:
    pass


# these objects are imported from the generated wrapper code
extern_kernels = KernelNamespace()


_T = TypeVar("_T", bound="AutotuneArgs")


@dataclasses.dataclass
class BenchmarkTensors:
    """Represents a set of inputs and outputs for autotuning with a template"""

    input_tensors: List[torch.Tensor]
    output_tensor: Optional[torch.Tensor]

    def unpack(self):
        return self.input_tensors, self.output_tensor


@dataclasses.dataclass
class AutotuneArgs:
    """During autotuning, we need to pass the same inputs to all choices.
    Note:
        Since we typically have a mix of external choices and triton choices, we create
        two lists of inputs for the same underlying buffers:
        - External inputs (for aten kernels): Include offset for sliced tensors
        - Triton inputs: Use base pointer for sliced tensors, without offset
    """

    triton: BenchmarkTensors
    extern: BenchmarkTensors
    expected: Optional[torch.Tensor] = None

    def get_benchmark_tensors(self, extern=False) -> BenchmarkTensors:
        """Returns the inputs and output tensors for a given choice."""
        bench_tensors = self.extern if extern else self.triton
        return bench_tensors

    @classmethod
    def from_choice_args(
        cls: Type[_T],
        example_inputs: List[torch.Tensor],
        example_inputs_extern: List[torch.Tensor],
        out: torch.Tensor,
        out_extern: torch.Tensor,
        expected: Optional[torch.Tensor] = None,
    ) -> _T:
        """Factory method to create AutotuneInputs from separate inputs/outputs"""
        return cls(
            triton=BenchmarkTensors(example_inputs, out),
            extern=BenchmarkTensors(example_inputs_extern, out_extern),
            expected=expected,
        )

    def verify(self, **kwargs):
        """Verify the correctness of the benchmarking results"""

        torch.testing.assert_close(self.extern.output_tensor, self.expected, **kwargs)


class PartialRender:
    """
    Some parts of a template need to be generated at the end, but
    inserted into the template at the start.  This allows doing a bunch
    of replacements after the initial render.
    """

    def __init__(self, code, replacement_hooks) -> None:
        super().__init__()
        self.code = code
        self.replacement_hooks = replacement_hooks

    def finalize_hook(self, hook_key: str, strict=True) -> None:
        if hook_key not in self.replacement_hooks:
            if strict:
                raise RuntimeError(
                    f"{hook_key} not registered in self.replacement_hooks"
                )
            else:
                return
        assert (
            self.replacement_hooks[hook_key] is not None
        ), "hook_key can only be called once"
        self.code = self.code.replace(hook_key, self.replacement_hooks[hook_key]())
        self.replacement_hooks[hook_key] = None

    def finalize_all(self) -> str:
        for key, fn in self.replacement_hooks.items():
            self.code = self.code.replace(key, fn())
        return self.code


# This is used to store info needed for lowering each subgraph in triton
# templates
SubgraphInfo = namedtuple(
    "SubgraphInfo",
    [
        "body",
        "template_mask",
        "template_out",
    ],
)


class ModificationWrapper(V.WrapperHandler):  # type: ignore[name-defined]
    """Handles placeholder substitutions during subgraph processing."""

    def __init__(
        self,
        kernel,
        subgraph_number: int,
        fixed_inputs: Dict[str, Any],
        mask: Optional[str],
    ):
        super().__init__(V.ops)
        self.name = f"PlaceholderSubstitution_{subgraph_number}"
        self.kernel = kernel
        self.fixed_inputs = fixed_inputs
        self.mask = mask

    def load(self, name: str, index: sympy.Expr):
        """Handle loading from tensor or fixed input."""
        if name not in self.fixed_inputs:
            index_str = self._process_indexing(index)
            var = self._add_kernel_input(name)
            return f"tl.load({var} + {index_str})"
        return f"({self.fixed_inputs[name]})"

    def indirect_indexing(self, index_var: str, size, check, wrap_neg=True):
        """Convert index variable to symbolic form."""
        return sympy_index_symbol(str(index_var))

    def store(self, name, index, value, mode):
        """Store value and track the store's mask and output value on the kernel.

        The template_mask and template_out are used by the indexing() method to properly
        mask store operations in the generated Triton code. The mask ensures stores only
        affect elements matching the mask condition. This is currently only used for scatter node's store
        """
        assert (
            self.mask is not None
        ), "Mask is required for inner stores in modifications"
        self.kernel.template_out = value
        self.kernel.template_mask = self.mask
        return self._inner.store(name, index, value, mode)

    def _add_kernel_input(self, name: str):
        """Add name as input to kernel and return input ref."""
        return self.kernel.args.input(name)

    def _process_indexing(self, index):
        """Process and rename indexing, adding symbols as kernel inputs."""
        return self.kernel.kexpr(self.kernel.rename_indexing(index))


class TritonTemplateKernel(TritonKernel):
    def __init__(
        self,
        kernel_name,
        input_nodes,
        output_node,
        defines,
        num_stages,
        num_warps,
        grid_fn,
        meta,
        call_sizes,
        use_jit=False,
        prefix_args=0,
        suffix_args=0,
        epilogue_fn=identity,
        subgraphs: Optional[List[ir.ComputedBuffer]] = None,
        workspace_arg: Optional[WorkspaceArg] = None,
    ) -> None:
        numel = sympy_product(output_node.get_size())
        super().__init__(
            {
                "x": numel,
<<<<<<< HEAD
                "r0_": sympy.S.One,
=======
                "r": sympy.S.One,
>>>>>>> 4959784d
            },
            features=SIMDKernelFeatures([], numel),
        )
        self.input_nodes = input_nodes
        self.output_node = output_node
        self.named_input_nodes = {}  # type: ignore[var-annotated]
        self.defines = defines
        self.kernel_name = kernel_name
        self.use_jit = use_jit
        self.num_stages = num_stages
        self.num_warps = num_warps
        self.grid_fn = grid_fn
        self.meta = meta
        self.call_sizes = call_sizes
        # for templates with fixed epilogues
        self.prefix_args = prefix_args
        self.suffix_args = suffix_args
        self.epilogue_fn = epilogue_fn
        self.render_hooks = {}  # type: ignore[var-annotated]
        self.triton_meta: Optional[Dict[str, object]] = None
        # For Templated Attention this can be a list of ir.Subgraph
        self.subgraphs: Optional[List[ir.ComputedBuffer]] = subgraphs

        # Some templates use extra global memory as a workspace
        self.workspace_arg = workspace_arg
        if workspace_arg is not None:
            self.args.workspace_args.append(workspace_arg)

        # The following attributes (body, template_mask, output_val) are all
        # used for triton kernel codegen.
        # They are swapped onto the TritonTemplateKernel object by
        # `set_subgraph_body`
        self.subgraph_bodies: Dict[str, SubgraphInfo] = {}

        self.body: IndentedBuffer = FakeIndentedBuffer()
        self.template_mask: Optional[str] = None
        self.template_out: Optional[str] = None

    @contextlib.contextmanager
    def set_subgraph_body(self, body_name: str):
        old_body, old_mask, old_out = self.body, self.template_mask, self.template_out
        assert body_name in self.subgraph_bodies, body_name
        self.body, self.template_mask, self.template_out = self.subgraph_bodies[
            body_name
        ]
        yield
        self.subgraph_bodies[body_name] = SubgraphInfo(
            self.body, self.template_mask, self.template_out
        )
        self.body, self.template_mask, self.template_out = old_body, old_mask, old_out

    @contextlib.contextmanager
    def create_subgraph_body(self, body_name: str):
        assert body_name not in self.subgraph_bodies
        self.subgraph_bodies[body_name] = SubgraphInfo(IndentedBuffer(), None, None)
        with self.set_subgraph_body(body_name):
            yield

    def need_numel_args(self):
        return False

    def estimate_kernel_num_bytes(self):
        """
        Estimate the total number of bytes this kernel takes.
        For in/out nodes, sizes are counted twice: once for reading and
        once for writing.
        """
        ninplace_args = len(unique(self.args.inplace_buffers.values()))
        num_bytes = []
        for i, inp in enumerate(itertools.chain(self.input_nodes, (self.output_node,))):
            size = V.graph.sizevars.size_hints(inp.get_size())
            numel = functools.reduce(operator.mul, size, 1)
            dtype_size = get_dtype_size(inp.get_dtype())
            num_bytes.append(numel * dtype_size * (1 + int(i < ninplace_args)))
        return sum(num_bytes)

    def jit_lines(self):
        if self.use_jit:
            return "@triton.jit"

        argdefs, _, signature, _ = self.args.python_argdefs()
        triton_meta = {
            "signature": signature_to_meta(
                signature, size_dtype=self.index_dtype, argdefs=argdefs
            ),
            "device": DeviceProperties.create(self.output_node.get_device()),
            "constants": {},
        }
        triton_meta["configs"] = [config_of(signature)]
        for arg_num in triton_meta["configs"][0].equal_to_1:  # type: ignore[index]
            triton_meta["constants"][signature[arg_num].name] = 1  # type: ignore[index]
        matrix_instr_nonkdim = self.meta.get("matrix_instr_nonkdim", 0)
        if matrix_instr_nonkdim != 0:
            triton_meta["matrix_instr_nonkdim"] = matrix_instr_nonkdim

        self.triton_meta = triton_meta

        inductor_meta = {
            "kernel_name": str(Placeholder.DESCRIPTIVE_NAME),
            **TritonKernel.inductor_meta_common(),
        }
        if config.profile_bandwidth or config.benchmark_kernel:
            num_gb = self.estimate_kernel_num_bytes() / 1e9
            inductor_meta["kernel_num_gb"] = num_gb
        return f"""
            @triton_heuristics.template(
                num_stages={self.num_stages},
                num_warps={self.num_warps},
                triton_meta={triton_meta!r},
                inductor_meta={inductor_meta!r},
            )
            @triton.jit
        """

    def gen_argdefs(self):
        def hook():
            # python_argdefs() cannot be run until after the rest of the template lazily adds more args
            arg_defs, *_ = self.args.python_argdefs()
            return f"{', '.join(arg_defs)}"

        self.render_hooks["<ARGDEFS>"] = hook
        return "<ARGDEFS>"

    def gen_defines(self):
        return self.defines

    def def_kernel(self, *argnames):
        """
        Hook called from template code to generate function def and
        needed args.
        """
        assert all(isinstance(x, str) for x in argnames)
        renames = IndentedBuffer(initial_indent=1)

        named_args = self.input_nodes[
            self.prefix_args : len(self.input_nodes) - self.suffix_args
        ]

        assert len(argnames) == len(named_args), (
            len(argnames),
            len(named_args),
            self.prefix_args,
            len(self.input_nodes),
        )

        for input_node in self.input_nodes[: self.prefix_args]:
            # get args in correct order
            self.args.input(input_node.get_name())

        for name, input_node in zip(argnames, named_args):
            arg_name = f"arg_{name}"
            self.named_input_nodes[name] = input_node
            self.args.input_buffers[input_node.get_name()] = arg_name

        # The args may be duplicated, so renaming must be after args are de-duplicated.
        for name in argnames:
            input_node = self.named_input_nodes[name]
            arg_name = self.args.input_buffers[input_node.get_name()]
            if input_node.get_layout().offset == 0:
                renames.writeline(f"{name} = {arg_name}")
            else:
                offset = texpr(self.rename_indexing(input_node.get_layout().offset))
                renames.writeline(f"{name} = {arg_name} + {offset}")

        for input_node in self.input_nodes[len(self.input_nodes) - self.suffix_args :]:
            # get args in correct order
            self.args.input(input_node.get_name())

        def hook():
            # python_argdefs() cannot be run until after the rest of the template lazily adds more args
            arg_defs, *_ = self.args.python_argdefs()
            code = IndentedBuffer()
            code.splice(gen_common_triton_imports())
            code.splice(self.jit_lines())
            code.writeline(f"def {self.kernel_name}({', '.join(arg_defs)}):")
            with code.indent():
                code.splice(self.defines)
                code.splice(renames.getvalue())
            return code.getvalue()

        assert "<DEF_KERNEL>" not in self.render_hooks
        self.render_hooks["<DEF_KERNEL>"] = hook
        return "<DEF_KERNEL>"

    def size(self, name: str, index: int):
        """
        Hook called from template code to get the size of an arg.
        Will add needed args to pass it in if it is dynamic.
        """
        assert isinstance(index, int)
        if name is None:
            val = self.output_node.get_size()[index]
        else:
            assert isinstance(name, str)
            val = self.named_input_nodes[name].get_size()[index]
        return texpr(self.rename_indexing(val))

    def stride(self, name, index=None):
        """
        Hook called from template code to get the stride of an arg.
        Will add needed args to pass it in if it is dynamic.
        """
        if name is None:
            val = self.output_node.get_stride()
        else:
            assert isinstance(name, str)
            val = self.named_input_nodes[name].get_stride()

        if isinstance(index, int):
            return texpr(self.rename_indexing(val[index]))
        return ", ".join([texpr(self.rename_indexing(i)) for i in val])

    def _get_subgraph(self, subgraph_number: int):
        assert isinstance(subgraph_number, int)
        assert isinstance(self.subgraphs, list)
        assert subgraph_number < len(
            self.subgraphs
        ), f"Invalid subgraph number provided to create_modification, {subgraph_number} must be < {len(self.subgraphs)}"
        assert (
            self.body.getvalue() == ""
        ), "Body should be clear before adding a modification"
        return self.subgraphs[subgraph_number]

    def _handle_scatter_graph(self, scatter_graph):
        """Handle processing for a single scatter graph.

        Args:
            scatter_graph: The scatter graph to process
        """
        assert isinstance(
            scatter_graph, ir.ComputedBuffer
        ), f"scatter_graph must be an instance of ComputeBuffer but got {type(scatter_graph)}"

        def contiguous_strides(x):
            # We always create a fresh contiguous grad for scattering into
            return sum(
                x_i * stride for x_i, stride in zip(x, scatter_graph.get_stride())
            )

        scatter_graph.data.store_output(scatter_graph.name, contiguous_strides, [])  # type: ignore[attr-defined]

    def modification(
        self,
        subgraph_number: int,
        output_name: Optional[str],
        mask: Optional[str] = None,
        **fixed_inputs,
    ) -> str:
        """This creates a modification function for a subgraph.
        To use this inside a template, the first argument should specify which subgraph to codegen for

        Args:
            subgraph_number (int): The index of the subgraph in self.subgraphs
            output_name (Optional[str]): The name of the output variable to store the result in
            mask (Optional[str]): An optional mask to use for the store operation. If provided, this mask
                will be applied to the store.
        """
        num = 0
        out = None
        while f"mod_{subgraph_number}_{num}" in self.subgraph_bodies:
            num += 1
        with self.create_subgraph_body(f"mod_{subgraph_number}_{num}"):
            subgraph = self._get_subgraph(subgraph_number)
            modification_handler = ModificationWrapper(
                self, subgraph_number, fixed_inputs, mask
            )
            with V.set_ops_handler(modification_handler):
                assert isinstance(
                    subgraph, (ir.ComputedBuffer, List)
                ), f"Expected the subgraph to be a ComputedBuffer or a List[ComputedBuffer], got {type(subgraph)}"
                # Handle scatter stores
                if isinstance(subgraph, list):
                    for scatter_graph in subgraph:
                        self._handle_scatter_graph(scatter_graph)
                elif isinstance(subgraph.data, ir.InputBuffer):
                    out = subgraph.data.make_loader()(())
                else:
                    out = subgraph.data.inner_fn(())

            self.codegen_body()
            if output_name is not None:
                assert isinstance(output_name, str)
                assert out is not None
                self.body.writeline(f"{output_name} = {out.value}")

            body_val = self.body.getvalue()
            self.cse.invalidate(set())  # type: ignore[arg-type]
            return body_val

    def store_output(
        self,
        indices: Union[List[Any], Tuple[Any]],
        val: str,
        mask: Optional[str] = None,
        indent_width: int = 4,
    ):
        """Stores the final output and appends any epilogue fusions if the buffer hasn't been optimized away.

        Args:
            indices (Union[List, Tuple]): The index for each dimension of the output. The dot product of
                these indices and output strides must match `val`.
            val (str): The value to store.
            mask (Optional[str]): An optional mask to use for the store operation. If provided, this mask
                will be applied to the store.
            indent_width (int): The number of spaces to use for indentation. This is used when the call to
                store_output is indented in the kernel definition.
        """
        with self.create_subgraph_body("<STORE_OUTPUT>"):
            assert isinstance(indices, (list, tuple))
            assert isinstance(val, str)
            assert isinstance(mask, (str, type(None)))
            assert self.template_mask is None
            indices = list(map(OpOverrides.paren, indices))
            index_symbols = [sympy.Symbol(x, integer=True) for x in indices]
            lengths = [
                V.graph.sizevars.simplify(s) for s in self.output_node.get_size()
            ]
            assert len(indices) == len(lengths)

            # glue to make generated code use same indexing from template
            for name, range_tree_entry in zip(
                indices, self.range_trees[0].construct_entries(lengths)
            ):
                range_tree_entry.set_name(name)
            contiguous_index = sympy_dot(
                ir.FlexibleLayout.contiguous_strides(lengths), index_symbols
            )
            contiguous_index = self.rename_indexing(contiguous_index)
            self.body.writeline("xindex = " + texpr(contiguous_index))
            self.range_trees[0].lookup(sympy.S.One, sympy_product(lengths)).set_name(
                "xindex"
            )
            self.template_mask = mask
            self.template_out = val
            self.template_indices = indices
            output_index = self.output_node.get_layout().make_indexer()(index_symbols)
            output_index = self.rename_indexing(output_index)
            if output_index == contiguous_index:
                output_index = sympy.Symbol("xindex", integer=True)

            epilogue_args = [val]
            for input_node in itertools.chain(
                self.input_nodes[: self.prefix_args],
                self.input_nodes[len(self.input_nodes) - self.suffix_args :],
            ):
                input_node.freeze_layout()
                epilogue_args.append(input_node.make_loader()(index_symbols))

            V.ops.store(
                self.output_node.get_name(),
                output_index,
                self.epilogue_fn(*epilogue_args),
            )
            self.codegen_body()

        def hook():
            # more stuff might have been added since the codegen_body above
            self.codegen_body()

            return textwrap.indent(self.body.getvalue(), " " * indent_width).strip()

        assert "<STORE_OUTPUT>" not in self.render_hooks
        self.render_hooks["<STORE_OUTPUT>"] = hook
        return "<STORE_OUTPUT>"

    def render(self, template, kwargs):
        return PartialRender(
            template.render(**self.template_env(), **kwargs),
            self.render_hooks,
        )

    def make_load(self, name, indices, mask):
        """
        Optional helper called from template code to generate the code
        needed to load from an tensor.
        """
        assert isinstance(indices, (list, tuple))
        assert isinstance(name, str)
        assert isinstance(mask, str)
        stride = self.named_input_nodes[name].get_stride()
        indices = list(map(OpOverrides.paren, indices))
        assert len(indices) == len(stride)
        index = " + ".join(
            f"{texpr(self.rename_indexing(s))} * {i}" for s, i in zip(stride, indices)
        )
        return f"tl.load({name} + ({index}), {mask}, other=0.0)"

    def template_env(self):
        """
        Generate the namespace visible in the template.
        """
        return {
            fn.__name__: fn
            for fn in [
                self.def_kernel,
                self.size,
                self.stride,
                self.store_output,
                self.make_load,
                self.modification,
                self.gen_argdefs,
                self.gen_defines,
            ]
        }

    def indexing(
        self,
        index: sympy.Expr,
        *,
        dense_indexing=False,
        copy_shape=None,
        override_mask=None,
        block_ptr=False,
    ):
        """
        Override the default indexing to use our custom mask and force
        dense indexing.
        """
        return super().indexing(
            index,
            dense_indexing=False,
            # We pass template_out as the shape to broadcast the indexing to as
            # the mask might be broadcast to the output shape
            copy_shape=self.template_out,
            override_mask=self.template_mask,
            block_ptr=block_ptr,
        )

    def codegen_range_tree(self):
        pass  # ignore default codegen

    def call_kernel(self, name: str, node: Optional[ir.IRNode] = None):
        wrapper = V.graph.wrapper_code
        _, call_args, _, arg_types = self.args.python_argdefs()

        # Handle workspace allocation
        if self.workspace_arg is not None:
            wrapper.generate_workspace_allocation(self.workspace_arg)

        if V.graph.cpp_wrapper:
            # In the cpp_wrapper case, we have to compute CUDA launch grid at runtime
            # if any dynamic dimension is involved. We rely on the Python version
            # of the grid function to generate those grid configs, which may contain
            # symbolic values. The wrapper will use cexpr to print out C++ code
            # appropriately for the grid configs.
            grid = self.call_sizes + [self.meta]
            wrapper.generate_kernel_call(
                name,
                call_args,
                grid=self.grid_fn(*grid),
                arg_types=arg_types,
                triton_meta=self.triton_meta,
            )
        else:
            wrapper.add_import_once(f"import {self.grid_fn.__module__}")
            meta = wrapper.add_meta_once(self.meta)
            grid = self.call_sizes + [meta]
            wrapper.generate_kernel_call(
                name,
                call_args,
                grid=grid,
                grid_fn=f"{self.grid_fn.__module__}.{self.grid_fn.__name__}",
                arg_types=arg_types,
                triton_meta=self.triton_meta,
                gpu="cpu" not in V.graph.device_types,
            )

        if self.workspace_arg is not None:
            wrapper.generate_workspace_deallocation(self.workspace_arg)


@functools.lru_cache(None)
def _jinja2_env():
    try:
        import jinja2

        return jinja2.Environment(
            undefined=jinja2.StrictUndefined,
        )
    except ImportError:
        return None


class TritonTemplate(KernelTemplate):
    index_counter = itertools.count()
    all_templates: Dict[str, "TritonTemplate"] = {}

    def __init__(self, name: str, grid: Any, source: str, debug=False) -> None:
        super().__init__(name)
        self.grid = grid
        self.template = self._template_from_string(source)
        assert name not in self.all_templates, "duplicate template name"
        self.all_templates[name] = self
        self.debug = debug

    def generate(  # type: ignore[override]
        self,
        input_nodes,
        layout,
        num_stages,
        num_warps,
        prefix_args=0,
        suffix_args=0,
        epilogue_fn=identity,
        subgraphs=None,
        mutated_inputs=None,
        call_sizes=None,
        workspace_arg: Optional[WorkspaceArg] = None,
        **kwargs,
    ):
        """This function generates a TritonTemplateCaller

        Args:
            input_nodes: List of input nodes
            layout: Output layout
            num_stages: Number of stages for triton launch
            num_warps: Number of warps for triton launch
            prefix_args: Number of input nodes to be passed as arguments
            suffix_args: Number of input nodes to be passed as arguments
            epilogue_fn: Optional epilogue function to be called on the output
            subgraphs: Optional subgraphs to be passed as arguments, these will be inlined
                into the triton template string
            mutated_inputs: Optional list of input nodes that are mutated by the kernel, this is helpful
                if you need to return multiple outputs. You can pass them as inputs and mark them as
                being mutated by the kernel.
        """
        assert self.template, "requires jinja2"
        defines = StringIO()
        for name, val in kwargs.items():
            defines.write(f"{name} : tl.constexpr = {val}\n")
        defines = defines.getvalue()

        fake_out = ir.Buffer(name="buf_out", layout=layout)
        kernel_name = f"triton_{self.name}"

        numel = sympy_product(layout.size)
        buffers = itertools.chain(input_nodes, (fake_out,))
        if not TritonScheduling.can_use_32bit_indexing(numel, buffers):
            raise NotImplementedError(
                "64-bit indexing is not yet implemented for triton templates"
            )

        if call_sizes is None:
            call_sizes = layout.size

        kernel_options = {
            "input_nodes": input_nodes,
            "defines": defines,
            "num_stages": num_stages,
            "num_warps": num_warps,
            "grid_fn": self.grid,
            "meta": kwargs,
            "call_sizes": call_sizes,
            "prefix_args": prefix_args,
            "suffix_args": suffix_args,
            "epilogue_fn": epilogue_fn,
            "subgraphs": subgraphs,
        }

        with patch.object(
            V.graph, "get_dtype", self._fake_get_dtype(fake_out)
        ), V.graph.set_current_device(layout.device), TritonTemplateKernel(
            kernel_name=kernel_name,
            output_node=fake_out,
            workspace_arg=workspace_arg,
            use_jit=False,
            **kernel_options,
        ) as kernel:
            try:
                template = kernel.render(self.template, kwargs)
                with kernel.set_subgraph_body("<STORE_OUTPUT>"):
                    code = template.finalize_all()
            except ZeroDivisionError:
                # TODO(nmacchioni): fix sympy division by zero
                return None
            if self.debug:
                print("Generated Code:\n", code)
            extra = (
                "-".join(
                    [
                        *[
                            f"{kwarg}={repr(kwargs[kwarg])}"
                            for kwarg in sorted(kwargs.keys())
                        ],
                        f"num_stages={num_stages}",
                        f"num_warps={num_warps}",
                    ]
                )
                + "-"
            )
            mod = PyCodeCache.load(code, extra)

        input_call_args = tuple(kernel.args.input_buffers.keys())

        # We expect the input_buffer order to be [*input_nodes, *captured_buffers]
        expected_input_args = tuple(unique(x.get_name() for x in input_nodes))
        assert input_call_args[: len(expected_input_args)] == expected_input_args, (
            input_call_args,
            expected_input_args,
        )

        full_input_nodes = tuple([V.graph.get_buffer(k) for k in input_call_args])
        extra_args = V.graph.sizevars.size_hints(
            map(sympy.expand, tuple(kernel.args.sizevars.keys())),
            fallback=config.unbacked_symint_fallback,
        )

        kernel_hash_name = f"triton_{self.name}_{next(self.index_counter)}"

        def make_kernel_render(out_node):
            kernel = TritonTemplateKernel(
                kernel_name=str(Placeholder.KERNEL_NAME),
                output_node=out_node,
                workspace_arg=workspace_arg,
                use_jit=False,
                **kernel_options,
            )
            render = functools.partial(
                kernel.render,
                self.template,
                kwargs,
            )
            return kernel, render

        # create the BenchmarkRequest
        assert mod.__file__ is not None
        grid = self.grid(
            *V.graph.sizevars.size_hints(
                call_sizes,
                fallback=config.unbacked_symint_fallback,
            ),
            kwargs,
        )
        bmreq_cls: Type[TritonBenchmarkRequest]
        if layout.device.type == "cpu":
            bmreq_cls = TritonCPUBenchmarkRequest
        else:
            bmreq_cls = TritonGPUBenchmarkRequest
        bmreq = bmreq_cls(
            module_path=mod.__file__,
            module_cache_key=mod.key,
            kernel_name=kernel_name,
            grid=grid,
            extra_args=extra_args,
            num_stages=num_stages,
            num_warps=num_warps,
            matrix_instr_nonkdim=kwargs.get("matrix_instr_nonkdim", 0),
            input_tensor_meta=TensorMeta.from_irnodes(full_input_nodes),  # type: ignore[arg-type]
            output_tensor_meta=TensorMeta.from_irnodes(layout),
            workspace_arg=workspace_arg,
        )

        return TritonTemplateCaller(
            kernel_hash_name,
            full_input_nodes,
            layout,
            make_kernel_render,
            extra.strip("-").replace("-", ", "),
            bmreq,
            log_info={
                "tile_shape": str(
                    (
                        kwargs.get("BLOCK_M", -1),
                        kwargs.get("BLOCK_K", -1),
                        kwargs.get("BLOCK_N", -1),
                    )
                ),
                "num_stages": num_stages,
                "num_warps": num_warps,
                "allow_tf32": str(kwargs.get("ALLOW_TF32", None)),
                "acc_type": str(kwargs.get("ACC_TYPE", None)),
            },
            mutated_inputs=mutated_inputs,
            workspace_arg=workspace_arg,
        )


class ExternKernelChoice:
    def __init__(
        self,
        kernel,
        cpp_kernel=None,
        *,
        name=None,
        has_out_variant=True,
        op_overload=None,
        use_fallback_kernel=False,
        kernel_creator=None,
    ) -> None:
        super().__init__()
        name = name or kernel.__name__
        assert callable(kernel)
        assert not hasattr(extern_kernels, name), f"duplicate extern kernel: {name}"
        self.name = name
        self.cpp_kernel_name = cpp_kernel
        self.has_out_variant = has_out_variant
        setattr(extern_kernels, name, kernel)
        self.op_overload = op_overload
        self.use_fallback_kernel = use_fallback_kernel
        self.kernel_creator = kernel_creator

    def to_callable(self):
        return getattr(extern_kernels, self.name)

    def call_name(self):
        return f"extern_kernels.{self.name}"

    @functools.lru_cache(None)  # noqa: B019
    def hash_key(self):
        fn = self.to_callable()
        parts = [
            self.name,
            getattr(fn, "__name__", ""),
            getattr(fn, "__module__", ""),
        ]
        try:
            parts.append(inspect.getsource(fn))
        except Exception:
            pass
        return code_hash("-".join(parts))

    def bind(
        self,
        input_nodes,
        layout,
        ordered_kwargs_for_cpp_kernel=(),
        **kwargs,
    ):
        self.ordered_kwargs_for_cpp_kernel = ordered_kwargs_for_cpp_kernel
        return ExternKernelCaller(
            self, input_nodes, layout, kwargs, has_out_variant=self.has_out_variant
        )


class TritonTemplateCaller(ir.TritonTemplateCallerBase):
    def __init__(
        self,
        name,
        input_nodes,
        layout,
        make_kernel_render,
        description,
        bmreq,
        log_info: Optional[
            Dict[str, Union[PrimitiveInfoType, List[PrimitiveInfoType]]]
        ] = None,
        mutated_inputs=None,
        workspace_arg: Optional[WorkspaceArg] = None,
    ) -> None:
        super().__init__(name, input_nodes, layout, description)
        self.make_kernel_render = make_kernel_render
        self.bmreq: TritonBenchmarkRequest = bmreq
        if log_info is None:
            log_info = {}
        self.log_info: Dict[str, Any] = log_info
        self.log_info.update(
            {
                "backend": "Triton",
                "grid": str(self.bmreq.grid),
                "num_stages": self.bmreq.num_stages,
                "num_warps": self.bmreq.num_warps,
            }
        )
        self.mutated_inputs = mutated_inputs
        self.workspace_arg = workspace_arg

    def benchmark(self, *args, out):
        assert self.bmreq is not None
        return self.bmreq.benchmark(*args, output_tensor=out)

    def precompile(self):
        assert self.bmreq is not None
        self.bmreq.precompile()

    def __str__(self) -> str:
        return f"TritonTemplateCaller({self.bmreq.module_path}, {self.description})"

    def call_name(self):
        return f"template_kernels.{self.name}"

    def hash_key(self):
        return "-".join(
            [
                self.name.rsplit("_", 1)[0],
                self.bmreq.module_cache_key,
            ]
        )

    def output_node(self):
        return ir.TensorBox.create(
            ir.TritonTemplateBuffer(
                layout=self.layout,
                inputs=self.input_nodes,
                make_kernel_render=self.make_kernel_render,
                mutated_inputs=self.mutated_inputs,
            )
        )

    def info_dict(self) -> Dict[str, Union[PrimitiveInfoType, List[PrimitiveInfoType]]]:
        """Information returned here is logged to the autotune log file when that is enabled."""
        return self.log_info

    def get_make_kernel_render(self):
        return self.make_kernel_render

    def autoheuristic_id(self):
        type_name = "triton"
        info = self.info_dict()
        # TODO(AlnisM): Does tile_shape always exist?
        tile = info["tile_shape"]
        tile_vals = eval(tile)  # type: ignore[arg-type]
        BLOCK_M = tile_vals[0]
        BLOCK_K = tile_vals[1]
        BLOCK_N = tile_vals[2]
        num_stages = info["num_stages"]
        num_warps = info["num_warps"]
        return f"type={type_name}_BLOCK-M={BLOCK_M}_BLOCK-K={BLOCK_K}_BLOCK-N={BLOCK_N}_numstages={num_stages}_numwarps={num_warps}"


class ExternKernelCaller(ChoiceCaller):
    def __init__(
        self,
        choice: ExternKernelChoice,
        input_nodes,
        layout,
        kwargs=None,
        *,
        has_out_variant=True,
    ) -> None:
        super().__init__(choice.name, input_nodes, layout, description="")
        self.choice = choice
        self.kwargs = kwargs or {}
        self.has_out_variant = has_out_variant

    def __str__(self) -> str:
        return f"ExternKernelCaller({self.choice.call_name()})"

    def benchmark(self, *args, out):
        if out.numel() == 0:
            # no need to run the kerrnel of do benchmarking
            return 0.0
        if self.has_out_variant:
            return super().benchmark(*args, out=out)
        else:
            algo = self.to_callable()
            out_new = algo(*args)
            torch._C._dynamo.guards.assert_size_stride(
                out_new, tuple(out.size()), tuple(out.stride())
            )
            out.copy_(out_new)  # for correctness checking
            return benchmarker.benchmark(algo, args, {})

    def to_callable(self):
        fn = self.choice.to_callable()
        if self.kwargs:
            return functools.partial(fn, **self.kwargs)
        return fn

    def hash_key(self):
        return "-".join(
            [
                self.choice.name,
                *[
                    f"{kwarg}={repr(self.kwargs[kwarg])}"
                    for kwarg in sorted(self.kwargs.keys())
                ],
                self.choice.hash_key(),
            ]
        )

    def output_node(self):
        if self.choice.use_fallback_kernel:
            assert (
                self.choice.op_overload is not None
            ), "Please provide an op_overload to use ir.FallbackKernel"
            inner = ir.FallbackKernel.create(
                self.choice.op_overload, *self.input_nodes, **self.kwargs
            )
        elif self.choice.kernel_creator is not None:
            inner = self.choice.kernel_creator(*self.input_nodes, **self.kwargs)
        else:
            cls = ir.ExternKernelOut if self.has_out_variant else ir.ExternKernelAlloc
            inner = cls(
                layout=self.layout,
                inputs=self.input_nodes,
                python_kernel_name=self.choice.call_name(),
                cpp_kernel_name=self.choice.cpp_kernel_name,
                ordered_kwargs_for_cpp_kernel=self.choice.ordered_kwargs_for_cpp_kernel,
                op_overload=self.choice.op_overload,
                kwargs=self.kwargs,
            )

        return ir.TensorBox.create(inner)

    def info_dict(self) -> Dict[str, Union[PrimitiveInfoType, List[PrimitiveInfoType]]]:
        """Information returned here is logged to the autotune log file when that is enabled."""
        return {
            "backend": "extern",
            "kernel_call_name": self.choice.call_name(),
        }

    def autoheuristic_id(self):
        return f"extern_{self.choice.name}"


@functools.lru_cache(None)
def get_mm_log_filename() -> Optional[str]:
    mm_file_name = os.environ.get("TORCHINDUCTOR_MM_LOGGING_FILE", None)
    if not mm_file_name:
        return None

    if "json" not in mm_file_name:
        mm_file_name = f"{mm_file_name}.json"

    return mm_file_name


def append_to_log(filename, data):
    lock_file = filename.replace(".json", ".lock")
    lock = FileLock(lock_file)
    with lock:
        try:
            with open(filename) as f:
                log_data = json.load(f)
        except (FileNotFoundError, json.JSONDecodeError):
            log_data = []

        log_data.append(data)

        with open(filename, "w") as f:
            json.dump(log_data, f, indent=4)


class DataProcessorChoiceCallerWrapper:
    def __init__(self, wrapped, preprocessor, postprocessor) -> None:
        self._wrapped = wrapped
        if preprocessor is not None:
            self._preprocessor = preprocessor
        else:
            self._preprocessor = lambda x, y: (x, y)
        if postprocessor is not None:
            self._postprocessor = postprocessor
        else:
            self._postprocessor = lambda x: x

    def __getattr__(self, name):
        return getattr(self._wrapped, name)

    def benchmark(self, *args, out) -> float:
        new_args, new_out = self._preprocessor(args, out)
        result = self._wrapped.benchmark(*new_args, out=new_out)
        new_out = self._postprocessor(new_out)
        if out is not new_out:
            out.copy_(new_out)
        return result

    def output_node(self) -> ir.TensorBox:
        result = self._wrapped.output_node()
        return self._postprocessor(result)

    def __repr__(self) -> str:
        return f"DataProcessorChoiceCallerWrapper({self._wrapped})"


class DataProcessorTemplateWrapper:
    """
    A wrapper class for a kernel template.

    This class together with `DataProcessorChoiceCallerWrapper` provides a convenient way to
    preprocess and postprocess data before and after using the wrapped template. A typical
    usage is to reorder or filter the input nodes in order to match the expected input of other
    kernel choices like a ATen kernel. A more complicated usage is to prepack the weights.
    See the example from :mod:`cpp_gemm_template` for more details.
    """

    def __init__(
        self,
        wrapped_template_cls,
        preprocessor,
        postprocessor,
        **kwargs,
    ) -> None:
        if preprocessor is not None:
            self._preprocessor = preprocessor
        else:
            self._preprocessor = lambda x, y: (x, y)
        if postprocessor is not None:
            self._postprocessor = postprocessor
        else:
            self._postprocessor = lambda x: x
        assert "input_nodes" in kwargs
        assert "layout" in kwargs
        kwargs["input_nodes"], kwargs["layout"] = preprocessor(
            kwargs["input_nodes"], kwargs["layout"]
        )
        self._wrapped = wrapped_template_cls(**kwargs)

    def __getattr__(self, name):
        return getattr(self._wrapped, name)

    def maybe_append_choice(self, choices, **kwargs):
        return type(self._wrapped).maybe_append_choice(self, choices, **kwargs)

    def generate(self, **kwargs):
        choice_caller = self._wrapped.generate(**kwargs)
        return DataProcessorChoiceCallerWrapper(
            choice_caller, self._preprocessor, self._postprocessor
        )

    def __repr__(self) -> str:
        return f"DataProcessorTemplateWrapper({self._wrapped})"


class ErrorFromChoice(RuntimeError):
    def __init__(self, msg, choice: ChoiceCaller, inputs_str) -> None:
        msg += f"\nFrom choice {choice}\n{inputs_str}"
        super().__init__(msg)
        self.choice = choice


class NoValidChoicesError(RuntimeError):
    pass


@functools.lru_cache(None)
def get_env_num_workers() -> Optional[int]:
    if "TORCHINDUCTOR_COMPILE_THREADS" in os.environ:
        return int(os.environ["TORCHINDUCTOR_COMPILE_THREADS"])
    return None


def create_inputs_key(input_nodes) -> str:
    return repr([AlgorithmSelectorCache.key_of(x) for x in input_nodes])


def create_precompile_key(
    name: str, inputs_key: str, choices: List[ChoiceCaller]
) -> str:
    return ":".join(
        [
            name,
            inputs_key,
            torch.get_float32_matmul_precision(),
        ]
        + [choice.hash_key() for choice in choices]
    )


class AlgorithmSelectorCache(PersistentCache):
    def __init__(self, *args, **kwargs) -> None:
        super().__init__(*args, **kwargs)

        # the autotuning will get occur in the scheduler, so there is
        # no guarantee that the first lowering for a given key will also be the
        # first to benchmark it. share a single precompilation function for all lowerings
        # of a particular key
        self.precompile_cache: Dict[str, Callable[[], None]] = {}
        # list of callbacks that are called after benchmarking
        self.feedback_saver_fns: List[
            Callable[
                [Dict[ChoiceCaller, float], str, List[Any], List[ChoiceCaller]], None
            ]
        ] = []

    def __call__(
        self,
        name,
        choices: List[ChoiceCaller],
        input_nodes,
        layout,
        # optional dict mapping arg indices to the functions
        # generating a torch.Tensor for that input from the
        # corresponding ir.Buffer. if passed for a given
        # arg, the function will be called instead of
        # generating a random torch.Tensor for benchmarking.
        input_gen_fns: Optional[Dict[int, Callable[[ir.Buffer], torch.Tensor]]] = None,
        precompilation_timeout_seconds: int = 60 * 60,
        return_multi_template=False,
    ):
        from .codegen.cuda.cuda_kernel import CUDATemplateCaller

        # Templates selected with input_gen_fns require specific input data to avoid IMA
        # Passing custom input gen fns to benchmark_fusion NYI, so skip deferred template selection
        # TODO(jgong5): support multi-template on CPU
        if input_gen_fns is not None or layout.device.type == "cpu":
            return_multi_template = False

        # TODO - assert that we have not mutating kernels here

        # TODO(nmacchioni): remove once CI tests are fixed
        choices = [choice for choice in choices if choice is not None]

        if mm_file_name := get_mm_log_filename():
            M, K = input_nodes[-2].get_size()[:2]
            N = input_nodes[-1].get_size()[-1]
            append_to_log(mm_file_name, {"invoke": str((M, K, N))})

        if len(choices) == 0:
            backend_config = (
                "max_autotune_gemm_backends"
                if name != "convolution"
                else "max_autotune_conv_backends"
            )
            raise NoValidChoicesError(
                f"No choices to select, please consider adding ATEN into {backend_config} "
                "config (defined in torch/_inductor/config.py) to allow at least one choice. "
            )
        log.debug("Max autotune selects from %s choices.", str(len(choices)))

        if len(choices) == 1:
            if not isinstance(choices[0], CUDATemplateCaller):
                # CUDATemplateCaller still needs to go through autotuning process to retrieve workspace size.
                return choices[0].output_node()

        @functools.lru_cache(None)
        def make_benchmark_fn():
            return self.make_benchmark_fn(choices, input_nodes, layout, input_gen_fns)

        inputs_key = create_inputs_key(input_nodes)

        def precompile(choices) -> Callable[[], None]:
            def no_op(*args, **kwargs):
                return

            if (
                precompilation_timeout_seconds is None
                or precompilation_timeout_seconds <= 0
            ):
                return no_op

            env_workers = get_env_num_workers()
            num_workers = env_workers if env_workers is not None else (len(choices))

            if num_workers <= 0:
                return no_op

            # https://github.com/python/cpython/issues/106905
            if (
                sys.version_info.major == 3
                and sys.version_info.minor == 11
                and sys.version_info.micro <= 8
            ):
                return no_op

            # check local and global cache before precompiling
            timings = self.lookup(
                choices,
                name,
                inputs_key,
                benchmark=None,
            )

            if timings:
                return no_op

            if config.search_autotune_cache and not (
                config.max_autotune or config.max_autotune_gemm
            ):
                return no_op

            precompile_key = create_precompile_key(name, inputs_key, choices)
            if precompile_func := self.precompile_cache.get(precompile_key):
                return precompile_func

            log.info(
                "Multithreaded precompilation for %d choices using %d worker threads",
                len(choices),
                num_workers,
            )

            # In rare circumstances, because python threads inherit global state,
            # thread pool executor can race and leave stdout/stderr in a state
            # different than the original values. we explicitly restore the state
            # here to avoid this issue.

            initial_stdout = sys.stdout
            initial_stderr = sys.stderr

            def precompile_with_captured_stdout(choice):
                with restore_stdout_stderr(initial_stdout, initial_stderr):
                    start_time = time.time()
                    choice.precompile()
                    return time.time() - start_time

            executor = ThreadPoolExecutor(max_workers=num_workers)

            futures = {}
            for c in choices:
                if hasattr(c, "precompile"):
                    future = executor.submit(precompile_with_captured_stdout, c)
                    futures[future] = c

            @functools.lru_cache(None)
            @restore_stdout_stderr(initial_stdout, initial_stderr)
            def wait_on_futures():
                counters["inductor"]["select_algorithm_precompile"] += 1
                for future in as_completed(
                    futures,
                    timeout=precompilation_timeout_seconds,
                ):
                    if e := future.exception():
                        log.error(
                            "Exception %s for benchmark choice %s", e, futures[future]
                        )
                    else:
                        log.info(
                            "Precompiling benchmark choice %s took %.02fs",
                            futures[future],
                            future.result(),
                        )

                executor.shutdown(wait=True)

            self.precompile_cache[precompile_key] = wait_on_futures

            return wait_on_futures

        def autotune(choices):
            with dynamo_timed(f"{name}_template_autotuning"):
                return make_benchmark_fn()(choices)

        if config.autotune_in_subproc:
            from .autotune_process import tuning_pool

            # do the optional warmup
            tuning_pool.initialize()

        def do_autotuning(precompile_fn):
            precompile_start_ts = time.time()
            with dynamo_timed(f"{name}_template_precompiling"):
                precompile_fn()
            precompile_elapse = time.time() - precompile_start_ts

            autotune_start_ts = time.time()
            timings = self.lookup(
                choices,
                name,
                inputs_key,
                autotune,
            )
            autotune_elapse = time.time() - autotune_start_ts

            if timings and all(
                not math.isfinite(timing) for timing in timings.values()
            ):
                raise NoValidChoicesError

            if make_benchmark_fn.cache_info().currsize:
                counters["inductor"]["select_algorithm_autotune"] += 1

            if (
                make_benchmark_fn.cache_info().currsize
                or log.getEffectiveLevel() == logging.DEBUG
                or config.trace.log_autotuning_results
            ):
                self.log_results(
                    name, input_nodes, timings, autotune_elapse, precompile_elapse
                )

            for feedback_fn in self.feedback_saver_fns:
                feedback_fn(timings, name, input_nodes, choices)

            return timings

        precompile_fn = precompile(choices)

        if return_multi_template and (config.max_autotune or config.max_autotune_gemm):

            def get_timings():
                timings = do_autotuning(precompile_fn)
                min_extern_choice = float("inf")
                for choice, timing in timings.items():
                    if isinstance(choice, ExternKernelCaller):
                        min_extern_choice = min(min_extern_choice, timing)

                timings = {
                    choice: time
                    for choice, time in timings.items()
                    if (
                        time <= min_extern_choice
                        or not isinstance(choice, ExternKernelCaller)
                    )
                }

                return timings

            return torch._inductor.ir.TensorBox.create(
                torch._inductor.ir.MultiTemplateBuffer(
                    layout,
                    input_nodes,
                    get_timings,
                    choices,
                )
            )

        # TODO - dont want to precompile if we have a cache hit
        timings = do_autotuning(precompile_fn)
        if timings == {} or choices[0] not in timings:
            return choices[0].output_node()

        selected_key = builtins.min(timings, key=timings.__getitem__)
        selected_time = timings[selected_key]
        selected_choice = selected_key.output_node()
        log.debug("selected choice: %s", str(selected_choice))
        return selected_choice

    @classmethod
    def make_benchmark_fn(
        cls,
        choices,
        input_nodes,
        layout,
        input_gen_fns=None,
    ):
        if input_gen_fns is None:
            input_gen_fns = {}

        def get_inputs(
            choices: Union[List[ExternKernelCaller], List[TritonTemplateCaller]]
        ) -> AutotuneArgs:
            # de-duplicate args
            unique_example_inputs = {
                x.get_name(): input_gen_fns.get(i, cls.benchmark_example_value)(x)
                for i, x in enumerate(input_nodes)
            }
            example_inputs = list(unique_example_inputs.values())
            example_inputs_extern = [
                (
                    unique_example_inputs[input_node.get_name()]
                    if unique_example_inputs[input_node.get_name()].is_mkldnn
                    else torch.as_strided(
                        unique_example_inputs[input_node.get_name()],
                        V.graph.sizevars.size_hints(
                            input_node.get_size(),
                            fallback=config.unbacked_symint_fallback,
                        ),
                        V.graph.sizevars.size_hints(
                            input_node.get_stride(),
                            fallback=config.unbacked_symint_fallback,
                        ),
                        V.graph.sizevars.size_hint(
                            input_node.get_layout().offset,
                            fallback=config.unbacked_symint_fallback,
                        ),
                    )
                )
                for input_node in input_nodes
            ]
            out = cls.benchmark_example_value(layout)
            out_extern = torch.as_strided(
                out, out.size(), out.stride(), V.graph.sizevars.size_hint(layout.offset)
            )
            expected = None
            if VERIFY:
                choices[0].benchmark(*example_inputs_extern, out=out_extern)
                expected = out_extern.clone()

            return AutotuneArgs.from_choice_args(
                example_inputs,
                example_inputs_extern,
                out,
                out_extern,
                expected,
            )

        if DEBUG:
            print(f"{len(choices)} tuning requests:")

        def benchmark_choice_in_current_process(
            choice: ChoiceCaller, autotune_args: AutotuneArgs
        ) -> float:
            is_extern = isinstance(choice, ExternKernelCaller)
            benchmark_tensors = autotune_args.get_benchmark_tensors(is_extern)
            inpts, output = benchmark_tensors.unpack()
            output.zero_()
            result = choice.benchmark(*inpts, out=output)
            if VERIFY and autotune_args.expected is not None:
                autotune_args.verify(**VERIFY)
            if torch.cuda.is_available():
                torch.cuda.synchronize()  # shake out any CUDA errors
            return result

        def benchmark_in_current_process(
            choices: Union[List[ExternKernelCaller], List[TritonTemplateCaller]],
        ) -> Dict[Union[ExternKernelCaller, TritonTemplateCaller], float]:
            inputs = get_inputs(choices)
            timings = {}
            for choice in choices:
                try:
                    timing = benchmark_choice_in_current_process(choice, inputs)
                except CUDACompileError as e:
                    log.error(
                        "CUDA compilation error during autotuning: \n%s. \nIgnoring this choice.",
                        str(e),
                    )
                    timing = float("inf")
                except NotImplementedError as e:
                    log.warning("Not yet implemented: %s", e)
                    timing = float("inf")
                except RuntimeError as e:
                    msg = str(e)
                    if "invalid argument" in msg:
                        msg += "\n\nThis may mean this GPU is too small for max_autotune mode.\n\n"
                    else:
                        if "illegal memory access" in msg:
                            msg += "\n\nEither error in template or triton bug.\n"
                    log.error(
                        "Runtime error during autotuning: \n%s. \nIgnoring this choice.",
                        msg,
                    )
                    timing = float("inf")
                except AssertionError as e:
                    raise AssertionError(  # noqa: B904
                        f"Incorrect result from choice {choice}\n\n{e}"
                    )
                except Exception as e:
                    try:
                        from triton.runtime.autotuner import OutOfResources

                        if isinstance(e, OutOfResources):
                            log.warning(e)
                            timing = float("inf")
                        else:
                            raise e
                    except ImportError:
                        raise e from None

                timings[choice] = timing

            return timings

        def benchmark_in_sub_process(
            choices: Union[List[ExternKernelCaller], List[TritonTemplateCaller]]
        ):
            from . import autotune_process

            # only benchmark triton kernel in sub process for now.
            # ATen/Extern kernel are still benchmarked in the current process.
            extern = [c for c in choices if isinstance(c, ExternKernelCaller)]
            triton = [c for c in choices if not isinstance(c, ExternKernelCaller)]

            timings = benchmark_in_current_process(extern)
            timings.update(autotune_process.benchmark_in_sub_process(triton))  # type: ignore[arg-type]
            return timings

        benchmark = (
            benchmark_in_sub_process
            if config.autotune_in_subproc
            else benchmark_in_current_process
        )

        return benchmark

    @staticmethod
    def log_results(
        name: str,
        input_nodes: List[ir.IRNode],
        timings: Dict[ChoiceCaller, float],
        elapse: float,
        precompile_elapse: float,
    ):
        V.debug.log_autotuning_results(
            name, input_nodes, timings, elapse, precompile_elapse
        )
        if not (config.max_autotune or config.max_autotune_gemm) or not PRINT_AUTOTUNE:
            return
        sizes = ", ".join(
            [
                "x".join(
                    map(
                        str,
                        V.graph.sizevars.size_hints(
                            n.get_size(), fallback=config.unbacked_symint_fallback  # type: ignore[arg-type]
                        ),
                    )
                )
                for n in input_nodes
            ]
        )
        if config.autotune_num_choices_displayed == 0:
            return
        elif config.autotune_num_choices_displayed is None:
            n = -1
        else:
            n = config.autotune_num_choices_displayed

        top_k = sorted(timings, key=timings.__getitem__)[:n]

        best = top_k[0]

        def get_choice_info(choice):
            if isinstance(choice, torch._inductor.select_algorithm.ExternKernelCaller):
                return {"type": "cublas", "time": timings[choice]}

            assert isinstance(
                choice, torch._inductor.select_algorithm.TritonTemplateCaller
            )

            info = choice.info_dict()
            tile = info["tile_shape"]

            tile_vals = eval(tile)  # type: ignore[arg-type]
            BLOCK_M = tile_vals[0]
            BLOCK_K = tile_vals[1]
            BLOCK_N = tile_vals[2]

            return {
                "type": "triton",
                "time": timings[choice],
                "BLOCK_M": BLOCK_M,
                "BLOCK_K": BLOCK_K,
                "BLOCK_N": BLOCK_N,
                "num_stages": info["num_stages"],
                "num_warps": info["num_warps"],
            }

        mm_filename = get_mm_log_filename()
        if mm_filename and "mm" in name:
            M, K = input_nodes[-2].get_size()[:2]
            N = input_nodes[-1].get_size()[-1]

            out_dict = {
                str((M, K, N)): [get_choice_info(choice) for choice in timings.keys()]
            }

            append_to_log(mm_filename, out_dict)

        best_time = timings[best]
        sys.stderr.write(f"AUTOTUNE {name}({sizes})\n")
        for choice in top_k:
            result = timings[choice]
            if result:
                kernel_description = choice.description
                sys.stderr.write(
                    f"  {choice.name} {result:.4f} ms {best_time / result:.1%} {kernel_description}\n"
                )
            else:
                sys.stderr.write(
                    f"  {choice.name} {result:.4f} ms <DIVIDED BY ZERO ERROR>\n"
                )

        autotune_type_str = (
            "SubProcess" if config.autotune_in_subproc else "SingleProcess"
        )
        sys.stderr.write(
            f"{autotune_type_str} AUTOTUNE benchmarking takes {elapse:.4f} seconds and {precompile_elapse:.4f}"
            f" seconds precompiling for {len(timings)} choices\n"
        )

    @staticmethod
    def benchmark_example_value(node):
        """
        Convert an ir.Buffer into a concrete torch.Tensor we can use for
        benchmarking.
        """
        if isinstance(node, ir.Layout):
            node = ir.Buffer(name="fake", layout=node)
        # triton templates want the base tensor.
        if isinstance(node, ir.BaseView):
            node = node.unwrap_view()
        return AlgorithmSelectorCache.generate_example_value(
            V.graph.sizevars.size_hints(
                node.get_size(),
                fallback=config.unbacked_symint_fallback,
            ),
            V.graph.sizevars.size_hints(
                node.get_stride(),
                fallback=config.unbacked_symint_fallback,
            ),
            node.get_device(),
            node.get_dtype(),
            node.layout.offset,
        )

    @staticmethod
    def generate_example_value(size, stride, device, dtype, extra_size):
        # preserve rng states to avoid the rand_strided call below changes
        # the rng states for the real model code.
        with preserve_rng_state():
            return rand_strided(
                size,
                stride,
                device=device,
                dtype=dtype,
                extra_size=extra_size,
            )

    @staticmethod
    def key_of(node):
        """
        Extract the pieces of an ir.Buffer that we should invalidate cached
        autotuning results on.
        """
        sizevars = V.graph.sizevars
        return (
            node.get_device().type,
            str(node.get_dtype()),
            *sizevars.size_hints(
                node.get_size(),
                fallback=config.unbacked_symint_fallback,
            ),
            *sizevars.size_hints(
                node.get_stride(),
                fallback=config.unbacked_symint_fallback,
            ),
            sizevars.size_hint(
                node.get_layout().offset,
                fallback=config.unbacked_symint_fallback,
            ),
        )

    def add_feedback_saver(
        self,
        fn: Callable[
            [Dict[ChoiceCaller, float], str, List[Any], List[ChoiceCaller]], None
        ],
    ):
        self.feedback_saver_fns.append(fn)


_ALGORITHM_SELECTOR_CACHE: Optional[AlgorithmSelectorCache] = None


def autotune_select_algorithm(*args, **kwargs):
    global _ALGORITHM_SELECTOR_CACHE
    if _ALGORITHM_SELECTOR_CACHE is None:
        _ALGORITHM_SELECTOR_CACHE = AlgorithmSelectorCache()

    if "return_multi_template" not in kwargs:
        kwargs[
            "return_multi_template"
        ] = torch._inductor.config.benchmark_epilogue_fusion

    return _ALGORITHM_SELECTOR_CACHE(*args, **kwargs)


def add_feedback_saver(
    fn: Callable[[Dict[ChoiceCaller, float], str, List[Any], List[ChoiceCaller]], None]
):
    global _ALGORITHM_SELECTOR_CACHE
    if _ALGORITHM_SELECTOR_CACHE is None:
        _ALGORITHM_SELECTOR_CACHE = AlgorithmSelectorCache()
    _ALGORITHM_SELECTOR_CACHE.add_feedback_saver(fn)


def realize_inputs(*args):
    if len(args) == 1:
        return ir.ExternKernel.require_stride1(ir.ExternKernel.realize_input(args[0]))
    return [realize_inputs(x) for x in args]


# ensure lowering is imported so that `extern_kernels.*` is populated
from . import lowering  # noqa: F401<|MERGE_RESOLUTION|>--- conflicted
+++ resolved
@@ -250,11 +250,7 @@
         super().__init__(
             {
                 "x": numel,
-<<<<<<< HEAD
                 "r0_": sympy.S.One,
-=======
-                "r": sympy.S.One,
->>>>>>> 4959784d
             },
             features=SIMDKernelFeatures([], numel),
         )
