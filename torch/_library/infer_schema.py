--- conflicted
+++ resolved
@@ -2,13 +2,8 @@
 import collections
 import inspect
 import typing
-<<<<<<< HEAD
-from collections.abc import Sequence  # noqa: F401
-from typing import Optional
-=======
 from types import GenericAlias
 from typing import Optional, Union
->>>>>>> e531fa5d
 
 import torch
 from torch import device, dtype, Tensor, types
@@ -180,13 +175,6 @@
         (typing.Optional[base_type], f"{cpp_type}?"),
     ]
 
-<<<<<<< HEAD
-    def derived_seq_types(typ):
-        return [
-            typing.Sequence[typ],  # type: ignore[valid-type]
-            list[typ],  # type: ignore[valid-type]
-        ]
-=======
     def derived_seq_types(
         typ: Union[type, typing._SpecialForm]
     ) -> tuple[GenericAlias, ...]:
@@ -196,7 +184,6 @@
             GenericAlias(collections.abc.Sequence, (typ,)),
             GenericAlias(list, (typ,)),
         )
->>>>>>> e531fa5d
 
     if list_base:
         result.extend(
@@ -235,10 +222,7 @@
 
 SUPPORTED_RETURN_TYPES = {
     Tensor: "Tensor",
-<<<<<<< HEAD
-=======
-    typing.List[Tensor]: "Tensor[]",
->>>>>>> e531fa5d
+    list[Tensor]: "Tensor[]",
     list[Tensor]: "Tensor[]",
     int: "SymInt",
     float: "float",
@@ -291,16 +275,12 @@
     type_args = getattr(tuple_type, "__args__", None)
     # Account for different python versions, e.g. python 3.8 would give ()
     # but python 3.12 would give None.
-<<<<<<< HEAD
-    if tuple_type is tuple or type_args == () or type_args is None:
-=======
     if (
         tuple_type is typing.Tuple
         or tuple_type is tuple
         or type_args == ()
         or type_args is None
     ):
->>>>>>> e531fa5d
         # Handle the case of an empty tuple type
         return list
     elif len(type_args) == 1:
