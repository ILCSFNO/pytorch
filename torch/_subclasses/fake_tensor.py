# mypy: allow-untyped-decorators
from __future__ import annotations

import atexit
import contextlib
import dataclasses
import functools
import logging
import math
import os
import traceback
import typing
import weakref
from collections import defaultdict
from dataclasses import dataclass
from typing import Any, Callable, cast, Literal, Optional, TYPE_CHECKING, TypeVar, Union
from typing_extensions import Self, TypeGuard
from weakref import ReferenceType

import torch
import torch._library.utils as library_utils
from torch import SymBool, SymFloat, SymInt, Tensor
from torch._C._functorch import is_functorch_wrapped_tensor, is_legacy_batchedtensor
from torch._library.fake_class_registry import FakeScriptObject
from torch._logging import dtrace_structured
from torch._prims_common import suggest_memory_format
from torch._subclasses.meta_utils import (
    assert_eq,
    assert_metadata_eq,
    is_sparse_any,
    is_sparse_compressed,
    MetaConverter,
)
from torch._utils import render_call
from torch.fx.immutable_collections import immutable_dict
from torch.fx.operator_schemas import normalize_function
from torch.multiprocessing.reductions import StorageWeakRef
from torch.overrides import TorchFunctionMode
from torch.types import IntLikeType, py_sym_types
from torch.utils._backport_slots import dataclass_slots
from torch.utils._mode_utils import no_dispatch
from torch.utils._python_dispatch import (
    is_traceable_wrapper_subclass,
    TorchDispatchMode,
)
from torch.utils._pytree import KeyPath, keystr, PyTree, tree_map, tree_map_, TreeSpec
from torch.utils._stats import count
from torch.utils._traceback import CapturedTraceback
from torch.utils.weak import WeakTensorKeyDictionary

from ._fake_tensor_utils import _CacheKeyState, _PySymInputStub, _SymIntOutputStub


if TYPE_CHECKING:
    from collections.abc import Generator, Iterable, Mapping, Sequence
    from types import TracebackType

    from torch._guards import Source
    from torch._ops import OpOverload
    from torch.fx.experimental.symbolic_shapes import ShapeEnv, SymbolicContext
    from torch.nested._internal.dict_tensor import DictTensor


log = logging.getLogger(__name__)

# TODO: Hack to unblock https://github.com/pytorch/pytorch/pull/108186
# Proper fix tracked by https://github.com/pytorch/pytorch/issues/120105
try:
    not_implemented_log = torch._logging.getArtifactLogger(__name__, "not_implemented")
except ValueError as e:
    if "'not_implemented' not registered" in str(e):
        import logging as not_implemented_log
    else:
        raise e


class _Unassigned:
    pass


_UNASSIGNED = _Unassigned()

DimList = list

pytree = torch.utils._pytree
T = TypeVar("T")

aten = torch._ops.ops.aten

CONSTANT_NUMEL_LIMIT = 1

RECURSION_COUNT = 0


# Small helper that increments recursion count, and
# resets it when the object goes out of scope.  Useful
# if you don't want to increase indentation which is
# what a context manager would do.
class IncrementRecursionCount:
    def __init__(self) -> None:
        global RECURSION_COUNT
        RECURSION_COUNT += 1

    def __del__(self) -> None:
        global RECURSION_COUNT
        RECURSION_COUNT -= 1


@dataclass
class UnsupportedFakeTensorException(RuntimeError):
    reason: str


@dataclass
class DynamicOutputShapeException(RuntimeError):
    func: OpOverload


@dataclass
class DataDependentOutputException(RuntimeError):
    func: OpOverload


@dataclass
class UnsupportedOperatorException(RuntimeError):
    func: OpOverload


@dataclass
class MetadataMismatchError(RuntimeError):
    reason: str


def ordered_set(*items: T) -> dict[T, Literal[True]]:
    return dict.fromkeys(items, True)


@contextlib.contextmanager
def unset_fake_temporarily() -> Generator[Optional[TorchDispatchMode], None, None]:
    old = torch._C._unset_dispatch_mode(torch._C._TorchDispatchModeKey.FAKE)
    try:
        yield old
    finally:
        if old is not None:
            torch._C._set_dispatch_mode(old)


def get_plain_tensors(
    subclass: Tensor, *, out: list[Union[Tensor, int, SymInt]]
) -> list[Union[Tensor, int, SymInt]]:
    # This function is used in Runtime, do not add redundant asserts
    todo = [subclass]
    while todo:
        curr = todo.pop()
        if not is_traceable_wrapper_subclass(curr):
            out.append(curr)
            continue

        inner_keys, _ = curr.__tensor_flatten__()
        todo.extend(getattr(curr, key) for key in reversed(inner_keys))

    return out


def is_fake(x: object) -> TypeGuard[Tensor]:
    from torch._subclasses.functional_tensor import FunctionalTensor

    if isinstance(x, FakeTensor):
        return True
    if is_traceable_wrapper_subclass(x):
        attrs, _ = type(x).__tensor_flatten__(x)
        flattened_tensors = [getattr(x, attr) for attr in attrs]
        all_fake = all(is_fake(x) for x in flattened_tensors)
        any_fake = any(is_fake(x) for x in flattened_tensors)
        assert all_fake == any_fake, "got mixed fake and real tensors!"
        return all_fake
    elif isinstance(x, FunctionalTensor):
        return is_fake(x.elem)
    elif isinstance(x, Tensor) and torch._is_functional_tensor(x):
        reapply_views = torch._C._functionalization_reapply_views_tls()
        unwrapped = torch._C._functorch._unwrap_functional_tensor(x, reapply_views)
        return is_fake(unwrapped)
    elif isinstance(x, Tensor) and is_functorch_wrapped_tensor(x):
        unwrapped = torch._C._functorch.get_unwrapped(x)
        return is_fake(unwrapped)
    return False


def maybe_get_fake_mode(t: object) -> Optional[FakeTensorMode]:
    from torch._subclasses.functional_tensor import FunctionalTensor

    if isinstance(t, FakeTensor):
        return t.fake_mode
    if is_traceable_wrapper_subclass(t):
        inner_tensor_names, _ = t.__tensor_flatten__()
        modes = [
            maybe_get_fake_mode(getattr(t, t_name)) for t_name in inner_tensor_names
        ]
        m = modes[0]
        assert all(m is x for x in modes)
        return m
    elif isinstance(t, FunctionalTensor):
        return maybe_get_fake_mode(t.elem)
    elif isinstance(t, Tensor) and torch._is_functional_tensor(t):
        reapply_views = torch._C._functionalization_reapply_views_tls()
        unwrapped = torch._C._functorch._unwrap_functional_tensor(t, reapply_views)
        return maybe_get_fake_mode(unwrapped)
    elif isinstance(t, Tensor) and is_functorch_wrapped_tensor(t):
        unwrapped = torch._C._functorch.get_unwrapped(t)
        return maybe_get_fake_mode(unwrapped)
    return None


@functools.lru_cache(None)
def get_schema_info(func: OpOverload) -> torch._C._SchemaInfo:
    return torch._C._SchemaInfo(func._schema)


# many of the decompositions registered to torch/_prims do not at the moment model
# aliasing or strides, so as an incremental step, just enable the decompositions in
# torch/_decomp/decompositions.py.
# decomps are used for aot autograd tracing so we would like to unify on their
# implementation and add additional testing to them
@functools.lru_cache(None)
def torch_decomp_decompositions(func: OpOverload) -> bool:
    from torch._decomp import decomposition_table

    decompositions = torch._decomp.decompositions
    # Note that the function in the decomposition table might be
    # different from the one in the module because of the difference
    # in out handling in aten API and torch public API
    return decomposition_table[func].__module__.startswith(
        "torch._decomp"
    ) and decomposition_table[func].__name__ in dir(decompositions)


def tree_flatten_only(ty: type[T], tree: PyTree) -> list[T]:
    flat_vals = pytree.tree_leaves(tree)
    return [elem for elem in flat_vals if isinstance(elem, ty)]


def _is_plain_tensor(t: object) -> bool:
    return (
        type(t) is Tensor
        and t.layout == torch.strided
        and not (
            t.is_sparse
            or t.is_nested
            or is_functorch_wrapped_tensor(t)
            or is_legacy_batchedtensor(t)
            or torch._is_functional_tensor(t)
        )
    )


# Similar to `MetaConverter`, this is a class for converting
# multiple tensors into fake tensors which share the same view/storage
# structure. Like `MetaConverter`, it uses `WeakIdRef` to
# hold a weak reference for all memoized tensors.
class FakeTensorConverter:
    @property
    def tensor_memo(
        self,
    ) -> weakref.WeakValueDictionary:
        # not valid until py3.10
        # weakref.WeakValueDictionary["torch._subclasses.meta_utils.MetaTensorId", Optional["FakeTensor"]]
        return self.meta_converter.tensor_memo

    meta_converter: MetaConverter
    constant_storage_mapping: dict[StorageWeakRef, list[ReferenceType]]
    export: bool

    def __init__(self, *, copy_data: bool = False, export: bool = False) -> None:
        self.meta_converter = MetaConverter(copy_data=copy_data)
        self.export = export

        # map from to storage to corresponding constant tensors
        self.constant_storage_mapping = {}

    def add_constant_storage_mapping(self, fake_tensor: FakeTensor) -> None:
        # when you have a constant, aliased tensor:
        # const_tensor.add_(torch.rand([1]))
        # all aliases of it must become no longer const
        assert isinstance(fake_tensor, FakeTensor) and fake_tensor.constant is not None
        weak_st = StorageWeakRef(fake_tensor.constant._typed_storage())

        # we need a map from a weak storage to all of its corresponding
        # constant tensors. python doesn't have the weak value equivalent
        # of defaultdict(list), so we are using a WeakValueDictionary as one
        if weak_st not in self.constant_storage_mapping:
            self.constant_storage_mapping[weak_st] = []
        self.constant_storage_mapping[weak_st].append(weakref.ref(fake_tensor))

    def invalidate_constant_aliases(self, tensor: Tensor) -> None:
        assert not isinstance(tensor, FakeTensor)

        weak_st = StorageWeakRef(tensor._typed_storage())
        if weak_st not in self.constant_storage_mapping:
            return

        for weak_tensor_ref in self.constant_storage_mapping[weak_st]:
            ten = weak_tensor_ref()
            if ten is not None:
                ten._fix_weakref()
                ten.constant = None

        del self.constant_storage_mapping[weak_st]

    def _get_memo(self, t: Tensor) -> Optional[FakeTensor]:
        tid = self.meta_converter.describer.lookup_tensor.get(t)
        if tid is None:
            return None
        return self.tensor_memo.get(tid)

    def set_tensor_memo(self, t: Tensor, v: FakeTensor) -> None:
        tid = self.meta_converter.describer.get_tensor_id(t)
        self.meta_converter.tensor_memo[tid] = v

    # You can have a real tensor that you need to convert into a fake tensor.
    # If you have a meta tensor already, call from_meta_and_device.
    #
    # You're allowed to pass a meta tensor to be turned into a fake
    # tensor; although an odd thing to do, this can occur if you're doing
    # cross ref testing and the inner test is already operating on meta tensors.
    def from_real_tensor(
        self,
        fake_mode: FakeTensorMode,
        t: Tensor,
        make_constant: bool = False,
        shape_env: Optional[ShapeEnv] = None,
        *,
        source: Optional[Source] = None,
        symbolic_context: Optional[SymbolicContext] = None,
        trace: bool = True,
    ) -> FakeTensor:
        # see note [Tensor Fakification and Symbol Caching]
        if not symbolic_context and not source and shape_env:
            if tracing_context := torch._guards.TracingContext.try_get():
                if t in tracing_context.tensor_to_context:
                    symbolic_context = tracing_context.tensor_to_context[t]
                    from torch.fx.experimental.symbolic_shapes import (
                        StatefulSymbolicContext,
                    )

                    assert isinstance(symbolic_context, StatefulSymbolicContext)
                    source = symbolic_context.tensor_source

        maybe_memo = self._get_memo(t)
        if maybe_memo is not None:
            return maybe_memo
        # not yet supported in metatensors
        if t.is_quantized:
            raise UnsupportedFakeTensorException("quantized nyi in meta tensors")
        if type(t) is torch.nn.Parameter:
            assert not make_constant

        constant = t if make_constant else None

        # This callback is used by both subclass and inner tensors. Require the
        # caller to explicitly specify the device in case outer and inner tensors
        # have different devices.
        def mk_fake_tensor(
            make_meta_t: Callable[[], object], device: Union[torch.device, str]
        ) -> FakeTensor:
            # NB: don't use in_kernel_invocation_manager. to
            # ensure FakeTensor can internally do constant computation
            # as necessary.  Invocation manager is "more correct" as
            # it works for more operators in make_meta_t, but
            # invariant is that make_meta_t only calls factories
            # for which it is not strictly necessary to use the
            # invocation manager (I think!)
            with no_dispatch():
                return FakeTensor(
                    fake_mode,
                    make_meta_t(),
                    device,
                    # TODO: callback might be used in recursive contexts, in
                    # which case using t is wrong!  BUG!
                    constant=constant,
                )

        out = self.meta_converter(
            t,
            shape_env=shape_env,
            callback=mk_fake_tensor,  # type: ignore[arg-type]
            source=source,
            symbolic_context=symbolic_context,
            trace=trace,
        )
        if out is NotImplemented:
            raise UnsupportedFakeTensorException("meta converter nyi")

        from torch._dynamo.source import RandomValueSource

        value = None
        if (
            not self.export
            and _is_plain_tensor(t)  # mostly, we want to know if item() works
            and t.dim() == 0
            and t.device.type == "cpu"
            # All integer types are fair game, because signed overflow is UB
            # (and even int64 can overflow, since integers in Python are
            # arbitrary precision). But only float64 is OK for float, because
            # switching between float32 and float64 changes semantics in an
            # observable way without hitting UB.
            and t.dtype
            in [torch.int64, torch.int32, torch.int16, torch.int8, torch.float64]
            and source is not None
            # Impede setting up item() on things coming from random.  These
            # are not "real" item() calls, instead UnspecializedPythonVariable
            # is unsafely pretending an int is a tensor, which can sometimes
            # implicitly cause an item call.  The problem is this is pretty
            # unsound: there's no reason substituting an int with a Tensor is
            # going to give the same results.  Today, you mostly get around
            # this by typically not having capture_scalar_outputs on and graph
            # breaking when someone tries to use the unspec variable in an
            # int-y context.  But allowing it through here would break that.
            # So don't.
            #
            # Once random values are setup to be represented as
            # SymNodeVariable, this condition can be removed.  To check if
            # you've done it right, this is a good test:
            #
            #   PYTORCH_TEST_WITH_DYNAMO=1 python test/test_reductions.py -k
            #   TestReductionsCPU.test_dim_reduction_fns_fn_name_amax_cpu_bfloat16
            and not isinstance(source, RandomValueSource)
            # In Dynamo, shape_env is never none (even with static shapes).
            # However, FakeTensorMode can be used by hand and in some cases
            # ShapeEnv is not allocated.
            and shape_env is not None
        ):
            from torch._dynamo.source import CallMethodItemSource, FloatTensorSource
            from torch.fx.experimental.symbolic_shapes import DimDynamic

            with no_dispatch():
                value = t.item()
            if not math.isnan(value) and not math.isinf(value):
                # Peephole strip out unnecessary torch.as_tensor(x).item()
                if isinstance(source, FloatTensorSource):
                    item_source = source.base
                else:
                    item_source = CallMethodItemSource(source)
                symbol = shape_env.create_unspecified_symbol(
                    value,
                    source=item_source,
                    dynamic_dim=DimDynamic.DYNAMIC,
                    symbolic_context=symbolic_context,
                )
                # NB: reusing item_memo here ensures that we invalidate on
                # mutation
                if t.dtype == torch.int64:
                    out.item_memo = shape_env.create_symintnode(
                        symbol,
                        hint=value,
                        source=item_source,
                    )
                elif t.dtype == torch.float64:
                    out.item_memo = shape_env.create_symfloatnode(
                        symbol,
                        hint=value,
                        source=item_source,
                    )
        if make_constant:
            self.add_constant_storage_mapping(out)
        # NB: meta_converter set the memo
        return out

    # If you specify the device, it MUST be a meta tensor.
    def from_meta_and_device(
        self, fake_mode: FakeTensorMode, t: Tensor, device: torch.device
    ) -> FakeTensor:
        assert (
            t.device.type == "meta"
        ), f"tensor's device must be `meta`, got {t.device.type} instead"
        # This is a bit abusive (this is not the "real" tensor) but whatever,
        # the meta tensor should be fresh so there's no way to get it wrong
        maybe_memo = self._get_memo(t)
        if maybe_memo is not None:
            return maybe_memo
        out = FakeTensor(fake_mode, t, device)
        self.set_tensor_memo(t, out)
        return out


@functools.lru_cache(None)
def init_gpu_context(device: torch.device) -> None:
    # Backward will error with cuda Fake Tensors if no cuda tensors have been initialized first
    if torch.cuda.is_available() or torch.xpu.is_available():
        (
            torch.empty(1, device=device)
            if torch.version.hip is None
            else torch.zeros(1, device=device)
        )


@contextlib.contextmanager
def in_kernel_invocation_manager(
    fake_mode: FakeTensorMode,
) -> Generator[None, None, None]:
    # See: note [Fake Tensor Dispatch Keys]
    prev_in_kernel = fake_mode.in_kernel_invocation
    meta_in_tls = torch._C._meta_in_tls_dispatch_include()
    assert meta_in_tls == prev_in_kernel, f"{meta_in_tls}, {prev_in_kernel}"

    with torch._C._DisableTorchDispatch():
        fake_mode.in_kernel_invocation = True
        # Unfortunately _set_meta_in_tls_dispatch_include(False) can leave
        # `Dense` turned on (because it's implied by `Meta`)
        with torch._C._PreserveDispatchKeyGuard():
            torch._C._set_meta_in_tls_dispatch_include(True)
            try:
                yield
            finally:
                fake_mode.in_kernel_invocation = prev_in_kernel
                # torch._C._set_meta_in_tls_dispatch_include(prev_in_kernel)


# Return if the function allows Python numbers to bind to Tensors
def should_allow_numbers_as_tensors(func: OpOverload) -> bool:
    return torch._C._should_allow_numbers_as_tensors(
        func.name().split("::")[-1].split(".")[0]
    )


class FakeTensorConfig:
    debug = os.environ.get("TORCH_FAKE_TENSOR_DEBUG", "0") == "1"


# This memorizes unbacked SymInt or SymFloats representing quantities like the
# number of nonzero elements in this tensor or learning rate. There is one
# instance of the descriptor per particular quantity to memoize.
#
# Memoization is helpful if you do something like x[mask] and y[mask];
# mask.nonzero() gets repeatedly called and should give a consistent unbacked
# SymInt. It needs to be invalidated in the same way constant is.
#
# Making this a descriptor may seem overly fancy, but actually it's the most
# convenient way to ensure access to FakeTensor during access, which is
# required for testing version counter and epoch validity.
class SymNumberMemoDescriptor:
    _name: str

    # By default, SymInts in this memo are invalidated across versions/epochs.
    # nested_ints however are preserved across epochs and across versions.
    # Preserving across versions is okay for nested int since the association
    # of a nested int is agnostic to the underlying data and nested ints are not
    # shared across multiple distinct tensors.
    _is_nested_int: bool

    def __init__(self, *, is_nested_int: bool = False) -> None:
        self._is_nested_int = is_nested_int

    def __set_name__(self, owner: str, name: str) -> None:
        self._name = name

    def _memo(self, obj: FakeTensor) -> str:
        return f"_{self._name}"

    def _memo_vc(self, obj: FakeTensor) -> str:
        return f"_{self._name}_vc"

    # When we retrace, we need to invalidate all the memos so that we can
    # accurately identify the first time unbacked SymInts are allocated.
    # This is only relevant for inputs; for intermediates, they will get fresh
    # fake tensors so you won't have a memo anyway
    def _memo_epoch(self, obj: FakeTensor) -> str:
        return f"_{self._name}_epoch"

    def __get__(
        self, obj: FakeTensor, objtype: Optional[type[FakeTensor]] = None
    ) -> Optional[Union[torch.SymInt, torch.SymFloat]]:
        if (r := getattr(obj, self._memo(obj))) is None:
            return None

        # If backed, it's ok to preserve memo since we know it won't renumber.
        if isinstance(r, torch.SymFloat) and r.node.hint is not None:
            return r

        # Version counter based tracking isn't 100% sound but it's close
        # enough
        if (
            not self._is_nested_int and getattr(obj, self._memo_vc(obj)) != obj._version
        ) or (
            not self._is_nested_int
            and getattr(obj, self._memo_epoch(obj)) != obj.fake_mode.epoch
        ):
            setattr(obj, self._memo(obj), None)
            return None
        return r

    def __set__(
        self, obj: FakeTensor, value: Optional[Union[torch.SymInt, torch.SymFloat]]
    ) -> None:
        if value is None:
            setattr(obj, self._memo(obj), None)
            setattr(obj, self._memo_vc(obj), None)
            setattr(obj, self._memo_epoch(obj), None)
        elif not obj.is_inference() or self._is_nested_int:
            setattr(obj, self._memo(obj), value)
            if not self._is_nested_int:
                setattr(obj, self._memo_vc(obj), obj._version)
            setattr(obj, self._memo_epoch(obj), obj.fake_mode.epoch)


class FakeTensor(Tensor):
    """
    Meta tensors give you the ability to run PyTorch code without having to
    actually do computation through tensors allocated on a `meta` device.
    Because the device is `meta`, meta tensors do not model device propagation.
    FakeTensor extends MetaTensors to also carry an additional `fake_device`
    which tracks devices that would have been used.
    """

    fake_device: torch.device
    fake_mode: FakeTensorMode
    constant: Optional[Tensor]
    real_tensor: Optional[Tensor]

    # TODO: Generalize this as needed, e.g., into a trie of memos, if
    # you do something like x[0].item()  (x[0] is fresh each time, so
    # memo mechanism here won't work)
    nonzero_memo = SymNumberMemoDescriptor()
    item_memo = SymNumberMemoDescriptor()
    unique_memo = SymNumberMemoDescriptor()
    unique_consecutive_memo = SymNumberMemoDescriptor()

    nested_int_id: Optional[int] = None

    # Indicates to our torch_dispatch dispatching infra that
    # this is an "infra" mode with lower dispatching precedence.
    _mode_key = torch._C._TorchDispatchModeKey.FAKE

    @property
    def device(self) -> torch.device:
        if self.fake_mode.in_kernel_invocation:
            return torch.device("meta")
        else:
            return self.fake_device

    @device.setter
    def device(self, _: torch.device) -> None:
        raise NotImplementedError

    # Note: [Fake Tensor Dispatch Keys]
    # In order to model the behavior of device-specific autocast
    # and autograd logic, we update the dispatch keys of FakeTensors
    # to reflect their fake device. This includes the BackendComponent
    # (DispatchKey::Meta -> DispatchKey::CUDA), and also the BackendComponent
    # related Autocast and Autograd keys. __torch_dispatch__ sits below
    # Autocast and Autograd, and is only invoked when we are at the
    # kernel for the BackendComponent. Then, we add Meta to the
    # thread-local dispatch include set to hit the meta kernel
    # instead of the kernel of the BackendComponent for the fake device.
    # The `device_for_backend_keys` does that below
    # NOTE: this probably will not do the right thing for backends
    # that have dispatch keys which are higher than the "meta" key:
    # https://github.com/pytorch/pytorch/blob/main/c10/core/DispatchKey.h#L189

    # We don't support named tensors; graph break
    @property
    def names(self) -> list[str]:
        raise UnsupportedFakeTensorException(
            "torch.compile doesn't support named tensors"
        )

    @names.setter
    def names(self, _: list[str]) -> None:
        raise NotImplementedError

    @staticmethod
    def __new__(
        cls,
        fake_mode: FakeTensorMode,
        elem: Tensor,
        device: torch.device,
        constant: Optional[Tensor] = None,
        real_tensor: Optional[Tensor] = None,
    ) -> Self:
        self = Tensor._make_subclass(
            cls,
            elem,
            elem.requires_grad,
            dispatch_device=True,
            device_for_backend_keys=device,
        )
        if not fake_mode._allow_unsafe_data_ptr_access:
            torch._C._set_throw_on_mutable_data_ptr(self)
        else:
            torch._C._set_warn_deprecated_on_mutable_data_ptr(self)

        assert elem.device.type == "meta", elem.device.type
        device = device if isinstance(device, torch.device) else torch.device(device)
        # NB: it is fine, if a little confusing, for device to be meta
        # (we are faking a meta tensor in that case).  However, it often
        # indicates some sort of confusion (e.g., you accidentally passed
        # in a meta tensor when you should have passed in the real tensor).
        # So by default we disallow meta, and if you are working in a situation
        # where it is helpful (e.g., crossref testing) you can turn it back
        # on
        if not fake_mode.allow_meta:
            assert device.type != "meta"
        # normalize device.
        if device.type in ["cuda", "xpu"]:
            init_gpu_context(device)

        if (
            device.type
            in ["cuda", "hpu", "xpu", "mps", torch._C._get_privateuse1_backend_name()]
            and device.index is None
        ):
            if device.type != "mps" and getattr(torch, device.type).is_initialized():
                device = torch.device(
                    f"{device.type}:{getattr(torch, device.type).current_device()}"
                )
            else:
                device = torch.device(f"{device.type}:0")
        self.fake_device = device
        self.fake_mode = fake_mode
        self.constant = constant
        assert not isinstance(real_tensor, FakeTensor)
        self.real_tensor = real_tensor
        self.nonzero_memo = None
        self.item_memo = None
        self.unique_memo = None
<<<<<<< HEAD
=======
        self.unique_consecutive_memo = None
        self.nested_int_memo = None
>>>>>>> b60120d0

        if FakeTensorConfig.debug:
            self._debug_trace = CapturedTraceback.extract()  # type: ignore[attr-defined]
        return self

    # In some circumstances, a conventional Tensor constructor
    # will get rewritten to call into FakeTensor.  We must provide an
    # __init__ method that can accept the Python interpreters initialization
    # in such a situation; we must also be able to handle direct fake
    # tensor construction via FakeTensor().
    #
    # In particular, the __init__ call will look funny in the following case:
    #
    #   with FakeTensorMode():
    #       x = Tensor([1, 2, 3])
    #
    # this desugars into:
    #
    #   with FakeTensorMode():
    #       x = Tensor.__new__([1, 2, 3])
    #       # NB: x is a fake tensor, because of the mode!
    #       x.__init__([1, 2, 3])  # not the normal fake tensor args!
    #
    def __init__(self, *args: object, **kwargs: object) -> None:
        super().__init__()

    @staticmethod
    def from_tensor(t: Tensor, fake_mode: FakeTensorMode) -> FakeTensor:
        return fake_mode.from_tensor(t)

    @classmethod
    @count
    def __torch_dispatch__(  # type: ignore[override] # TODO
        cls,
        func: OpOverload,
        types: Sequence[type],
        args: Sequence[object] = (),
        kwargs: Mapping[str, object] = immutable_dict(),
    ) -> object:
        # need to handle here to avoid infinite recursion
        # see [in_kernel_invocation]
        if func == torch.ops.prim.device.default:
            assert len(args) == 1 and isinstance(args[0], FakeTensor)
            if args[0].fake_mode.in_kernel_invocation:
                return torch.device("meta")
            else:
                return args[0].fake_device

        # this handler must be done inside FakeTensor subclass, not mode, because
        # we can end up dispatching here when we have a fake tensor with
        # symbolic sizes running under in_kernel_invocation_manager.
        # The subclass is asked to handle this query because size (not
        # sym_size) was called, but we are unable to serve it directly because
        # there are symbolic sizes in the class.  The use of
        # in_kernel_invocation_manager means it's incorrect to activate a
        # mode to actually handle this (this caused
        # https://github.com/pytorch/pytorch/issues/122772).
        if handler := _DISPATCH_META_HANDLERS.get(func):
            return handler(args)

        # Because fake mode can return NotImplemented (if it sees a subclass
        # it doesn't know how to deal with), this test here is important
        # because the next dispatch after a fake mode will attempt to use
        # subclasses of tensors to dispatch, and any FakeTensor arguments
        # will be considered eligible.
        unrecognized_types = [
            t for t in types if not issubclass(t, FakeTensor) and t is not Tensor
        ]
        if unrecognized_types:
            not_implemented_log.debug(
                "FakeTensor unrecognized subclass(es): %s", unrecognized_types
            )
            return NotImplemented

        fake_mode = None
        for arg in pytree.arg_tree_leaves(*args, **kwargs):
            if isinstance(arg, FakeTensor):
                fake_mode = arg.fake_mode
                break

        assert fake_mode is not None

        # If the fake mode is already active, don't try to reapply it!
        # NotImplemented is the right thing to return here, because the
        # typical situation this can occur is if ProxyTensorMode returned a
        # NotImplemented because of a not implemented subclass; we may have
        # unluckily attempted to hit FakeTensor's dispatch first,
        # NotImplemented lets us keep chaining until we find the actual
        # subclass
        maybe_cur_fake_mode = torch._C._get_dispatch_mode(
            torch._C._TorchDispatchModeKey.FAKE
        )
        if maybe_cur_fake_mode:
            not_implemented_log.debug(
                "FakeTensor mode already active: %s in %s",
                fake_mode,
                maybe_cur_fake_mode,
            )
            return NotImplemented

        assert not fake_mode.in_kernel_invocation

        with fake_mode:
            return func(*args, **kwargs)

    @staticmethod
    def _find_common_device(
        func: OpOverload, flat_args: Sequence[object]
    ) -> tuple[torch.device, bool]:
        # Returns: (common_device, has_scalar_only_inputs)

        # cpu - zero-dim tensors can be called in cuda kernels,
        # so overwrite the common_device if it the only existing
        # device comes from a cpu zero-dim tensor
        common_device = None
        has_scalar_only_inputs = False
        is_cpu_zero_dim = None

        def cpu_zero_dim(t: Tensor) -> bool:
            return t.device.type == "cpu" and t.dim() == 0

        def merge_devices(t: object) -> None:
            nonlocal common_device
            nonlocal is_cpu_zero_dim
            if not isinstance(t, FakeTensor):
                return

            if common_device is None:
                common_device = t.device
                is_cpu_zero_dim = cpu_zero_dim(t)
                return

            t_is_cpu_zero_dim = cpu_zero_dim(t)
            if t.device == common_device:
                if is_cpu_zero_dim:
                    is_cpu_zero_dim = t_is_cpu_zero_dim
                return

            # mismatching devices !
            # if current tensor is cpu 0 dim, defer to existing device
            if t_is_cpu_zero_dim:
                return

            # current device is from cpu 0 dim tensor, overwrite
            if is_cpu_zero_dim:
                common_device = t.device
                is_cpu_zero_dim = t_is_cpu_zero_dim
                return

            # mismatching devices of non-zero dim tensors, throw
            # This might be valid behavior and need to be explicitly modeled, e.g. reshape_as
            raise RuntimeError(
                f"Unhandled FakeTensor Device Propagation for {func}, found two different devices {common_device}, {t.device}"
            )

        for arg in flat_args:
            merge_devices(arg)

        # some functions that allow Python numbers to bind to Tensors
        # if we have failed to find a device, and we're running one of these operators,
        # we must have scalar only inputs
        if should_allow_numbers_as_tensors(func) and common_device is None:
            # ops with scalar only inputs always have result on cpu
            has_scalar_only_inputs = True
            common_device = torch.device("cpu")

        assert common_device is not None, f"Could not find common device for {func}"

        return common_device, has_scalar_only_inputs

    # For the purpose of equality comparison
    def try_get_nested_int_id(self) -> Optional[int]:
        return self.nested_int_id

    def register_nested_int_id(self, nid: Optional[int] = None) -> int:
        if nid is None:
            self.nested_int_id = self.fake_mode.get_next_nested_int_id()
        else:
            self.nested_int_id = nid
        return self.nested_int_id

    # Similar to FunctionalTensor.tolist
    def tolist(self) -> Any:
        if self.dim() == 0:
            return self.item()
        elif self.dim() == 1:
            return [elem.item() for elem in self]
        else:
            return [elem.tolist() for elem in self]


_MetadataIntLike = Union[IntLikeType, "_PySymInputStub", "_SymIntOutputStub"]


@dataclass_slots
@dataclass
class TensorMetadata:
    """
    The Tensor metadata relevant to hashing FakeTensors when caching.
    """

    dtype: torch.dtype
    shape: tuple[_MetadataIntLike, ...]
    stride: tuple[_MetadataIntLike, ...]
    device: torch.device
    layout: torch.layout
    memory_format: Optional[torch.memory_format]
    storage_offset: _MetadataIntLike
    storage_bytes: Optional[_MetadataIntLike]
    requires_grad: bool
    is_quantized: bool
    is_conj: bool
    is_neg: bool
    is_inference: bool
    is_sparse: bool  # read: is sparse COO
    is_coalesced: Optional[bool]
    dense_dim: Optional[int]
    sparse_dim: Optional[int]

    def _flatten_into(
        self,
        result: list[object],
        mode: FakeTensorMode,
        state: _CacheKeyState,
    ) -> None:
        # Flatten the TensorMetadata out into `result`.  Make sure to call
        # state.convert_sym_int() on any SymInts.
        for field in dataclasses.fields(self):
            value = getattr(self, field.name)
            if isinstance(value, (tuple, list, torch.Size)):
                # This will recursively flatten the iterable, calling
                # convert_sym_int() as necessary.
                mode._prep_args_for_hash(result, value, state)
            elif isinstance(value, SymInt):
                state.convert_sym_int(result, value)
            else:
                result.append(value)


def extract_tensor_metadata(t: Tensor) -> TensorMetadata:
    """
    Extract the TensorMetadata of a tensor.
    """
    memory_format: Optional[torch.memory_format] = suggest_memory_format(t)
    # Don't call is_contiguous() on a Tensor which has symbolic sizes or things
    # will go badly (guards will be messed up?)
    if (
        t._has_symbolic_sizes_strides
        or is_sparse_any(t)
        or not t.is_contiguous(memory_format=memory_format)
    ):
        memory_format = None

    storage_offset = t.storage_offset()

    return TensorMetadata(
        t.dtype,
        t.shape,
        t.stride() if t.layout == torch.strided else (),
        t.device,
        t.layout,
        memory_format,
        storage_offset,
        # Only set storage_bytes for tensors that have storage (not sparse)
        t.untyped_storage().nbytes() if not is_sparse_any(t) else None,
        t.requires_grad,
        t.is_quantized,
        t.is_conj(),
        t.is_neg(),
        t.is_inference(),
        t.is_sparse,
        t.is_coalesced() if t.is_sparse else None,
        t.dense_dim() if is_sparse_any(t) else None,
        t.sparse_dim() if is_sparse_any(t) else None,
    )


@dataclass_slots
@dataclass
class _DispatchCacheKey:
    """
    Key for the FakeTensor dispatch cache.
    """

    key: tuple[object, ...]
    hashvalue: int

    def __init__(self, tup: tuple[object, ...]) -> None:
        self.key = tup
        self.hashvalue = hash(tup)

    def __eq__(self, other: object) -> bool:
        return isinstance(other, _DispatchCacheKey) and self.key == other.key

    def __hash__(self) -> int:
        return self.hashvalue

    def strip_shape_env(self) -> None:
        # We need to strip the ShapeEnv from any values before we store in the
        # cache so the cache doesn't keep our ShapeEnvs alive.
        for v in self.key:
            if isinstance(v, _PySymInputStub):
                v.strip_shape_env()


@dataclass_slots
@dataclass(frozen=True)
class _DispatchCacheEntryOutputInfo:
    """
    Entry type for the FakeTensor dispatch cache for an output. Accounts for two
    possibilities:
    1) The op is inplace, and a hit means we need to alias the argument at a
       given index.
    2) We need to synthesize a new FakeTensor given tensor metadata. For view
       ops, we further capture the index of the arg to alias.
    """

    inplace_idx: Optional[int]
    metadata: Optional[TensorMetadata]
    view_idx: Optional[int]


@dataclass_slots
@dataclass(frozen=True)
class _DispatchCacheEntry:
    """
    Entry type for the FakeTensor dispatch cache. It supports two types of outputs
    1) tensor
    2) tuple of tensors

    is_output_tuple flag helps in differentiating the return type
    """

    output_infos: tuple[_DispatchCacheEntryOutputInfo]
    is_output_tuple: bool = False


@dataclass_slots
@dataclass(frozen=True)
class _BypassDispatchCache(Exception):
    """
    Signals cases that should skip FakeTensor caching.
    """

    reason: str


@dataclass_slots
@dataclass(frozen=True)
class DispatchCacheInfo:
    """
    Information about the state of the FakeTensor dispatch cache.
    """

    hits: int
    misses: int
    bypasses: dict[str, int]
    size: int


# We keep one instantiation of `fake_tensor_converter` active
# for the duration of `with FakeTensorMode()`.
# This allows accurate storage aliasing across invocation of
# different operators. While this will keep all freshly allocated
# tensors alive during `FakeTensorMode`, there will no be no
# new allocations of Tensors which have non-meta storage so
# memory should not significantly increase.


class FakeTensorMode(TorchDispatchMode):
    cache: dict[_DispatchCacheKey, _DispatchCacheEntry] = {}
    cache_hits: int = 0
    cache_misses: int = 0
    cache_bypasses: dict[str, int] = defaultdict(int)
    # Every time you retrace using the same fake tensor mode, you should
    # advance the epoch so we don't reuse unbacked memos
    epoch: int = 0
    in_kernel_invocation: bool = False
    static_shapes: bool
    shape_env: Optional[ShapeEnv]
    _stack: Optional[str]
    allow_meta: bool

    # NestedTensor uses a tensor_id_counter to uniquely identify offsets.
    # This counter is incremented when an offsets is used to create an NJT
    # for the first time. To avoid mutating eager state if we construct NJT
    # during tracing, we maintain a separate counter on the FakeTensorMode.
    # The initial count is set to the current eager tensor_id_counter value
    # upon initialization, and every time you retrace using the same fake tensor
    # mode, you should reset the counter to the initial count.
    nt_tensor_id_counter: int = -1
    nt_tensor_id_initial_count: int = -1

    # See [ Best effort SymInt association ]
    nt_cache_to_nested_int: WeakTensorKeyDictionary = WeakTensorKeyDictionary()

    def __init__(
        self,
        *,
        allow_fallback_kernels: bool = True,
        allow_non_fake_inputs: bool = False,
        shape_env: Optional[ShapeEnv] = None,
        static_shapes: Optional[bool] = None,
        # TODO: This is a temporary measure, see
        # https://github.com/pytorch/pytorch/pull/126245#discussion_r1604185748
        # We're currently solely using this to impede population of
        # item_memo for 0d scalar tensor inputs when export, because this
        # causes things that used to be deferred runtime asserts to turn into
        # guards, and then the guards are just lost.  We can potentially fix
        # this by ensuring guards also get put in the graph, but this is
        # pending a rework of how deferred runtime asserts in export.  Once
        # that's done, we can remove this.
        export: bool = False,
    ) -> None:
        log.debug("create_mode 0x%x", id(self))
        super().__init__()
        self.allow_fallback_kernels = allow_fallback_kernels

        import torch._dynamo.config
        import torch._functorch.config

        self.propagate_real_tensors = (
            torch._functorch.config.fake_tensor_propagate_real_tensors
        )
        self.fake_tensor_converter = FakeTensorConverter(
            copy_data=self.propagate_real_tensors,
            export=export,
        )

        if static_shapes is not None:
            self.static_shapes = static_shapes
        else:
            self.static_shapes = shape_env is None

        # This is temporarily patched to True in Dynamo to grandfather in some
        # places where we unconditionally allow scalar outputs, TO BE REMOVED
        self.allow_scalar_outputs = False

        self._allow_unsafe_data_ptr_access = (
            torch._functorch.config.fake_tensor_allow_unsafe_data_ptr_access
        )
        self.allow_meta = torch._functorch.config.fake_tensor_allow_meta
        self.cache_enabled = (
            torch._dynamo.config.fake_tensor_cache_enabled
            and not self.propagate_real_tensors
        )
        self.cache_crosscheck_enabled = (
            torch._dynamo.config.fake_tensor_cache_crosscheck_enabled
        )

        # A flag that controls, whether we want to invoke ops on mix of
        # real weights/global variables and fake inputs
        self.allow_non_fake_inputs = allow_non_fake_inputs

        # [in_kernel_invocation]
        # when FakeTensor is invoked in user code, .device should return
        # the fake_device of the tensor so that code such as as `if x.is_cuda`
        # or torch.zeros([10, 10], device=x.device) continues to execute as if
        # the FakeTensor were real. However, within kernel execution, we return
        # the `Meta` device because all computation within the kernels should
        # behave as if the Tensors are on meta devices. Kernels should allocate
        # new tensors on meta devices, and checks like `is_meta` should return true.
        # within python refs, we always return the real device by defining
        # the device property
        self.in_kernel_invocation = False

        # True if we enter'ed and actually enabled fake tensor mode,
        # false if it was a no-op.  Not thread safe but neither is
        # in_kernel_invocation
        # If another fake mode was already active when we enter, we also stash it here.
        # That way when we exit, we know to re-enable the previous fake mode.
        self.enter_stack: list[
            tuple[bool, Optional[TorchDispatchMode], Optional[bool]]
        ] = []

        self.shape_env = shape_env

        self._stack_trace = traceback.extract_stack()
        self._stack = None

        # Indicates to our torch_dispatch dispatching infra that
        # this is an "infra" mode with lower dispatching precedence.
        self._mode_key = torch._C._TorchDispatchModeKey.FAKE

        import torch.nested._internal.tensor_registry

        self.nt_tensor_id_initial_count = (
            torch.nested._internal.tensor_registry._global_tensor_registry._next_id
        )
        self.nt_tensor_id_counter = self.nt_tensor_id_initial_count

    def reset_nt_tensor_id_counter(self) -> None:
        self.nt_tensor_id_counter = self.nt_tensor_id_initial_count

    # Typically, there is only one fake tensor mode and you test for it by
    # doing an isinstance test.  However, in some situations, there might be
    # TWO fake tensor modes.  The canonical example of this is exporting
    # a fake model: there is an outer fake mode created by the user, and
    # an inner fake mode created by Dynamo.  The two phase process is required
    # because the outer fake mode typically won't have a ShapeEnv, even if
    # the user is interested in exporting with dynamic shapes (so the inner
    # fake mode will actually have a ShapeEnv and swap in symbolic sizes.)
    #
    # In this case, it's insufficient to test only one FakeTensor: you need
    # to distinguish between our fake tensor and other fake tensors.  That's
    # what this function does.
    def is_our_fake(self, t: object) -> TypeGuard[FakeTensor]:
        return isinstance(t, FakeTensor) and t.fake_mode is self

    # If we should avoid device init. This changes the behavior of various APIs:
    # - We avoid constant-prop on Tensors with ops that move them to another device
    # - We change the torch.tensor ctor contract to never materialize
    #   tensors on device
    #   (see NOTE: [torch.tensor, lift_fresh, and device movement])
    @property
    def avoid_device_init(self) -> bool:
        if torch.xpu._is_compiled():
            assert not torch.cuda._is_compiled()
            return not torch.xpu.is_available()

        return not (
            torch.cuda.is_available()
            or (hasattr(torch, "hpu") and torch.hpu.is_available())
        )

    @property
    def stack(self) -> str:
        if self._stack is None:
            self._stack = "".join(traceback.format_list(self._stack_trace))
        return self._stack

    @count
    def __torch_dispatch__(
        self,
        func: OpOverload,
        types: Sequence[type],
        args: Sequence[object] = (),
        kwargs: Mapping[str, object] = immutable_dict(),
    ) -> object:
        # FakeTensorMode should not be set when we're inside of it.
        assert (
            torch._C._get_dispatch_mode(torch._C._TorchDispatchModeKey.FAKE) is None
        ), func
        try:
            return self.dispatch(func, types, args, kwargs)
        except TypeError:
            log.exception("fake tensor raised TypeError")
            raise

    # No-op if FakeTensorMode is already in use
    def __enter__(self) -> Self:
        import torch.nested._internal.nested_tensor

        prev_only_lift_cpu_tensors = None
        if self.avoid_device_init:
            # See NOTE: [torch.tensor, lift_fresh, and device movement]
            prev_only_lift_cpu_tensors = torch._C._only_lift_cpu_tensors()
            torch._C._set_only_lift_cpu_tensors(True)
        maybe_prev_fake_mode = torch._C._unset_dispatch_mode(self._mode_key)
        if self is not maybe_prev_fake_mode:
            self.enter_stack.append(
                (True, maybe_prev_fake_mode, prev_only_lift_cpu_tensors)
            )
            return super().__enter__()
        else:
            # no-op (still need to re-set the fake mode though since we unset it)
            torch._C._set_dispatch_mode(self)
            self.enter_stack.append((False, None, prev_only_lift_cpu_tensors))
        return self

    def __exit__(
        self,
        a: Optional[type[BaseException]],
        b: Optional[BaseException],
        c: Optional[TracebackType],
    ) -> None:
        (
            live,
            maybe_prev_fake_mode,
            maybe_prev_only_lift_cpu_tensors,
        ) = self.enter_stack.pop()
        if live:
            super().__exit__(a, b, c)

            # Re-enable the previous fake mode, if there was one.
            if maybe_prev_fake_mode is not None:
                torch._C._set_dispatch_mode(maybe_prev_fake_mode)
            if maybe_prev_only_lift_cpu_tensors is not None:
                torch._C._set_only_lift_cpu_tensors(maybe_prev_only_lift_cpu_tensors)

    @classmethod
    def is_infra_mode(cls) -> bool:
        return True

    @classmethod
    def cache_info(cls) -> DispatchCacheInfo:
        """
        Query the state of the dispatch cache.
        """
        return DispatchCacheInfo(
            FakeTensorMode.cache_hits,
            FakeTensorMode.cache_misses,
            dict(FakeTensorMode.cache_bypasses),
            len(FakeTensorMode.cache),
        )

    @classmethod
    def cache_clear(cls) -> None:
        """
        Clear the dispatch cache.
        """
        cls.cache_hits = 0
        cls.cache_misses = 0
        cls.cache_bypasses.clear()
        cls.cache.clear()

    def _cached_dispatch_impl(
        self,
        func: OpOverload,
        types: Sequence[type],
        args: Sequence[object],
        kwargs: Mapping[str, object],
    ) -> object:
        """
        Lookup a cache entry for the given arguments. If none exists, dispatch
        and cache the result (if the result is eligible for caching).
        """
        output: object = _UNASSIGNED
        try:
            state = _CacheKeyState(self.shape_env)
            key = self._cache_key(state, func, args, kwargs)
            if state.cache_on_shape_env():
                assert state.shape_env is not None
                cache = state.shape_env.fake_tensor_cache
            else:
                cache = FakeTensorMode.cache
            entry = cache.get(key, None)
            if entry is not None:
                output = self._output_from_cache_entry(state, entry, key, func, args)
                FakeTensorMode.cache_hits += 1
                if self.cache_crosscheck_enabled:
                    # For debugging / testing: Validate that the output synthesized
                    # from the cache matches the output created by normal dispatch.
                    self._crosscheck_cache_output(output, func, types, args, kwargs)
            else:
                self._validate_cache_key(func, args, kwargs)
                output = self._dispatch_impl(func, types, args, kwargs)
                entry = self._make_cache_entry(state, key, func, args, kwargs, output)
                key.strip_shape_env()
                cache[key] = entry
                FakeTensorMode.cache_misses += 1
        except _BypassDispatchCache as e:
            FakeTensorMode.cache_bypasses[e.reason] += 1

        if output is _UNASSIGNED:
            output = self._dispatch_impl(func, types, args, kwargs)

        return output

    def _cache_key(
        self,
        state: _CacheKeyState,
        func: OpOverload,
        args: Sequence[object],
        kwargs: Mapping[str, object],
    ) -> _DispatchCacheKey:
        """
        Create a cache key given the dispatch args. Raises _BypassDispatchCache
        for any situation that precludes caching.
        """
        key_values = [
            func,
            # Capture the default_dtype mode since that can affect the output tensor,
            # e.g., when operating on constant float values.
            torch.get_default_dtype(),
            # Capture the current device to support, e.g., cache tensor creation,
            # where there isn't necessarily a tensor to take the device from.
            torch._C._get_default_device(),
            # We want to create tensors from cached metadata only when the inference
            # mode is the same.
            torch.is_inference_mode_enabled(),
            # Shape env settings could affect behavior. One example seen in the wild:
            # Disallowing dynamic shapes can introduce a DynamicOutputShapeException
            # where it wasn't seen on a previous instance of the same op.
            self.shape_env.settings if self.shape_env else None,
        ]
        # Translate any FakeTensor args to metadata.
        if args:
            self._prep_args_for_hash(key_values, args, state)
        if kwargs:
            self._prep_args_for_hash(key_values, kwargs, state)
        return _DispatchCacheKey(tuple(key_values))

    def _validate_cache_key(
        self,
        func: OpOverload,
        args: Sequence[object],
        kwargs: Mapping[str, object],
    ) -> None:
        """
        Validate that the cache key generated by _cache_key will be
        reasonable.
        """
        # Avoid caching for any ops that would require a more sophisticated
        # caching implementation, e.g., data dependent ops or ops that modify
        # the inputs.
        if torch.Tag.data_dependent_output in func.tags:
            raise _BypassDispatchCache("data dependent output")

        if torch.Tag.dynamic_output_shape in func.tags:
            raise _BypassDispatchCache("dynamic output shape")

        if torch.Tag.inplace_view in func.tags:
            raise _BypassDispatchCache("inplace view")

        if func == aten._unsafe_view.default:
            raise _BypassDispatchCache("unsafe view")

        if func in self.lift_fns:
            raise _BypassDispatchCache("lift")

        if func.name() == "inductor::resize_storage_bytes_":
            raise _BypassDispatchCache("inductor::resize_storage_bytes_")

        if not torch._library.utils.is_builtin(func):
            raise _BypassDispatchCache("non-builtin")

        # In order to handle storage aliasing, we need to establish the alias
        # for any view op on a cache hit. But CompositeImplicitAutograd ops may
        # or may not alias the input, so just punt on caching these.
        if func.is_view and torch._C._dispatch_has_kernel_for_dispatch_key(
            func.name(), torch._C.DispatchKey.CompositeImplicitAutograd
        ):
            raise _BypassDispatchCache("CompositeImplicitAutograd")

    def _prep_args_for_hash(
        self,
        result: list[object],
        args: Union[Mapping[str, object], Sequence[object], Iterable[object]],
        state: _CacheKeyState,
    ) -> None:
        """
        Translate the provided args into a form suitable for caching at FakeTensor
        dispatch, i.e., convert unhashable types like lists & dicts into tuples and
        convert FakeTensors into metadata. Raises _BypassDispatchCache to signal
        unsupported cases that should bypass caching.
        """
        if isinstance(args, dict):
            self._prep_args_for_hash(result, args.keys(), state)
            self._prep_args_for_hash(result, args.values(), state)
            return

        for arg in args:
            if isinstance(arg, FakeTensor):
                if not self.is_our_fake(arg):
                    raise _BypassDispatchCache("not our fake")
                if arg.constant is not None:
                    raise _BypassDispatchCache("constant attribute")
                if is_sparse_any(arg):
                    raise _BypassDispatchCache(f"{arg.layout} tensor")
                # FIXME: For now back out caching when there are symbolic nbytes
                # - this doesn't seem to play nice with set(). See T196779132 for examples.
                if isinstance(arg.untyped_storage().nbytes(), SymInt):
                    raise _BypassDispatchCache("symbolic nbytes")
                metadata = extract_tensor_metadata(arg)
                metadata._flatten_into(result, self, state)
            elif isinstance(arg, Tensor):
                raise _BypassDispatchCache("non-fake tensor")
            elif isinstance(arg, SymInt):
                state.convert_sym_int(result, arg)
            elif isinstance(arg, (SymBool, SymFloat)):
                raise _BypassDispatchCache("symbolic shape")
            elif isinstance(arg, (list, tuple, dict)):
                self._prep_args_for_hash(result, arg, state)
            else:
                # It's important to capture the type of the arg since, e.g., 1 and 1.0
                # hash to the same value, but can produce different dtypes for the
                # output tensor.
                result.append(type(arg))
                result.append(arg)

    def _validate_output_for_cache_entry(
        self,
        state: _CacheKeyState,
        key: _DispatchCacheKey,
        func: OpOverload,
        args: Sequence[object],
        kwargs: Mapping[str, object],
        output: Optional[FakeTensor],
    ) -> None:
        # Some ops return tuples of Tensors, but it's rare, so avoid
        # the complexity of caching other types.
        if not isinstance(output, FakeTensor):
            raise _BypassDispatchCache("non-FakeTensor output")

        # Avoid caching FakeTensors with constants attached since those
        # can be invalidated.
        if output.constant is not None:
            raise _BypassDispatchCache("constant attribute")

        # TODO: support caching sparse outputs?
        if output.is_sparse:
            raise _BypassDispatchCache("sparse output")

        if is_sparse_compressed(output):
            raise _BypassDispatchCache("sparse compressed output")

        # Can an in-place op really reference a kwarg? If so, then we need
        # to extend the implementation to handle it.
        for kval in kwargs.values():
            if id(kval) == id(output):
                raise _BypassDispatchCache("kwarg aliases output")

    def _get_output_info_for_cache_entry(
        self,
        state: _CacheKeyState,
        key: _DispatchCacheKey,
        func: OpOverload,
        args: Sequence[object],
        kwargs: Mapping[str, object],
        output: FakeTensor,
    ) -> _DispatchCacheEntryOutputInfo:
        # If this is an in-place op, the entry records which input arg is aliased.
        for idx in range(len(args)):
            if id(args[idx]) == id(output):
                return _DispatchCacheEntryOutputInfo(
                    inplace_idx=idx, metadata=None, view_idx=None
                )

        # Otherwise, create an entry that records the output tensor's metadata.
        view_idx = None
        if func.is_view:
            idxs = [i for i, t in enumerate(args) if isinstance(t, Tensor)]
            assert len(idxs) == 1
            view_idx = idxs[0]

        metadata = extract_tensor_metadata(output)
        metadata.shape = tuple(state.convert_output(v) for v in metadata.shape)
        metadata.stride = tuple(state.convert_output(v) for v in metadata.stride)
        metadata.storage_offset = state.convert_output(metadata.storage_offset)
        metadata.storage_bytes = (
            None
            if metadata.storage_bytes is None
            else state.convert_output(metadata.storage_bytes)
        )

        entry = _DispatchCacheEntryOutputInfo(
            inplace_idx=None,
            metadata=metadata,
            view_idx=view_idx,
        )

        # N.B.: Some checks for bypassing the cache would be performed on the
        # output tensor synthesized from the cached metadata. As an optimization,
        # we can synthesize a tensor here and do the checks on that instance.
        # This approach keeps the (more frequent) cache-hit path as lightweight
        # as possible.
        entry_for_synth_output = _DispatchCacheEntry(
            output_infos=(entry,), is_output_tuple=False
        )
        synth_output = self._output_from_cache_entry(
            state, entry_for_synth_output, key, func, args
        )

        # Make sure the dispatch_key_set from the synthesized output tensor will
        # be the same.
        synth_key_set = torch._C._dispatch_key_set(synth_output)
        key_set = torch._C._dispatch_key_set(output)
        if synth_key_set != key_set:
            raise _BypassDispatchCache("dispatch_key_set mismatch")

        return entry

    def _make_cache_entry(
        self,
        state: _CacheKeyState,
        key: _DispatchCacheKey,
        func: OpOverload,
        args: Sequence[object],
        kwargs: Mapping[str, object],
        output: Optional[FakeTensor],
    ) -> _DispatchCacheEntry:
        """
        Make a cache entry object for the given 'output' Tensor. Raises
        _BypassDispatchCache if the output tensor has characteristics that
        prevent caching it.
        """
        if output is None:
            output_info = _DispatchCacheEntryOutputInfo(
                inplace_idx=None, metadata=None, view_idx=None
            )
            return _DispatchCacheEntry(
                output_infos=(output_info,), is_output_tuple=False
            )

        if isinstance(output, tuple):
            for out_element in output:
                self._validate_output_for_cache_entry(
                    state, key, func, args, kwargs, out_element
                )
        else:
            self._validate_output_for_cache_entry(
                state, key, func, args, kwargs, output
            )

        if isinstance(output, tuple):
            output_infos = [
                self._get_output_info_for_cache_entry(
                    state, key, func, args, kwargs, out_elem
                )
                for out_elem in output
            ]
            return _DispatchCacheEntry(
                output_infos=tuple(output_infos), is_output_tuple=True
            )

        else:
            output_info = self._get_output_info_for_cache_entry(
                state, key, func, args, kwargs, output
            )
            return _DispatchCacheEntry(
                output_infos=(output_info,), is_output_tuple=False
            )

    def _get_output_tensor_from_cache_entry(
        self,
        state: _CacheKeyState,
        entry: _DispatchCacheEntryOutputInfo,
        key: _DispatchCacheKey,
        func: OpOverload,
        args: Sequence[object],
    ) -> Optional[FakeTensor]:
        if entry.inplace_idx is not None:
            # This is an in-place op; return the aliased arg.
            inplace_arg = args[entry.inplace_idx]
            assert isinstance(inplace_arg, FakeTensor)
            return inplace_arg

        # Synthesize a new FakeTensor with the cached metadata.
        metadata = entry.metadata
        if metadata is None:
            return None

        assert not is_sparse_any(metadata)

        def check_value(
            value: _MetadataIntLike, state: _CacheKeyState
        ) -> Union[IntLikeType]:
            if isinstance(value, _SymIntOutputStub):
                assert state.shape_env is not None
                return value.extract(key, state.shape_env)
            else:
                assert not isinstance(value, _PySymInputStub)
                return value

        shape = tuple(check_value(v, state) for v in metadata.shape)
        stride = tuple(check_value(v, state) for v in metadata.stride)
        storage_offset = check_value(metadata.storage_offset, state)
        if metadata.storage_bytes is not None:
            check_value(metadata.storage_bytes, state)

        maybe_suppress: Callable[[], typing.ContextManager] = contextlib.nullcontext
        if self.shape_env is not None:
            maybe_suppress = self.shape_env.suppress_guards

        with in_kernel_invocation_manager(self), maybe_suppress():
            empty = torch.empty_strided(
                shape,
                stride,
                dtype=metadata.dtype,
                layout=metadata.layout,
                device="meta",
                requires_grad=metadata.requires_grad,
            )

        if metadata.is_conj:
            torch._C._set_conj(empty, True)
        if metadata.is_neg:
            torch._C._set_neg(empty, True)

        if func.is_view:
            # For view ops, the storage should be the same as the tensor input.
            view_arg = args[cast(int, entry.view_idx)]
            assert isinstance(view_arg, FakeTensor)
            storage = view_arg.untyped_storage()
            with in_kernel_invocation_manager(self), maybe_suppress():
                empty.set_(storage, storage_offset, shape, stride)

        return FakeTensor(self, empty, metadata.device)

    def _output_from_cache_entry(
        self,
        state: _CacheKeyState,
        entry: _DispatchCacheEntry,
        key: _DispatchCacheKey,
        func: OpOverload,
        args: Sequence[object],
    ) -> Union[Optional[FakeTensor], tuple[Optional[FakeTensor], ...]]:
        """
        Create a new FakeTensor from the cache entry.
        """

        if entry.is_output_tuple:
            outputs = [
                self._get_output_tensor_from_cache_entry(
                    state,
                    output_info,
                    key,
                    func,
                    args,
                )
                for output_info in entry.output_infos
            ]
            return tuple(outputs)
        else:
            return self._get_output_tensor_from_cache_entry(
                state, entry.output_infos[0], key, func, args
            )

    def _crosscheck_cache_output(
        self,
        output: Union[Optional[FakeTensor], tuple[Optional[FakeTensor], ...]],
        func: OpOverload,
        types: Sequence[type],
        args: Sequence[object],
        kwargs: Mapping[str, object],
    ) -> None:
        """
        Helper to validate that the output synthesized from the cache matches
        the output created by normal dispatch.
        """
        try:
            true_output = self._dispatch_impl(func, types, args, kwargs)
        except Exception as e:
            raise RuntimeError(
                f"FakeTensor cache crosscheck failure: func={func}, "
                f"args={args}, kwargs={kwargs}: Dispatch raised={e}"
            ) from e
        try:
            if (true_output is not None) and (output is not None):
                if isinstance(true_output, tuple):
                    assert len(true_output) == len(output)
                    for a, b in zip(true_output, output):
                        assert_metadata_eq(assert_eq, a, b)
                else:
                    assert not isinstance(output, tuple)
                    assert_metadata_eq(assert_eq, true_output, output)
            else:
                assert true_output is None
                assert output is None
        except Exception as e:
            raise RuntimeError(
                f"FakeTensor cache crosscheck failure: func={func}, "
                f"args={args}, kwargs={kwargs}"
            ) from e

    def dispatch(
        self,
        func: OpOverload,
        types: Sequence[type],
        args: Sequence[object] = (),
        kwargs: Mapping[str, object] = immutable_dict(),
    ) -> object:
        kwargs = kwargs or {}
        with no_dispatch():
            log.debug("%s %s %s", func, args, kwargs)

        if func in _DISPATCH_META_HANDLERS:
            return _DISPATCH_META_HANDLERS[func](args)

        if log.getEffectiveLevel() <= logging.DEBUG:
            log.debug(
                "%sFakeTensorMode.__torch_dispatch__: %s", " " * RECURSION_COUNT, func
            )
            # NOTE: incr is intentionally unused for a RAII pattern
            incr = IncrementRecursionCount()  # noqa: F841

        # Some attribute queries that can be serviced directly
        # See Note [is_coalesced is dispatched]
        if func in _DISPATCH_HANDLE_DIRECTLY:
            # NB: no_dispatch is ok here too, this func is very simple
            with in_kernel_invocation_manager(self):
                return func(*args, **kwargs)

        if self.cache_enabled:
            return self._cached_dispatch_impl(func, types, args, kwargs)
        else:
            return self._dispatch_impl(func, types, args, kwargs)

    def _maybe_infer_fake(
        self, func: OpOverload, path: KeyPath, fake: object, real: object
    ) -> Optional[object]:
        """
        Helper to cross-check fake/real output properties & values,
        and create new fake vals if mismatched.
        """
        import sympy

        from torch._subclasses.fake_utils import _check_fake_real_tensors

        def _check_fake_real_vals(fake: Any, real: Any) -> None:
            # use real values + ShapeEnv to check mismatches between potentially symbolic values
            if isinstance(fake, (SymInt, SymFloat)):
                # symbolic expression, ask ShapeEnv to substitute known backed/unbacked values
                assert self.shape_env is not None
                if (
                    not fake.node.expr.free_symbols
                    - self.shape_env.var_to_val.keys()
                    - self.shape_env.unbacked_var_to_val.keys()
                ):
                    if (
                        self.shape_env._maybe_evaluate_static(
                            sympy.Eq(fake.node.expr, real), compute_hint=True
                        )
                        is not sympy.S.true
                    ):
                        raise MetadataMismatchError(
                            f"mismatch between fake value {fake} and real value {real} "
                        )
            elif isinstance(
                fake, (int, float, bool)
            ):  # concrete value, check direct equality
                if fake != real:
                    raise MetadataMismatchError(
                        f"mismatch between fake value {fake} and real value {real} "
                    )

        if isinstance(fake, torch.Tensor):
            try:
                _check_fake_real_tensors(
                    real,  # type: ignore[arg-type]
                    fake,  # type: ignore[arg-type]
                    context="Real tensor propagation found",
                    sizes=False,  # manual check below
                    strides=False,  # skip strides
                    storage_offset=True,
                    requires_grad=False,  # issues with FakeTensorConverter preserving requires_grad
                )
            except MetadataMismatchError as exc:
                if torch._functorch.config.generate_fake_kernels_from_real_mismatches:
                    dtrace_structured(
                        "mismatched_fake_kernel",
                        metadata_fn=lambda: {
                            "op": str(func),
                            "reason": exc.reason,  # noqa: F821
                        },
                    )
                    return _infer_fake_from_real_tensor(self, func, real)  # type: ignore[arg-type]
                raise MetadataMismatchError(
                    f"Real tensor propagation found a metadata mismatch between "
                    f"fake tensor {fake} and real tensor {real}, "
                    f" at output{keystr(path)}, for func: {func}"
                ) from exc

            for j, (s_fake, s_real) in enumerate(zip(fake.size(), real.size())):  # type: ignore[attr-defined]
                try:
                    _check_fake_real_vals(s_fake, s_real)
                except MetadataMismatchError as exc:
                    if (
                        torch._functorch.config.generate_fake_kernels_from_real_mismatches
                    ):
                        dtrace_structured(
                            "mismatched_fake_kernel",
                            metadata_fn=lambda: {
                                "op": str(func),
                                "reason": exc.reason,  # noqa: F821
                            },
                        )
                        return _infer_fake_from_real_tensor(self, func, real)  # type: ignore[arg-type]
                    raise MetadataMismatchError(
                        f"Real tensor propagation found an output size mismatch between "
                        f"fake shape {s_fake} and real shape {s_real}, "
                        f"at output{keystr(path)}.size({j}), for func: {func}"
                    ) from exc
        else:
            try:
                _check_fake_real_vals(fake, real)
            except MetadataMismatchError as exc:
                raise MetadataMismatchError(
                    f"Real tensor propagation found an output value mismatch between "
                    f"fake output value {fake} and real output value {real}, "
                    f"at output{keystr(path)}, for func: {func}"
                ) from exc
        return fake

    def _maybe_infer_fake_kernel_from_pytree_out(
        self,
        func: OpOverload,
        fake_in: object,
        real_in: object,
        fake_out: object,
        real_out: object,
    ) -> Optional[object]:
        """
        Helper to cross-check fake/real output properties & values,
        and create new fake vals if mismatched, but at the kernel level.
        Means this handles pytree outputs & checks aliasing.
        """
        from torch._subclasses.fake_utils import _check_alias_info

        fake_paths_leaves, fake_spec = pytree.tree_flatten_with_path(fake_out)
        real_leaves, _ = pytree.tree_flatten(real_out)
        try:
            # catch aliasing mismatches between fake/real tensors
            _check_alias_info(
                "Real tensor propagation found", real_out, real_in, fake_out, fake_in
            )
        except MetadataMismatchError as exc:
            # if mismatch found, optionally infer fake kernel
            if torch._functorch.config.generate_fake_kernels_from_real_mismatches:
                dtrace_structured(
                    "mismatched_fake_kernel",
                    metadata_fn=lambda: {
                        "op": str(func),
                        "reason": (
                            f"Mismatched aliasing spec between fake kernel and real kernel: {exc.reason}"  # noqa: F821
                        ),
                    },
                )
                # if aliasing mismatches are found, it's likely that the fake tensor impl
                # is incorrectly aliasing, since we don't support aliasing custom ops.
                # in this case we can default to inferring non-aliasing fake kernels from the real outputs.
                return tree_map(
                    lambda x: _infer_fake_from_real_tensor(self, func, x), real_out
                )
            else:
                raise MetadataMismatchError(
                    f"Real tensor propagation found an aliasing mismatch between "
                    f"fake output {fake_out} and real output {real_out}, "
                    f" for func: {func}"
                ) from exc

        # if no errors raised, run cross checks on fake/real tensors,
        # optionally overriding individual fake tensors, if individual meta kernel output is incorrect.
        fake_leaves = [
            self._maybe_infer_fake(func, _fake_path, _fake_out, _real_out)
            for (_fake_path, _fake_out), _real_out in zip(
                fake_paths_leaves, real_leaves
            )
        ]
        return pytree.tree_unflatten(fake_leaves, fake_spec)

    def _dispatch_impl(
        self,
        func: OpOverload,
        types: Sequence[type],
        args: Sequence[object],
        kwargs: Mapping[str, object],
    ) -> Optional[FakeTensor]:
        flat_args, args_spec = pytree.tree_flatten((args, kwargs))

        # DO NOT PUT LOGIC BEFORE UNRECOGNIZED TYPE CHECKING
        # We must throw NotImplemented in case of unrecognized types to handle subclasses.
        # Throwing the exception will pass the control to the next __torch_dispatch__.
        # See [subclass inputs] below
        # NB: If you're seeing a mysterious infinite loop involving fake
        # tensor, it might be related to this line.  Though I'm not sure
        # how you'll know to read this comment, as this line won't show up
        # in the stack trace.
        has_unrecognized_types = _check_for_subclass(flat_args)
        if has_unrecognized_types:
            unrecognized_types = [
                type(x) for x in flat_args if _check_for_subclass_arg(x)
            ]
            not_implemented_log.debug(
                "FakeTensorMode unrecognized subclass(es): %s", unrecognized_types
            )
            return NotImplemented

        flat_arg_fake_tensors = [t for t in flat_args if self.is_our_fake(t)]
        has_symbolic_sizes = any(
            i._has_symbolic_sizes_strides for i in flat_arg_fake_tensors
        ) or any(isinstance(a, SymInt) for a in flat_args)

        converter = self.fake_tensor_converter

        is_lift_func = func in self.lift_fns

        # To constant propagate through these functions:
        # 1, If this is a lift due to a torch.tensor call,
        #    the input tensor is guaranteed to be a
        #    constant, so we keep a copy of the original argument along so
        #    we can query it if we're asked to item() it at some later point.
        #    (Note that you can always call a lift fn manually, so we do
        #    have to check if there are any fake tensors!)
        # 2, Some functions that allow Python numbers to bind to Tensors, e.g, torch.div
        if (is_lift_func and not flat_arg_fake_tensors) or (
            should_allow_numbers_as_tensors(func)
            and not has_symbolic_sizes
            and not flat_arg_fake_tensors
        ):
            assert all(
                t.constant is not None for t in flat_arg_fake_tensors
            ), f"{func} should not have fake inputs without constants"
            const_flat_args = [
                a.constant if self.is_our_fake(a) else a for a in flat_args
            ]
            const_args, const_kwargs = pytree.tree_unflatten(const_flat_args, args_spec)
            out = func(*const_args, **const_kwargs)
            if type(out) is Tensor and self.may_turn_const(out):
                # NB: not in_kernel_invocation_manager because we're doing real
                # compute here
                # NB: no_dispatch() here is VERY DANGEROUS (like, segfault
                # dangerous) if this is actually a wrapper subclass tensor,
                # therefore the exact type test above
                with no_dispatch():
                    out = out.clone()
                return converter.from_real_tensor(self, out, make_constant=True)

        # if we are in the dispatch mode, we will enter this function even if the inputs
        # are not FakeTensors. For now, throw if any non-Fake Tensor inputs
        # and just support constructors.

        # this is generated from torch.tensor(), which does not use the
        # dispatcher, to allow wrapper subclasses to wrap the new tensor
        if is_lift_func:
            assert len(kwargs) == 0 and len(args) == 1, f"{args} {kwargs}"

            if type(args[0]) is Tensor:
                return converter.from_real_tensor(self, args[0])

        # If we are trying to avoid device init, then we need to avoid constant
        # prop on constant tensors for ops that change devices.
        avoiding_device_init = False
        if self.avoid_device_init:
            if (
                func == torch.ops.aten._to_copy.default
                and "device" in kwargs
                and kwargs["device"] != "cpu"
            ):
                avoiding_device_init = True
            if func == torch.ops.prims.device_put.default:
                avoiding_device_init = True

        # Recompute flat_arg_fake_tensors here again in case some of the inputs
        # were real tensors and fakified in validate_and_convert_non_fake_tensors
        (flat_args, flat_arg_fake_tensors) = self.validate_and_convert_non_fake_tensors(
            func, converter, flat_args, args_spec
        )
        del args, kwargs  # Invalidated

        # The current constant handling only support tracing systems
        # (aot autograd, torchdynamo) where each operation is run consecutively.
        # Because each operation is run in order, we can trace out and support
        # sequences like: x = torch.tensor(0.); y = x.add_(1)
        # Whenver a constant is written to but with inputs that cannot be evaluated
        # statically, such as random_(), we invalidate all constants that alias the input
        # We will rely on functionalization for use of fake tensors constants as persistent
        # objects on an FX Graph.

        # We dispatch size/stride/numel on the FakeTensor not its constant, so bail on inplace_view
        all_constant = all(e.constant is not None for e in flat_arg_fake_tensors)
        if (
            torch.Tag.nondeterministic_seeded not in func.tags
            and torch.Tag.inplace_view not in func.tags
            and all_constant
            and len(flat_arg_fake_tensors) != 0
            and not has_symbolic_sizes
            and not avoiding_device_init
        ):
            const_flat_args = [
                a.constant if self.is_our_fake(a) else a for a in flat_args
            ]
            const_args, const_kwargs = pytree.tree_unflatten(const_flat_args, args_spec)

            # NB: not in_kernel_invocation_manager(self) as we want to do REAL
            # compute
            with no_dispatch():
                out = func(*const_args, **const_kwargs)

            flat_out = pytree.tree_leaves(out)
            flat_out_tensors = [t for t in flat_out if isinstance(t, Tensor)]
            all_constant = all(self.may_turn_const(t) for t in flat_out_tensors)

            if all_constant:
                return pytree.tree_map_only(
                    Tensor,
                    lambda t: converter.from_real_tensor(self, t, make_constant=True),
                    out,
                )

            # we weren't able to turn outputs to constants,
            # so invalidate all constants that might be aliases of the outputs
            for ten in flat_out_tensors:
                converter.invalidate_constant_aliases(ten)

        # we are falling through to running non constant tensors, any input constant that
        # is written to must be invalidated
        args, kwargs = pytree.tree_unflatten(flat_args, args_spec)
        self.invalidate_written_to_constants(func, flat_arg_fake_tensors, args, kwargs)

        def maybe_to_real_tensor(
            t: T,
        ) -> Optional[Union[T, Tensor, torch._C.ScriptObject]]:
            if isinstance(t, FakeTensor):
                return t.real_tensor
            elif isinstance(t, py_sym_types):
                assert self.shape_env is not None
                return t.node.pytype(
                    t.node.expr.xreplace(self.shape_env.var_to_val).xreplace(
                        self.shape_env.unbacked_var_to_val
                    )
                )
            elif isinstance(t, FakeScriptObject):
                return t.real_obj
            else:
                return t

        from torch.fx.experimental.symbolic_shapes import (
            compute_unbacked_bindings,
            free_unbacked_symbols,
        )

        nil = object()

        real_out = nil
        if (
            self.propagate_real_tensors
            and all(e.real_tensor is not None for e in flat_arg_fake_tensors)
            # TODO: Handle SymFloat/SymBool
            and not any(
                (
                    isinstance(a, SymInt)
                    and (syms := free_unbacked_symbols(a))
                    and self.shape_env is not None
                    and any(s not in self.shape_env.unbacked_var_to_val for s in syms)
                )
                for a in flat_args
            )
        ):
            log.debug("propagate_real_tensors %s", func)
            real_flat_args = [maybe_to_real_tensor(a) for a in flat_args]
            real_args, real_kwargs = pytree.tree_unflatten(real_flat_args, args_spec)

            is_builtin = library_utils.is_builtin(func)
            if not is_builtin:
                mutation_checker = library_utils.MutationChecker(
                    func, real_flat_args, args_spec
                )

            real_out = func(*real_args, **real_kwargs)

            if not is_builtin:
                mutation_checker.check()  # type: ignore[possibly-undefined]
                library_utils.check_aliasing_constraint(func._name, flat_args, real_out)

        elif self.propagate_real_tensors:
            # This can happen occasionally legitimately, specifically when you
            # are inside the meta of a data dependent operation and you create
            # a tensor on an unbacked SymInt; at this point in time we don't
            # know what the unbacked SymInt is, but we will know later.
            # However, if there's a bug in the condition above, this condition
            # will also trigger.
            log.debug(
                "SKIPPED propagate_real_tensors %s(%s, %s) %s",
                func,
                flat_arg_fake_tensors,
                flat_args,
                self.shape_env.unbacked_var_to_val if self.shape_env else None,
            )

        def maybe_propagate_real_tensors(fake_out: T) -> T:
            import sympy

            log.debug("maybe_propagate_real_tensors %s", func)

            def go(t: object, real_t: Tensor) -> None:
                if isinstance(t, FakeTensor):
                    # NB: unconditionally overwrite
                    log.debug(
                        "maybe_propagate_real_tensors %s -> %s", id(t), id(real_t)
                    )
                    t.real_tensor = real_t
                    for s, real_s in zip(t.size(), real_t.size()):
                        go(s, real_s)  # type: ignore[arg-type]
                    for s, real_s in zip(t.stride(), real_t.stride()):
                        go(s, real_s)  # type: ignore[arg-type]
                    go(t.storage_offset(), real_t.storage_offset())  # type: ignore[arg-type]
                elif isinstance(t, py_sym_types) and free_unbacked_symbols(t):
                    if isinstance(t.node.expr, sympy.Symbol):
                        assert self.shape_env is not None
                        self.shape_env.set_unbacked_var_to_val(t.node.expr, real_t)
                    elif (
                        isinstance(s := t.node.expr, sympy.Eq)
                        and isinstance(s.lhs, sympy.Symbol)
                        and s.rhs == 1
                    ):
                        assert self.shape_env is not None
                        self.shape_env.set_unbacked_var_to_val(s, int(real_t))

            if real_out is not nil:
                # cross check fake/real outputs, and optionally override fake kernel mismatches
                if (
                    not torch._functorch.config.generate_fake_kernels_from_real_mismatches
                ):
                    self._maybe_infer_fake_kernel_from_pytree_out(
                        func,
                        (args, kwargs),
                        (real_args, real_kwargs),
                        fake_out,
                        real_out,
                    )
                else:
                    # make it clear this can override the output only when the flag is True
                    fake_out = self._maybe_infer_fake_kernel_from_pytree_out(  # type: ignore[assignment]
                        func,
                        (args, kwargs),
                        (real_args, real_kwargs),
                        fake_out,
                        real_out,
                    )

                # populate unbacked_var_to_val
                if (
                    not isinstance(fake_out, Tensor)
                    and not isinstance(real_out, Tensor)
                    and type(fake_out) != type(real_out)
                ):
                    # This can happen when decompositions have different return types,
                    # e.g. namedtuple vs. tuple vs. list.
                    tree_map_(
                        go,
                        tuple(pytree.tree_flatten(fake_out)),
                        tuple(pytree.tree_flatten(real_out)),
                    )
                else:
                    tree_map_(go, fake_out, real_out)

                # If a data-dependent op is used in a decomposition, we
                # may need to get the unbacked settings "early"
                # TODO: Is this really needed?
                compute_unbacked_bindings(self.shape_env, fake_out, peek=True)

            return fake_out

        # Try for fastpath
        if has_symbolic_sizes:
            fast_impl = get_fast_op_impls().get(func)
            if fast_impl is not None:
                return maybe_propagate_real_tensors(fast_impl(self, *args, **kwargs))

        # If there's a Python meta, prefer that over the decomposition
        from torch._decomp import meta_table as meta_table

        if func not in meta_table and not self.cpp_meta_supports_symint(func):
            from torch._decomp import decomposition_table

            # Prefer Python decompositions over C++ ones
            if func in decomposition_table and (
                has_symbolic_sizes
                or (
                    # TODO: Remove these exclusions, so that we can remove
                    # this leg entirely
                    torch_decomp_decompositions(func)
                    and all(not is_sparse_any(e) for e in flat_arg_fake_tensors)
                )
            ):
                with self:
                    return maybe_propagate_real_tensors(
                        decomposition_table[func](*args, **kwargs)
                    )

            with self:
                # Decomposes CompositeImplicitAutograd ops
                r = func.decompose(*args, **kwargs)
                if r is not NotImplemented:
                    return maybe_propagate_real_tensors(r)

        # prims already wrap FakeTensor inputs to FakeTensor outputs
        # and do device logic, we dont need do anything but run them
        # and ensure that Meta kernels are dispatched to (see)
        # Fake Tensor Dispatch Keys
        # TODO - we should be use the prim aten impl
        # TODO - fix prims complex ops
        if (
            "prims::" in func._schema.name
            and hasattr(func, "prim_meta_impl")
            and not stride_incorrect_op(func)
        ):
            with self:
                return maybe_propagate_real_tensors(
                    func.prim_meta_impl(*args, **kwargs)
                )

        profiles = torch._dynamo.config._custom_ops_profile
        if profiles is not None:
            if func in profiles.data:
                return profiles.generic_fake_kernel(func, self, *args, **kwargs)

        if (
            self.propagate_real_tensors
            and real_out is not nil
            and not library_utils.is_builtin(func)
            and self.shape_env is not None
        ):
            # Automatically infer a Fake kernel if there isn't one.
            if not library_utils.has_fake_kernel(func):
                result = inferred_fake_kernel_from_real_out(self, func, real_out)

                dtrace_structured(
                    "missing_fake_kernel",
                    metadata_fn=lambda: {
                        "op": str(func),
                    },
                )
                return maybe_propagate_real_tensors(result)

        # Users can register FakeTensor rules for custom operators
        # Call them if they exist.
        maybe_fake_impl = torch._library.simple_registry.singleton.find(
            func.name()
        ).fake_impl.kernel
        if maybe_fake_impl:
            ctx = torch._library.fake_impl.FakeImplCtx(self, func)
            with torch._library.fake_impl.set_ctx_getter(lambda: ctx), self:
                result = maybe_fake_impl(*args, **kwargs)
                return maybe_propagate_real_tensors(result)

        # special handling for funcs registered through `register_op_impl`,
        # e.g., manipulating args on constructor calls to construct meta tensors
        # and then afterwards wrapping them to a FakeTensor
        for run_impl_check, op_impl in op_implementations_checks:
            if run_impl_check(func):
                op_impl_out = op_impl(self, func, *args, **kwargs)
                if op_impl_out is not NotImplemented:
                    return maybe_propagate_real_tensors(op_impl_out)

        def maybe_run_unsafe_fallback(
            error: Optional[RuntimeError] = None,
        ) -> Optional[FakeTensor]:
            # We infer the meta of a custom ops that return None to just
            # return None. custom ops are not allowed to mutate metadata
            # of their inputs, so this is safe.
            if torch._library.utils.can_generate_trivial_fake_impl(func):
                return None
            # no meta kernel registered, fallback to kernel for the device
            if has_symbolic_sizes or not self.can_run_unsafe_fallback(func):
                raise UnsupportedOperatorException(func)
            if error is None:
                error = UnsupportedOperatorException(func)
            return run_fallback_kernel(self, func, flat_args, args_spec, error)

        # Optimization: If there is no Meta kernel, it takes a surprisingly long
        # amount of time to catch the NotImplementedError, so we check it here.
        if not has_meta(func):
            fallback = maybe_run_unsafe_fallback()
            return maybe_propagate_real_tensors(fallback)

        # run kernel registered to meta for func, which include
        # python meta registrations, prims, decomps, and c++ meta fns (structured kernels)
        # It's possible that the kernel will return NotImplementedError
        try:
            with in_kernel_invocation_manager(self):
                r = func(*args, **kwargs)
        except NotImplementedError as not_implemented_error:
            return maybe_run_unsafe_fallback(not_implemented_error)
        except Exception:
            log.exception("failed while attempting to run meta for %s", func)
            raise

        return maybe_propagate_real_tensors(
            self.wrap_meta_outputs_with_default_device_logic(
                r, func, flat_args, device=kwargs.get("device")
            )
        )

    # WARNING: DO NOT add any additional namespaces/operators here if they refer to operators
    # outside of the pytorch/pytorch library! Any pre-existing things here
    # are either in the pytorch/pytorch library or have been grandfathered in.
    # The fallback does not always work and MAY CRASH and emit unreadable error messages
    # so it should not be allowed by default.
    _can_run_unsafe_fallback_allowed_namespaces = ordered_set(
        "debugprims",
        "prims",
        "aten",
        "xla",
        "vision",
        "torchtext",
        "torchaudio",
        "quantized",
    )

    def can_run_unsafe_fallback(self, func: OpOverload) -> bool:
        if not self.allow_fallback_kernels:
            return False
        # It's OK to try the fallback for built-in ops (e.g. aten, prims)
        # because we control and test these but the fallback leads to unexpected behavior
        # in user-defined custom ops
        return (
            func.namespace in self._can_run_unsafe_fallback_allowed_namespaces
            or func.name() == "fbgemm::gmm"
        )

    def validate_and_convert_non_fake_tensors(
        self,
        func: OpOverload,
        converter: FakeTensorConverter,
        flat_args: Sequence[object],
        args_spec: TreeSpec,
    ) -> tuple[list[object], list[FakeTensor]]:
        """
        Checks if the list of tensors are fake tensors.
        If not, try to convert them to fake tensors.
        Returns the original args, kwargs, and a flattened list of (args, kwargs) that are fake tensors.
        """
        flat_arg_fake_tensors: list[FakeTensor] = []

        def validate(x: T) -> Union[T, FakeTensor]:
            if not isinstance(x, Tensor):
                return x

            nonlocal flat_arg_fake_tensors
            if not self.is_our_fake(x):
                if torch.Tag.inplace_view in func.tags:
                    args, kwargs = pytree.tree_unflatten(flat_args, args_spec)
                    raise AssertionError(
                        f"Can't call metadata mutating ops on non-Fake Tensor inputs. Found in {render_call(func, args, kwargs)}"
                    )
                if not self.allow_non_fake_inputs:
                    if isinstance(x, FakeTensor) and x.fake_mode is not self:
                        raise AssertionError("Mixing fake modes NYI")
                    args, kwargs = pytree.tree_unflatten(flat_args, args_spec)
                    raise AssertionError(
                        f"Please convert all Tensors to FakeTensors first or instantiate FakeTensorMode "
                        f"with 'allow_non_fake_inputs'. Found in {render_call(func, args, kwargs)}"
                    )

                out = converter.from_real_tensor(self, x)
            else:
                out = x

            flat_arg_fake_tensors.append(out)
            return out

        validated_args = [validate(a) for a in flat_args]
        return validated_args, flat_arg_fake_tensors

    def wrap_meta_outputs_with_default_device_logic(
        self,
        r: object,
        func: OpOverload,
        flat_args: Sequence[object],
        device: torch.device,
    ) -> PyTree:
        converter = self.fake_tensor_converter

        # Lazily initialized, in case there are no tensor returns
        common_device = None
        has_scalar_only_inputs = False

        def wrap(e: T) -> Union[T, FakeTensor]:
            nonlocal common_device
            nonlocal has_scalar_only_inputs

            if not isinstance(e, Tensor):
                return e

            if common_device is None:
                (
                    common_device,
                    has_scalar_only_inputs,
                ) = FakeTensor._find_common_device(func, flat_args)

            is_our_fake = self.is_our_fake(e)
            if is_our_fake:
                torch._check(
                    e.device == common_device,
                    lambda: f"FakeTensor is wrapped to wrong device, found {e.device}, expected {common_device}",
                )
                return cast(T, e)
            elif converter is not None:
                if has_scalar_only_inputs:
                    # Under FakeTensorMode, op accepts scalar only inputs, such as aten.add/sub/mul/div,
                    # returns a real scalar tensor on CPU. See TensorMeta() in _prims/__init__.py for details.
                    # We thus directly convert real tensor to fake tensor.
                    return converter.from_real_tensor(self, e)
                else:
                    return converter.from_meta_and_device(
                        self, e, device or common_device
                    )
            else:
                return e

        return tree_map(wrap, r)

    def get_nested_int(
        self,
        *,
        cache: DictTensor,
        coeff: Union[int, torch.SymInt] = 1,
    ) -> torch.SymInt:
        # Note [ Best effort SymInt association ]
        #
        # The question this note tries to answer is why is it okay to be
        # "best effort/unreliable" when it comes to associating raggedness with
        # SymInts. What we mean by "unreliable" here is that in an ideal world
        # symbolic shapes guards should serve as the perfect complement to dynamo
        # guards, e.g., two SymInts share the same symbol if dynamo can already guard
        # based on tensor deduping guards that they are the same. Instead of doing that,
        # we instead associate SymInt on DictTensor, an object that is somewhat
        # ephemeral/disposable, e.g. the same DictTensor gets preserved when
        # we do something like pointwise, but calling from_jagged(values, offsets)
        # actually always creates a new DictTensor, and we would have a fresh
        # SymInt in that case.
        #
        # The answer is that:
        # - We don't /need/ symbolic shapes guards because we rely on Dynamo guards.
        #   Hence, we use ephmeral sources when convenient. (There are some known
        #   downsides: (1) actually trying to produce guards with those SymInts would
        #   error out. See test_in_graph_construction_mixed_4
        #   (2) we sometimes secretly update the tensor registry so that
        #   two j0 compare equal despite not having caches that share the same tensor
        #   instance. This is not sound, but should be rare - only happens in the .to()
        #   case).
        # - We don't /need/ a cache because SymInts in this model are fungible.
        #   (All have ephemeral sources.)
        # - All we care about is that the common case (pointwise) doesn't
        #   create a new symbol/SymInt everytime.
        # - It's okay to be best effort/not be reliable because the caching is just
        #   a optimization that doesn't matter for correctness.
        #
        ref = self.nt_cache_to_nested_int.get(cache)
        if ref is None or (ret := ref()) is None:
            ret = self.create_symbolic_nested_int(cache=cache)
            self.nt_cache_to_nested_int[cache] = weakref.ref(ret)
        assert isinstance(ret, torch.SymInt)
        if coeff == 1:
            # Make sure to return the exact instance we just cached
            return ret
        else:
            return ret * coeff

    def create_symbolic_nested_int(self, *, cache: DictTensor) -> torch.SymInt:
        # See Note: [Creating symbolic nested int]
        # Returned nested int always has coeff=1; caller should multiply result by coeff if needed
        import torch.nested._internal.nested_tensor
        from torch.nested._internal.nested_int import NestedIntNode

        src = torch._dynamo.source.EphemeralSource("intermediate_offsets_or_lengths")
        hint = torch.SymInt(NestedIntNode(cache, coeff=1))
        assert self.shape_env is not None
        ret = self.shape_env.create_symintnode(
            sym=self.shape_env.create_symbol(
                val=hint,
                source=src,
            ),
            hint=hint,
            source=src,
        )
        assert isinstance(ret, torch.SymInt)
        return ret

    def get_next_nested_int_id(self) -> int:
        ret = self.nt_tensor_id_counter
        assert self.enter_stack, "should only called while FakeTensorMode is active"
        self.nt_tensor_id_counter += 1
        return ret

    _cpp_meta_supports_symint = ordered_set(
        aten.empty.memory_format,
        aten.empty_strided.default,
        aten.as_strided_scatter.default,
        aten.as_strided.default,
        aten.as_strided_.default,
        aten.zeros.default,
        aten.detach.default,
        aten.view_as_real.default,
        aten.view_as_complex.default,
        aten.set_.source_Storage_storage_offset,
        aten._sparse_coo_tensor_with_dims_and_tensors.default,
    )

    def cpp_meta_supports_symint(self, func: OpOverload) -> bool:
        if torch.Tag.view_copy in func.tags:
            return True
        return func in self._cpp_meta_supports_symint

    lift_fns = ordered_set(aten.lift_fresh.default, aten.lift_fresh_copy.default)

    def may_turn_const(self, t: Tensor) -> bool:
        return (
            t.numel() <= CONSTANT_NUMEL_LIMIT
            and not is_sparse_any(t)
            and not self.is_our_fake(t)
            and not t.device.type == "meta"
        )

    def invalidate_written_to_constants(
        self,
        func: OpOverload,
        flat_arg_fake_tensors: Sequence[FakeTensor],
        args: Sequence[object],
        kwargs: Mapping[str, object],
    ) -> None:
        any_constant = any(e.constant is not None for e in flat_arg_fake_tensors)
        schema_info = get_schema_info(func)
        if any_constant and schema_info.is_mutable():
            _, new_kwargs = normalize_function(  # type: ignore[misc]
                func, args=args, kwargs=kwargs, normalize_to_only_use_kwargs=True  # type: ignore[arg-type]
            )
            for k, v in new_kwargs.items():
                k = k if (k != "input" or schema_info.has_argument(k)) else "self"
                if (
                    self.is_our_fake(v)
                    and schema_info.is_mutable(k)
                    and v.constant is not None
                ):
                    self.fake_tensor_converter.invalidate_constant_aliases(v.constant)

    def from_tensor(
        self,
        tensor: Tensor,
        *,
        static_shapes: Optional[bool] = None,
        source: Optional[Source] = None,
        symbolic_context: Optional[SymbolicContext] = None,
        trace: bool = True,
    ) -> FakeTensor:
        shape_env: Optional[ShapeEnv] = self.shape_env
        if static_shapes is None:
            static_shapes = self.static_shapes
        if static_shapes:
            assert (
                symbolic_context is None
            ), "cannot set both static_shapes and symbolic_context"
            shape_env = None
        return self.fake_tensor_converter.from_real_tensor(
            self,
            tensor,
            shape_env=shape_env,
            source=source,
            symbolic_context=symbolic_context,
            trace=trace,
        )


_StoragePointer = object


# NB: returns fake tensors
def run_fallback_kernel(
    fake_mode: FakeTensorMode,
    func: OpOverload,
    flat_args: Sequence[object],
    args_spec: PyTree,
    orig_not_implemented_exception: RuntimeError,
) -> FakeTensor:
    # these should all be supported, just to be safe
    # avoid fallback for operators which inplace modify metadata
    # because the input fake tensors would be umodified
    if torch.Tag.inplace_view in func.tags:
        raise orig_not_implemented_exception

    inp_impls = {}

    # Don't use in_kernel_invocation_manager(fake_mode) as we want to do
    # REAL compute (not with meta device)
    with no_dispatch():

        def to_real_tensor(e: T) -> Union[T, Tensor]:
            if fake_mode.is_our_fake(e):
                out = torch.zeros_like(e, device=e.fake_device)
                if e.is_sparse:
                    out._coalesced_(e.is_coalesced())
                inp_impls[id(out)] = e
                return out
            return e

        flat_args = [to_real_tensor(a) for a in flat_args]
        args, kwargs = pytree.tree_unflatten(flat_args, args_spec)

        r = func(*args, **kwargs)

    storages: set[_StoragePointer] = set()

    for e in flat_args:
        if isinstance(e, Tensor):
            if not is_sparse_any(e):
                storages.add(e._typed_storage()._cdata)

    # TODO: also check metadata change on inputs
    # proper aliasing/metadata relationship between outputs and inputs will
    # not be set up, bc of conversion to device, unless we can reuse an
    # input impl

    def map_out(e: T) -> Union[T, FakeTensor]:
        if id(e) not in inp_impls and (
            isinstance(e, Tensor)
            and not is_sparse_any(e)
            and e._typed_storage()._cdata in storages
        ):
            raise orig_not_implemented_exception

        if isinstance(e, Tensor):
            if id(e) in inp_impls:
                return inp_impls[id(e)]
            else:
                return fake_mode.fake_tensor_converter.from_real_tensor(fake_mode, e)
        else:
            return e

    return pytree.tree_map(map_out, r)


# Just for use to allow copying a module to fake tensors,
# does not apply elsewhere
class FakeCopyMode(TorchFunctionMode):
    def __init__(self, fake_mode: FakeTensorMode) -> None:
        self.fake_mode = fake_mode

    def __torch_function__(
        self,
        func: OpOverload,
        types: Sequence[type],
        args: Sequence[object] = (),
        kwargs: Optional[Mapping[str, object]] = None,
    ) -> FakeTensor:
        kwargs = kwargs if kwargs else {}

        # clone will get called in Parameter deepcopy
        if func == torch._C.TensorBase.clone:
            assert isinstance(args[0], Tensor)
            return func(
                self.fake_mode.from_tensor(args[0], static_shapes=True), **kwargs
            )
        elif func == Tensor.__deepcopy__:
            assert len(args) == 2 and len(kwargs) == 0
            tensor = cast(Tensor, args[0])
            memo = cast(dict[int, FakeTensor], args[1])

            if id(tensor) in memo:
                return memo[id(tensor)]

            out = self.fake_mode.from_tensor(tensor, static_shapes=True)
            memo[id(tensor)] = out
            return out
        else:
            with torch._C.DisableTorchFunctionSubclass():
                return func(*args, **kwargs)


def _device_handler(args: Sequence[object]) -> torch.device:
    # NB: Don't use is_our_fake, just serve the fake information
    # as is.  Notice we don't use 'self'; we use args[0].fake_mode
    # because they may not be the same.  It would also be possible
    # to return NotImplemented here, in which case the FakeTensor
    # handler on args[0] would handle it, but we're being nice and
    # short-circuiting quickly.
    assert len(args) == 1 and isinstance(args[0], FakeTensor)
    if args[0].fake_mode.in_kernel_invocation:
        return torch.device("meta")
    else:
        return args[0].fake_device


# [subclass inputs]
# Suppose we enable fake tensor mode.  This means that fake tensor
# mode will run first.  But what if we do an operation that
# involves a tensor subclass that will desugar into normal tensor
# operations?  Without returning NotImplemented, fake tensor mode will run first,
# decide that a conversion was made (since there was a non fake
# tensor argument), and report an error that converting non
# fake tensor is not supported.  What we actually wanted to happen
# was to give the subclass a chance to figure out what it wants to
# before erroring out. Returning NotImplemented here allows this.
def _check_for_subclass(flat_args: Sequence[object]) -> bool:
    return any(_check_for_subclass_arg(x) for x in flat_args)


def _check_for_subclass_arg(x: object) -> bool:
    return (
        not isinstance(x, FakeTensor)
        and isinstance(x, Tensor)
        and type(x) is not Tensor
        and type(x) is not torch.nn.Parameter
    )


_DISPATCH_META_HANDLERS = {
    torch.ops.prim.device.default: _device_handler,
    torch.ops.aten.size.default: lambda args: tuple(
        int(s) for s in cast(Tensor, args[0]).size()
    ),
    torch.ops.aten.stride.default: lambda args: tuple(
        int(s) for s in cast(Tensor, args[0]).stride()
    ),
    torch.ops.aten.storage_offset.default: lambda args: int(
        cast(Tensor, args[0]).storage_offset()
    ),
}

_DISPATCH_HANDLE_DIRECTLY = ordered_set(
    torch.ops.aten.is_coalesced.default,
    torch.ops.aten.dense_dim.default,
    torch.ops.aten.sparse_dim.default,
)

from torch._subclasses.fake_impls import (  # noqa: F401
    _device_not_kwarg_ops,
    _is_tensor_constructor,
    _like_tensor_constructors,
    contains_tensor_types,
    get_fast_op_impls,
    has_meta,
    op_implementations_checks,
    stride_incorrect_op,
)


@atexit.register
def dump_cache_stats() -> None:
    log.info("FakeTensor cache stats:")
    log.info("  cache_hits: %s", FakeTensorMode.cache_hits)
    log.info("  cache_misses: %s", FakeTensorMode.cache_misses)
    bypasses = FakeTensorMode.cache_bypasses
    if bypasses:
        log.info("  cache_bypasses:")
        width = max(len(k) for k in bypasses)
        for k, v in sorted(bypasses.items(), key=lambda i: -i[1]):
            log.info("    %-*s %s", width + 1, f"{k}:", v)


def _infer_fake_from_real_tensor(
    mode: FakeTensorMode, op: torch._ops.OpOverload, real_out: torch.Tensor
) -> torch.Tensor:
    def unsupported(reason: str) -> None:
        raise RuntimeError(
            f"propagate_real_tensors: we cannot infer a Fake kernel "
            f"(meta kernel) for operator {op._name} because {reason}. "
            f"Please use torch.library.register_fake to add a Fake kernel."
        )

    if real_out.storage_offset() != 0:
        unsupported(
            f"a return has a non-zero storage offset {real_out.storage_offset()}"
        )

    # Since PT2 is rank specialized, there's no such thing as a symbolic
    # output rank. So we can assume the fake tensor has the same number of
    # dimensions as the real tensor output.
    #
    # We shouldn't assume the Fake sizes/strides are exactly what we see on
    # the real tensor output (perhaps we should give users a lever to toggle
    # this). This is because there's a good amount of operators that return
    # outputs with data-dependent output shape.
    # So we infer the output sizes to all be unbacked symints
    fake_shape = [
        torch._library.fake_impl.allocate_size(mode.shape_env)
        for _ in range(real_out.dim())
    ]

    # We infer what the strides are. We had a couple of options for this:
    # - assume the strides are computable from the sizes
    # - use new fresh unbacked symints in the strides
    #   This doesn't work that well (PT2 doesn't support unbacked symint strides well)
    # - use the real strides
    #   This can only be used if we assume the strides are static.
    # We went with the first option.
    fake_strides = [-1] * real_out.dim()
    strides = [(s, idx) for idx, s in enumerate(real_out.stride())]
    strides.sort(key=lambda x: (x[0], -x[1]))
    expected = 1
    fake_stride = expected
    for s, idx in strides:
        if s != expected:
            unsupported(
                f"a return was not dense in memory (sizes {real_out.shape} strides {real_out.stride()})"
            )
        fake_strides[idx] = fake_stride
        expected = expected * real_out.shape[idx]
        fake_stride = fake_stride * fake_shape[idx]

    with mode:
        return torch.empty_strided(
            fake_shape,
            fake_strides,
            device=real_out.device,
            dtype=real_out.dtype,
            layout=real_out.layout,
        )


def inferred_fake_kernel_from_real_out(
    mode: FakeTensorMode, op: torch._ops.OpOverload, real_out: Any
) -> Any:
    assert mode.shape_env is not None

    # Only support operators that have all Tensor outputs
    # This is a general limitation on custom ops that we impose for PT2
    # to avoid baking non-symbolic float/int outputs into the graph.
    real_flat_out, spec = pytree.tree_flatten(real_out)
    if not all(isinstance(t, torch.Tensor) for t in real_flat_out):
        raise RuntimeError(
            f"propagate_real_tensors: we don't support operators that return "
            f"non-Tensors. Got {op._schema}"
        )

    fake_flat_out = [_infer_fake_from_real_tensor(mode, op, t) for t in real_flat_out]
    return pytree.tree_unflatten(fake_flat_out, spec)<|MERGE_RESOLUTION|>--- conflicted
+++ resolved
@@ -722,11 +722,7 @@
         self.nonzero_memo = None
         self.item_memo = None
         self.unique_memo = None
-<<<<<<< HEAD
-=======
         self.unique_consecutive_memo = None
-        self.nested_int_memo = None
->>>>>>> b60120d0
 
         if FakeTensorConfig.debug:
             self._debug_trace = CapturedTraceback.extract()  # type: ignore[attr-defined]
