# mypy: allow-untyped-defs
import contextlib
import warnings
import weakref
from abc import ABC, abstractmethod
from typing import Any, Callable, ContextManager, Dict, List, Optional, Tuple, Union

import torch
from torch._C import _functionalization_reapply_views_tls as _reapply_views
from torch._ops import _get_dispatch_mode_pre_dispatch
from torch._subclasses.meta_utils import is_sparse_any
from torch.utils._python_dispatch import (
    _detect_infra_mode,
    _disable_infra_mode,
    return_and_correct_aliasing,
    TorchDispatchMode,
)
from torch.utils.pytree import tree_iter, tree_map_only


not_implemented_log = torch._logging.getArtifactLogger(__name__, "not_implemented")


# NOTE Some special handling for tensor conversion during export is needed.
# Normally, when tracing through the model with tensor.to(), the maybe-aliasing
# relationship between input and output tensors will be baked into the graph.
# For example, if we got a tensor with device cpu and call tensor.to("cpu"),
# it will become a no-op in the graph. For a whole graph capture, this is not
# sound so we need to do something different. Instead, in export we will try to
# preserve the tensor conversion by forcing a non-semantic-breaking aten::_to_copy
# operator to be traced in the graph, and subsequently banning mutations on all
# such converted tensors.
# In addition to patching .to() method call in functionalization, we will have to
# patch other similar methods like float() and cpu(), because they intentionally
# don't fall back to .to() methods, but have the same behavior as .to() according to
# pytorch document. https://pytorch.org/docs/stable/generated/torch.Tensor.float.html
# thus we simply force them to go through .to() call.
def _conversion_method_template(**extra_kwargs):
    def _(self, *args, **kwargs):
        return self.to(*args, **{**kwargs, **extra_kwargs})

    return _


class FunctionalTensor(torch.Tensor):
    """
    Functional tensors represent tensors that will remove mutations
    from a program. If you perform a mutable operation on a functional tensor,
    it will re-dispatch to the functional variant of that operation.

    Historically, functionalization is implemented in C++ in the dispatcher.
    This class is a lightweight python shim around the C++ functionalization logic.

    FunctionalTensor is required to be used with a corresponding
    FunctionalTensormode active, because it relies
    on using the mode for dispatch (which can properly handle factory functions).
    """

    elem: torch.Tensor
    # Indicates to our torch_dispatch dispatching infra that
    # this is an "infra" mode with lower dispatching precedence.
    _mode_key = torch._C._TorchDispatchModeKey.FUNCTIONAL

    # Note: The reason we add these extra keys to our FunctionalTensor subclass
    # is to mirror the behavior of C++ functionalization (we can choose to change this
    # later, as long as it doesn't break anything).
    # FunctionalTensorWrapper copies **all** dispatch keys from the inner tensor
    # to the wrapper, excluding functorch and python dispatch keys.
    # Here I'm trying to re-use the keyset the functorch wrapper subclasses copy,
    # except that they don't include ZeroTensor so I'm manually adding it in.
    _extra_dispatch_keys = torch._C._additional_keys_to_prop_for_wrapper_tensors.add(
        torch._C.DispatchKey.ZeroTensor
    )

    # These are all aten ops that correspond to metadata queries.
    # We want FunctionalTensor to be able to handle them directly.
    metadata_fns = [
        torch.ops.aten.is_contiguous.default,  # type: ignore[has-type]
        torch.ops.aten.is_contiguous.memory_format,  # type: ignore[has-type]
        torch.ops.aten.is_strides_like_format.default,  # type: ignore[has-type]
        torch.ops.aten.is_non_overlapping_and_dense.default,  # type: ignore[has-type]
        torch.ops.aten.size.default,  # type: ignore[has-type]
        torch.ops.aten.sym_size.default,  # type: ignore[has-type]
        torch.ops.aten.stride.default,  # type: ignore[has-type]
        torch.ops.aten.sym_stride.default,  # type: ignore[has-type]
        torch.ops.aten.storage_offset.default,  # type: ignore[has-type]
        torch.ops.aten.sym_storage_offset.default,  # type: ignore[has-type]
        torch.ops.aten.numel.default,  # type: ignore[has-type]
        torch.ops.aten.sym_numel.default,  # type: ignore[has-type]
        torch.ops.aten.dim.default,  # type: ignore[has-type]
        torch.ops.prim.device.default,  # type: ignore[has-type]
    ]

    # Used by auto_functionalize to determine base of tensors during inference mode.
    _inference_mode_base: Optional["FunctionalTensor"] = None

    def __new__(cls, elem, mode):
        assert torch._is_functional_tensor(elem)

        # In general, we'd like our functional tensor subclass to only be in charge of functionalization,
        # and defer to the inner subclass for all other functionality.
        # Example: If our inner tensor is a ZeroTensor, we would want to defer running the ZeroTensor fallback
        # until after we redispatch to our inner ZeroTensor.
        # However, there are a few keys that we need to mirror between the inner and outer tensors.
        #   Conjugate
        #   Negative
        # Why? These keys are used to test metadata queries, like `.is_conj()` and `.is_neg()`.
        # We **need** calls to is_conj() to return the same thing on the outer and inner tensors,
        # Because user code / framework code that branches like so needs to do the same thing
        # when it sees the outer FunctionalTensor:
        #     if (x.is_conj()) {
        #         return at::view_as_real(x.resolve_conj());
        #     } else {
        #         return at::view_as_real(x);
        #     }
        extra_dispatch_keys = (
            FunctionalTensor._extra_dispatch_keys & torch._C._dispatch_keys(elem)
        )

        out = torch.Tensor._make_wrapper_subclass(  # type: ignore[arg-type, attr-defined]
            # TODO: right now, _make_wrapper_subclass's dynamic shape interaction is not great.
            # Calling the overload that has kwargs causes us to go down the first overload path,
            # which will **always** specialize sizes.
            # We should probably eventually fix this so that the first overload can just handle dynamic shapes.
            cls,
            elem.shape,  # sizes
            elem.stride() if not is_sparse_any(elem) else None,  # strides
            (
                elem.storage_offset() if not is_sparse_any(elem) else None
            ),  # storage_offset
            None,  # memory_format
            elem.dtype,  # dtype
            elem.layout,  # layout
            elem.device,  # device
            False,  # pin_memory
            elem.requires_grad,  # requires_grad
            None,  # dispatch_sizes_strides_policy
            False,  # dispatch_device
            False,  # dispatch_layout
            extra_dispatch_keys,  # _extra_dispatch_keys
        )
        torch._C._set_throw_on_mutable_data_ptr(out)
        out.elem = elem

        if (
            not mode.export
            and torch.is_inference_mode_enabled()
            and torch._inductor.config.enable_auto_functionalized_v2
        ):
            if out.is_base_tensor():
                out._inference_mode_base = None
                # This assumes that the FunctionalTensor.elem does not change its storage after this point.
                # Otherwise this would be invalid.
                mode._storage_to_base[out.elem.untyped_storage()] = out
            else:
                out._inference_mode_base = mode._storage_to_base[
                    out.elem.untyped_storage()
                ]
                assert out._inference_mode_base is not None
        return out

    def __torch_dispatch__(self, func, types, args=(), kwargs=None):
        unrecognized_types = [
            t
            for t in types
            if t not in [torch.Tensor, torch._subclasses.FakeTensor, FunctionalTensor]
        ]
        if unrecognized_types:
            not_implemented_log.debug(
                "FunctionalTensor unrecognized subclass(es): %s", unrecognized_types
            )
            return NotImplemented

        if kwargs is None:
            kwargs = {}

        # FunctionalTensor needs to plumb all metadata requests to the inner tensor.
        # In theory we don't have to do this - but if we want to service metadata requests here,
        # we need to carefully make sure all metadata is accurate (including metadata mutations)
        if func in FunctionalTensor.metadata_fns:
            # All metadata accesses should be plumbed to the inner tensor, that way we don't have to worry
            # about the problem of keeping metadata in sync between the wrapper and inner tensor.
            # This also alleviates us from having to manually handle metadata mutations on the wrapper.
            assert len(kwargs) == 0
            if func in [
                torch.ops.aten.is_strides_like_format.default,
                torch.ops.aten.is_contiguous.memory_format,
            ]:
                assert len(args) == 2 and isinstance(args[0], FunctionalTensor)
                return func(torch._from_functional_tensor(args[0].elem), args[1])
            assert len(args) == 1 and isinstance(args[0], FunctionalTensor)

            return func(torch._from_functional_tensor(args[0].elem))
        # Originally I tried to implement my subclass without giving it a torch_dispatch, but I gave up:
        # - _make_wrapper_subclass requires a __torch_dispatch__
        # - If we want to use _make_subclass(), we have a problem: the subclass will share a TensorImpl with the inner tensor,
        #   which is of type FunctionalTensorWrapper! We explicitly do not want our wrapper to be a FunctionalTensorWrapper.
        # - If we use the default tensor.__new__(), we have another problem: it returns inner_tensor.alias(),
        #   which causes every subclass created above autograd to have autograd view metadata
        #   (in addition to also being a FunctionalTensorWrapper).
        raise RuntimeError(
            "Attempting to use FunctionalTensor on its own. Instead, please use it with a corresponding FunctionalTensorMode()"
        )

    def __repr__(self) -> str:  # type: ignore[override]
        return f"FunctionalTensor({repr(self.elem)})"

    @staticmethod
    def to_functional(x):
        # We will do the wrapping for the user.

        assert not torch._is_functional_tensor(x)
        # The only autograd metadata we care about on the FunctionalTensor is:
        # - requires_grad (so autograd runs)
        # - is_leaf (so that mutations on graph inputs that are not leaves are allowed by the autograd engine)
        #   this is handled by FunctionalTensor.to_functional
        x_functional = torch._to_functional_tensor(x)
        # Technically the FunctionalTensormode here is unnecessary,
        # but it avoids spurious NotImplemented logs during `ProxyTorchDispatchMode` tracing.
        # _mirror_autograd_meta_to queries tensor sizes,
        # and otherwise the sym_size() call will go to the proxy mode before hitting
        # FunctionalTensor.__torch_dispatch__

        functional_mode = _detect_infra_mode(torch._C._TorchDispatchModeKey.FUNCTIONAL)
        assert functional_mode is not None

        with functional_mode:
            torch._mirror_autograd_meta_to(x, x_functional)  # type: ignore[attr-defined]
            out = FunctionalTensor(x_functional, functional_mode)
            torch._mirror_autograd_meta_to(x_functional, out)  # type: ignore[attr-defined]
        return out

    def from_functional(self):
        torch._sync(self)
        return torch._from_functional_tensor(self.elem)

    def is_base_tensor(self) -> bool:
        return torch._is_functional_tensor_base(self.elem)

    def replace_(self, output) -> None:
        torch._functionalize_replace(self.elem, output)

    def commit_update(self) -> None:
        torch._functionalize_commit_update(self.elem)

    def sync(self) -> None:
        torch._functionalize_sync(self.elem)

    def mark_mutation_hidden_from_autograd(self) -> None:
        torch._functionalize_mark_mutation_hidden_from_autograd(self.elem)

    def tolist(self) -> Any:
        if self.elem.dim() == 0:
            return self.elem.item()
        elif self.elem.dim() == 1:
            return [elem.item() for elem in self.elem]
        else:
            return [elem.tolist() for elem in self.elem]

    def to(self, *args, **kwargs):
        if _detect_infra_mode(torch._C._TorchDispatchModeKey.FUNCTIONAL).export:
            # If copy is specified as pos arg, it's always the second one.
            if len([arg for arg in args if isinstance(arg, bool)]) <= 1:
                return super().to(*args, **{**kwargs, "copy": True})
        return super().to(*args, **kwargs)

    def cuda(self, device=None, *args, **kwargs):
        device = device or torch.cuda.current_device()
        if len(args) > 0:
            return self.to(device, *args, **kwargs)
        else:
            return self.to(device=device, **kwargs)

    char = _conversion_method_template(dtype=torch.int8)
    cpu = _conversion_method_template(device=torch.device("cpu"))
    bfloat16 = _conversion_method_template(dtype=torch.bfloat16)
    byte = _conversion_method_template(dtype=torch.uint8)
    double = _conversion_method_template(dtype=torch.float64)
    float = _conversion_method_template(dtype=torch.float32)
    bool = _conversion_method_template(dtype=torch.bool)
    half = _conversion_method_template(dtype=torch.float16)
    int = _conversion_method_template(dtype=torch.int32)
    long = _conversion_method_template(dtype=torch.int64)

    # TODO(sparse-team): fixes #133174 but can we do without the relay?
    def to_dense(self):  # type: ignore[override]
        return self.elem.to_dense()

    @property
    def layout(self):
        return self.elem.layout

    def __bool__(self):
        return bool(self.item())


class FunctionalTensorMode(TorchDispatchMode):
    def __init__(self, pre_dispatch=False, export=False, _allow_token_discovery=False):
        super().__init__()
        self.export = export
        self.is_on_stack = False
        self.enter_stack = []
        # Indicates to our torch_dispatch dispatching infra that
        # this is an "infra" mode with lower dispatching precedence.
        self._mode_key = torch._C._TorchDispatchModeKey.FUNCTIONAL
        self.pre_dispatch = pre_dispatch
        # This will be turned off later for pre-dispatch functionalization
        self._dispatch_key = torch._C.DispatchKey.PreDispatch if pre_dispatch else None  # type: ignore[attr-defined]
        # Map of effect type (ex. _EffectType.ORDERED) to a token. The tokens help keep
        # track of the ordering between side effectful operations.
        self._tokens: Dict[Any, torch.Tensor] = {}

        # Filled after forward tracing.
        self._tokens_forward_output: Dict[Any, torch.Tensor] = {}

        # Functionalization runs twice in AOTAutograd, once in
        # `run_functionalized_fw_and_collect_metadata` to collect metadata to
        # see which tensors need to be functionalized and discover how many
        # tokens we need, and another time in `make_fx` which does the actual
        # tracing to replace ops with their functional variants and handling
        # side-effectful ops. In the second stage there should be no token
        # discovery. This flag distinguishes between the two stages.
        self._allow_token_discovery = _allow_token_discovery

        self._storage_to_base: weakref.WeakKeyDictionary[
            torch.storage.UntypedStorage, Optional[FunctionalTensor]
        ] = weakref.WeakKeyDictionary()

    # No-op if FunctionalTensorMode is already in use
    def __enter__(self):
        def _get_prev_mode():
            if self._dispatch_key == torch._C.DispatchKey.PreDispatch:
                return _get_dispatch_mode_pre_dispatch(
                    torch._C._TorchDispatchModeKey.FUNCTIONAL
                )
            return torch._C._get_dispatch_mode(
                torch._C._TorchDispatchModeKey.FUNCTIONAL
            )

        if _get_prev_mode() is None:
            self.enter_stack.append(True)
            return super().__enter__()
        else:
            self.enter_stack.append(False)
            return self

    def __exit__(self, a, b, c):
        is_on_stack = self.enter_stack.pop()
        if is_on_stack:
            super().__exit__(a, b, c)

    def __torch_dispatch__(self, func, types, args=(), kwargs=None):
        if kwargs is None:
            kwargs = {}

        if self.export:
            # We need to make sure that we don't decompose to() as usual in export mode,
            # because it can get optimized away. Instead we always replace it with _to_copy().
            if func == torch.ops.aten.to.dtype_layout:
                kwargs.pop("copy", None)
                return self.__torch_dispatch__(
                    torch.ops.aten._to_copy.default, types, args, kwargs
                )
            if func == torch.ops.aten.to.dtype:
                schema = tuple(arg.name for arg in func._schema.arguments)
                for arg, name in zip(args[1:], schema[1:]):
                    kwargs[name] = arg
                kwargs.pop("copy", None)
                return self.__torch_dispatch__(
                    torch.ops.aten._to_copy.default, types, args[:1], kwargs
                )

        unrecognized_types = [
            t
            for t in types
            if not issubclass(t, torch._subclasses.FakeTensor)
            and t not in [torch.Tensor, FunctionalTensor]
        ]

        if unrecognized_types:
            not_implemented_log.debug(
                "FunctionalTensor unrecognized subclass(es): %s", unrecognized_types
            )
            return NotImplemented

        def _can_decompose(func):
            # See https://github.com/pytorch/pytorch/pull/115258#issuecomment-1900755832
            # Never decompose dropout in export
            if self.export and func == torch.ops.aten.dropout.default:
                return False

            # We unconditionally decompose ops that are maybe aliasing or mutating ops
            from torch._decomp import _should_decompose_because_unsafe_op

            if _should_decompose_because_unsafe_op(func):
                return True

            # (1) we unconditionally decompose maybe-aliasing or maybe-mutating ops,
            # because we must know statically of an op mutates or aliasing in order to functionalize it properly
            # (2) for mutating ops that have CompositeImplicit decomps, we choose to decompose them today.
            # In theory, we could walk this back and avoid decomposing them later if we need to.
            alias_info_present = any(arg.alias_info for arg in func._schema.arguments)
            if alias_info_present or func._schema.is_mutable:
                return True

            # If we are here, it means we are seeing functional composite op.
            # For pre-dispatch IR, we don't want to decompose this op
            # For post-dispatch IR, we do want to decompose this op. it is fine
            # to decompose here even if you want to preserve a CIA in post-dispatch export
            # because we already override decompose behaviour so it will do the
            # right thing.
            if self.export:
                if self.pre_dispatch:
                    # If it is CIA custom op, we warn that we are assuming this op is indeed functional.
                    if func.namespace not in ["aten", "prim"] and func._can_decompose():
                        warnings.warn(
                            f"At pre-dispatch tracing, we assume that any custom op marked with "
                            f"CompositeImplicitAutograd and have functional schema are safe to not decompose. "
                            f"Found {func} to be one such op."
                        )
                    return False
                return True

            # in normal torch.compile IR, we decompose functional composite ops
            return True

        if (
            func not in FunctionalTensor.metadata_fns
            and _can_decompose(func)
            # Not all funcs from __torch_dispatch__ are actual dispatcher ops,
            # e.g. prim.device
            and torch._C._dispatch_has_kernel(func.name())
        ):
            with self:
                r = func.decompose(*args, **kwargs)
                if r is not NotImplemented:
                    return r

        def wrap(x):
            # Only wrap our outputs in subclasses if the inner functionalization call
            # also wrapped outputs into FunctionalTensorWrappers.
            # When can this happen? e.g. `torch.div(2, 2)`
            assert not isinstance(x, FunctionalTensor)
            if isinstance(x, torch.Tensor) and torch._is_functional_tensor(x):
                return FunctionalTensor(x, self)
            return x

        def unwrap(x):
            return x.elem

        from torch._higher_order_ops.auto_functionalize import (
            can_auto_functionalize,
            do_auto_functionalize,
            do_auto_functionalize_v2,
        )

        if can_auto_functionalize(
            func
        ) and not torch._C._dispatch_has_kernel_for_dispatch_key(
            func.name(), torch._C.DispatchKey.Functionalize
        ):
            # it doesn't matter what mode we use here because
            # the implementation of do_auto_functionalize doesn't
            # interact with FunctionalTensorMode at all
            import torch._inductor.config as inductor_config

            if self.export or not inductor_config.enable_auto_functionalized_v2:
                return do_auto_functionalize(func, args, kwargs)
            else:
                return do_auto_functionalize_v2(func, args, kwargs)

        from torch._higher_order_ops.effects import handle_effects, has_effects

        if has_effects(func, args, kwargs):
            assert not torch._C._dispatch_has_kernel_for_dispatch_key(
                func.name(), torch._C.DispatchKey.Functionalize
            )
            return handle_effects(
                self._allow_token_discovery, self._tokens, func, args, kwargs
            )

        args_unwrapped, kwargs_unwrapped = tree_map_only(
            FunctionalTensor, unwrap, (args, kwargs)
        )

        # Expectation: functionalization should not **already** be enabled above our mode.
        # Why would that be bad? when we return a FunctionalTensor here, we don't want functionalization
        # to run above this mode and further wrap that output in **another** C++ FunctionalTensorWrapper.
        is_included = torch._C._dispatch_tls_is_dispatch_key_included(
            torch._C.DispatchKey.Functionalize
        )
        is_excluded = torch._C._dispatch_tls_is_dispatch_key_excluded(
            torch._C.DispatchKey.Functionalize
        )
        assert is_excluded or not is_included
        include_to_set = (
            torch._C._dispatch_tls_local_include_set()
            | torch._C.DispatchKeySet(torch._C.DispatchKey.Functionalize)
        )
        exclude_to_set = (
            torch._C._dispatch_tls_local_exclude_set().remove(
                torch._C.DispatchKey.Functionalize
            )
            - FunctionalTensor._extra_dispatch_keys
        )

        # All we want to do here is re-use the existing C++ functionalization logic.
        # This requires swizzling our TLS dispatch keys so that the Functionalize key is active.
        with torch._C._ForceDispatchKeyGuard(include_to_set, exclude_to_set):
            try:
                # By default for python functionalization (for AOTAutograd), we reapply views.
                old_apply_views = torch._functionalize_enable_reapply_views(True)  # type: ignore[attr-defined]

                # Sometimes these functions cannot be directly dispatched to functionalize key
                # because args are sometimes not functional tensors for some reason?
                if func in FunctionalTensor.metadata_fns:
                    outs_unwrapped = func(*args_unwrapped, **kwargs_unwrapped)
                    outs_wrapped = tree_map_only(torch.Tensor, wrap, outs_unwrapped)
                else:
                    # When we dispatch to the C++ functionalization kernel, we might need to jump back to the
                    # PreDispatch mode stack afterwards, to handle any other PreDispatch modes underneath
                    # FunctionalTensorMode. If we call func() directly, we would need to exclude PreDispatch
                    # from the TLS in order to avoid infinite looping, but this would prevent us from coming
                    # back to PreDispatch later
                    outs_unwrapped = func._op_dk(
                        torch._C.DispatchKey.Functionalize,
                        *args_unwrapped,
                        **kwargs_unwrapped,
                    )
                    # We don't allow any mutation on result of dropout or _to_copy
                    if self.export:
                        if func in (
                            torch.ops.aten.dropout.default,
                            torch.ops.aten._to_copy.default,
                        ):
<<<<<<< HEAD
                            torch._freeze_functional_tensor(outs_unwrapped)  # type: ignore[attr-defined]
                    outs_wrapped = tree_map_only(torch.Tensor, wrap, outs_unwrapped)
=======

                            def must_copy():
                                """
                                Return True if the output of the op must be copied, not an alias
                                """
                                # output dtype is different from input
                                return (
                                    func == torch.ops.aten._to_copy.default
                                    and "dtype" in kwargs
                                    and kwargs["dtype"] != args_unwrapped[0].dtype
                                )

                            if must_copy():
                                # We can further relax to args_unwrapped[0] != kwargs["dtype"], but I don't think
                                # we have an aten op for that.
                                torch.ops.aten._assert_tensor_metadata.default(
                                    torch._from_functional_tensor(args_unwrapped[0]),
                                    dtype=args_unwrapped[0].dtype,
                                )
                            else:
                                torch._freeze_functional_tensor(outs_unwrapped)  # type: ignore[attr-defined]
                    outs_wrapped = pytree.tree_map_only(
                        torch.Tensor, wrap, outs_unwrapped
                    )
>>>>>>> 3797143e
            finally:
                torch._disable_functionalization()
                torch._functionalize_enable_reapply_views(old_apply_views)  # type: ignore[attr-defined]

        is_included = torch._C._dispatch_tls_is_dispatch_key_included(
            torch._C.DispatchKey.Functionalize
        )
        is_excluded = torch._C._dispatch_tls_is_dispatch_key_excluded(
            torch._C.DispatchKey.Functionalize
        )
        assert is_excluded or not is_included

        if (
            # If no outputs are our functional subclass, then don't try to fix up aliasing
            not any(isinstance(x, FunctionalTensor) for x in tree_iter(outs_wrapped))
            # Since lift_fresh lifts its argument into a functional tensor, we can skip the
            # aliasing correction step. Otherwise, we would be setting the storage of a
            # lifted tensor to that of an unlifted tensor.
            # Ref: https://github.com/pytorch/pytorch/issues/111506
            or func == torch.ops.aten.lift_fresh.default
        ):
            return outs_wrapped
        # for metadata mutations, need to manually mutate the metadata of the FunctionalTensor wrapper
        if (
            torch.Tag.inplace_view in func.tags
            and func is not torch.ops.aten.set_.source_Tensor
        ):
            with torch.utils._mode_utils.no_dispatch():
                func(*args, **kwargs)
        # Wrapper tensor subclasses do not have correct aliasing info! Use this util to manually correct the output aliasing.
        # inplace ops like `aten.add_()` are expected to return inputs **directly**, instead of creating fresh tensor objects.
        # Use this util to figure out the right thing to return.
        # If none of our inputs were wrapped, then we have no FunctionalTensor outputs that we need to fix up storages for.
        return return_and_correct_aliasing(func, args, kwargs, outs_wrapped)

    @classmethod
    def is_infra_mode(cls) -> bool:
        return True


@contextlib.contextmanager
def disable_functional_mode():
    return _disable_infra_mode(torch._C._TorchDispatchModeKey.FUNCTIONAL)


# This is similar to torch.func.functionalize, but:
# - It uses FunctionalTensorMode, and FunctionalTensor (a python subclass).
#   One important advantage to using this mode is that it will let us
#   run functionalization underneath __torch_dispatch__,
#   which we need in AOTAutograd.
# - Doing so means that it does not automatically compose with other
#   functorch transforms, since these transforms always run above __torch_dispatch__.
#   That's why this util lives here, and not in functorch.
def dispatch_functionalize(func, mode: FunctionalTensorMode = FunctionalTensorMode()):
    # TODO: pull these from aot autograd
    def to_fun(t):
        if isinstance(t, torch.Tensor):
            return FunctionalTensor.to_functional(t)
        return t

    def from_fun(t):
        if not isinstance(t, FunctionalTensor):
            # quick sanity assert
            if isinstance(t, torch.Tensor):
                assert not torch._is_functional_tensor(t)
            return t
        torch._sync(t)
        return torch._from_functional_tensor(t.elem)

    def inner(*args, **kwargs):
        disable_above = torch._C._ExcludeDispatchKeyGuard(
            torch._C.DispatchKeySet(torch._C.DispatchKey.Functionalize)
        )
        with disable_above, mode:
            func_args = tree_map_only(torch.Tensor, to_fun, args)
            func_kwargs = tree_map_only(torch.Tensor, to_fun, kwargs)
            func_outputs = func(*func_args, **func_kwargs)
            outputs = tree_map_only(FunctionalTensor, from_fun, func_outputs)

            return outputs

    return inner


class BaseFunctionalizeAPI(ABC):
    @abstractmethod
    def wrap_tensors(self, args: Tuple[Any]) -> Tuple[Any]:
        pass

    @abstractmethod
    def unwrap_tensors(
        self, args: Union[torch.Tensor, Tuple[torch.Tensor, ...]]
    ) -> Any:
        pass

    @abstractmethod
    def functionalize(self, inner_f: Callable) -> Callable:
        pass

    @abstractmethod
    def redispatch_to_next(self) -> ContextManager:
        pass

    @abstractmethod
    def replace(self, input_tensor, output_tensor) -> None:
        pass

    @abstractmethod
    def commit_update(self, tensor) -> None:
        pass

    @abstractmethod
    def sync(self, tensor) -> None:
        pass

    @abstractmethod
    def mark_mutation_hidden_from_autograd(self, tensor) -> None:
        pass


class PythonFunctionalizeAPI(BaseFunctionalizeAPI):
    def __init__(
        self, mode: Optional[FunctionalTensorMode] = None, pre_dispatch: bool = False
    ) -> None:
        super().__init__()
        self.mode = mode if mode else FunctionalTensorMode()
        self.pre_dispatch = pre_dispatch

    def wrap_tensors(self, args: Tuple[Any]) -> Tuple[Any]:
        with self.mode:
            return tree_map_only(torch.Tensor, FunctionalTensor.to_functional, args)

    def unwrap_tensors(
        self, args: Union[torch.Tensor, Tuple[torch.Tensor, ...], List[torch.Tensor]]
    ) -> Any:
        return tree_map_only(FunctionalTensor, FunctionalTensor.from_functional, args)

    def functionalize(self, inner_f: Callable) -> Callable:
        return dispatch_functionalize(inner_f, self.mode)

    def redispatch_to_next(self) -> ContextManager:
        # [NOTE] We don't do anything here because at the time
        # we exercise this path, we would have already popped the
        # FunctionalTensorMode from mode stack. Since FunctionalTensorMode
        # is now stateful, it is better to explicitly pass in correct mode
        # directly instead of globally setting it.
        return contextlib.nullcontext()

    def replace(self, input_tensor, output_tensor) -> None:
        assert isinstance(input_tensor, FunctionalTensor)
        assert not isinstance(output_tensor, FunctionalTensor)
        input_tensor.replace_(output_tensor)

    def commit_update(self, tensor) -> None:
        assert isinstance(tensor, FunctionalTensor)
        tensor.commit_update()

    def sync(self, tensor) -> None:
        assert isinstance(tensor, FunctionalTensor)
        tensor.sync()

    def mark_mutation_hidden_from_autograd(self, tensor) -> None:
        assert isinstance(tensor, FunctionalTensor)
        tensor.mark_mutation_hidden_from_autograd()


class CppFunctionalizeAPI(BaseFunctionalizeAPI):
    def wrap_tensors(self, args: Tuple[Any]) -> Tuple[Any]:
        from torch._functorch.eager_transforms import _wrap_all_tensors_to_functional

        return _wrap_all_tensors_to_functional(args, level=0)

    def unwrap_tensors(
        self, args: Union[torch.Tensor, Tuple[torch.Tensor, ...]]
    ) -> Union[torch.Tensor, Tuple[torch.Tensor, ...]]:
        from torch._functorch.eager_transforms import (
            _unwrap_all_tensors_from_functional,
        )

        return _unwrap_all_tensors_from_functional(args, reapply_views=_reapply_views())

    def functionalize(self, inner_f: Callable) -> Callable:
        return torch.func.functionalize(inner_f)

    def redispatch_to_next(self) -> ContextManager:
        return torch._C._ExcludeDispatchKeyGuard(
            torch._C.DispatchKeySet(torch._C.DispatchKey.Functionalize)
        )

    def replace(self, input_tensor, output_tensor) -> None:
        torch._functionalize_replace(input_tensor, output_tensor)

    def commit_update(self, tensor) -> None:
        torch._functionalize_commit_update(tensor)

    def sync(self, tensor) -> None:
        torch._functionalize_sync(tensor)

    def mark_mutation_hidden_from_autograd(self, tensor) -> None:
        torch._functionalize_mark_mutation_hidden_from_autograd(tensor)


class FunctorchFunctionalizeAPI(BaseFunctionalizeAPI):
    def __init__(self, interpreter):
        self.interpreter = interpreter

    def wrap_tensors(self, args: Tuple[Any]) -> Tuple[Any]:
        from torch._functorch.eager_transforms import _wrap_all_tensors_to_functional

        return _wrap_all_tensors_to_functional(args, level=self.interpreter.level())

    def unwrap_tensors(
        self, args: Union[torch.Tensor, Tuple[torch.Tensor, ...]]
    ) -> Union[torch.Tensor, Tuple[torch.Tensor, ...]]:
        from torch._functorch.eager_transforms import (
            _unwrap_all_tensors_from_functional,
        )

        return _unwrap_all_tensors_from_functional(
            args, reapply_views=self.interpreter.functionalize_add_back_views()
        )

    def functionalize(self, inner_f: Callable) -> Callable:
        return torch.func.functionalize(
            inner_f,
            remove=(
                "mutations_and_views"
                if self.interpreter.functionalize_add_back_views()
                else "mutations"
            ),
        )

    def redispatch_to_next(self) -> ContextManager:
        return self.interpreter.lower()

    def replace(self, input_tensor, output_tensor) -> None:
        torch._functionalize_replace(input_tensor, output_tensor)

    def commit_update(self, tensor) -> None:
        torch._functionalize_commit_update(tensor)

    def sync(self, tensor) -> None:
        torch._functionalize_sync(tensor)

    def mark_mutation_hidden_from_autograd(self, tensor) -> None:
        torch._functionalize_mark_mutation_hidden_from_autograd(tensor)


def mb_unwrap_functional_tensor(tensor: torch.Tensor):
    if isinstance(tensor, FunctionalTensor):
        return torch._from_functional_tensor(tensor.elem)
    return tensor<|MERGE_RESOLUTION|>--- conflicted
+++ resolved
@@ -533,10 +533,6 @@
                             torch.ops.aten.dropout.default,
                             torch.ops.aten._to_copy.default,
                         ):
-<<<<<<< HEAD
-                            torch._freeze_functional_tensor(outs_unwrapped)  # type: ignore[attr-defined]
-                    outs_wrapped = tree_map_only(torch.Tensor, wrap, outs_unwrapped)
-=======
 
                             def must_copy():
                                 """
@@ -558,10 +554,7 @@
                                 )
                             else:
                                 torch._freeze_functional_tensor(outs_unwrapped)  # type: ignore[attr-defined]
-                    outs_wrapped = pytree.tree_map_only(
-                        torch.Tensor, wrap, outs_unwrapped
-                    )
->>>>>>> 3797143e
+                    outs_wrapped = tree_map_only(torch.Tensor, wrap, outs_unwrapped)
             finally:
                 torch._disable_functionalization()
                 torch._functionalize_enable_reapply_views(old_apply_views)  # type: ignore[attr-defined]
