#include <torch/csrc/distributed/c10d/NCCLUtils.hpp>

#include <c10/util/env.h>

#ifdef USE_C10D_NCCL
#include <mutex>
#include <vector>

namespace c10d {

NCCLComm::NCCLComm(ncclComm_t ncclComm) : ncclComm_(ncclComm) {}

NCCLComm::~NCCLComm() noexcept {
  // (kwen2501) Making CUDA/NCCL calls in this destructor can hit CUDA driver
  // shutdown error if CUDA context has exited first. Thus, we are not
  // destroying or aborting NCCL communicators here. We just detect and warn
  // about the risk of memory leak. Normally, a user would have called
  // `destroy_process_group` or `abort_process_group`, and such risk would be
  // avoided.
  LockType lock(mutex_);
  if (ncclComm_ && initialized_ && !aborted_) {
    TORCH_WARN_ONCE(
        "WARNING: NCCL communicator hasn't been destroyed. This may cause "
        "memory leaks. To avoid the risk, you can call `destroy_process_group` "
        "during normal exit or `_abort_process_group` when handling failures.")
  }
}

// NOLINTNEXTLINE(*-noexcept-move-*)
NCCLComm::NCCLComm(NCCLComm&& other) {
  // Using other's lock, as it reads other's states
  // Can not use this.mutex_, as this object is being constructed.
  LockType lock(other.mutex_);
  std::swap(ncclComm_, other.ncclComm_);
  std::swap(aborted_, other.aborted_);
  std::swap(ncclAsyncErr_, other.ncclAsyncErr_);
  std::swap(initialized_, other.initialized_);
  std::swap(nonBlocking_, other.nonBlocking_);
  std::swap(deviceIndex_, other.deviceIndex_);
}

ncclUniqueId NCCLComm::getNcclId() {
  return ncclId_;
}

std::shared_ptr<NCCLComm> NCCLComm::create(
    int numRanks,
    int rank,
    ncclUniqueId commId,
    at::DeviceIndex deviceIndex) {
  at::cuda::OptionalCUDAGuard gpuGuard(deviceIndex);
  auto comm = std::make_shared<NCCLComm>();
  C10D_NCCL_CHECK(
      ncclCommInitRank(&(comm->ncclComm_), numRanks, commId, rank),
      std::nullopt);
  comm->ncclId_ = commId;
  comm->rank_ = rank;
  comm->deviceIndex_ = deviceIndex;
  comm->initialized_ = true;
  // Old style comm is always blocking.
  comm->nonBlocking_ = false;
  return comm;
}

#ifdef NCCL_HAS_CONFIG
std::shared_ptr<NCCLComm> NCCLComm::create(
    int numRanks,
    int rank,
    ncclUniqueId commId,
    at::DeviceIndex deviceIndex,
    ncclConfig_t& config) {
  at::cuda::OptionalCUDAGuard gpuGuard(deviceIndex);
  auto comm = std::make_shared<NCCLComm>();
  comm->nonBlocking_ = config.blocking == 0;
  LOG(INFO) << "Rank " << rank << ": creating NCCL communicator with mode: "
            << (comm->nonBlocking_ ? "nonblocking" : "blocking");
  C10D_NCCL_CHECK_NONBLOCKING(
      ncclCommInitRankConfig(
          &(comm->ncclComm_), numRanks, commId, rank, &config),
      std::nullopt);
  comm->ncclId_ = commId;
  comm->rank_ = rank;
  comm->deviceIndex_ = deviceIndex;
  // Under blocking mode, comm is initialized immediately after NCCL init
  // returns; Under nonblocking mode, we check whether comm is initialized the
  // *next* time ncclComm_ is accessed.
  comm->initialized_ = !comm->nonBlocking_;
  return comm;
}
<<<<<<< HEAD
#ifdef NCCL_HAS_INIT_RANK_SCALABLE
std::shared_ptr<NCCLComm> NCCLComm::create_scalable(
    int numRanks,
    int rootIdx,
    int rank,
    std::vector<ncclUniqueId>& commIds,
    ncclConfig_t& config) {
  auto comm = std::make_shared<NCCLComm>();
  comm->nonBlocking_ = config.blocking == 0;
  LOG(INFO) << "Rank " << rank << ": creating NCCL communicator with mode: "
            << (comm->nonBlocking_ ? "nonblocking" : "blocking")
            << " with scalable init.";
  C10D_NCCL_CHECK_NONBLOCKING(
      ncclCommInitRankScalable(
          &(comm->ncclComm_),
          numRanks,
          rank,
          commIds.size(),
          commIds.data(),
          &config),
      std::nullopt);
  comm->ncclId_ = commIds[rootIdx];
  comm->rank_ = rank;
  comm->initialized_ = !comm->nonBlocking_;
  return comm;
}
#endif // NCCL_HAS_INIT_RANK_SCALABLE
#endif // NCCL_HAS_COMM_NONBLOCKING
=======
#endif // NCCL_HAS_CONFIG
>>>>>>> 0dadd8b0

ncclComm_t NCCLComm::getNcclComm() {
  LockType lock(mutex_);
  if (aborted_) {
    auto commFailureMsg = commFailureReason_ != std::nullopt
        ? c10::str(" Original reason for failure was: ", *commFailureReason_)
        : "";
    TORCH_CHECK_WITH(
        DistBackendError,
        false,
        c10::str(
            "NCCL communicator was aborted on rank ",
            rank_,
            ". ",
            commFailureMsg));
  }
  // In non-blocking mode, ensure comm is ready.
  if (nonBlocking_) {
    // Wait with long interval if communicator is being initialized.
    bool longInterval = !initialized_;
    waitReady(longInterval);
    // ncclComm_ should be initialized by now
  }
  if (!initialized_) {
    // TODO: see if we can consolidate other `initialized_` flipping here.
    // Maintaining it elsewhere is some work.
    initialized_ = true;
    LOG(INFO) << "Rank " << rank_ << ": NCCL communicator " << repr()
              << " is initialized.";
  }
  return ncclComm_;
}

// Wait for the communicator to be ready. This is a blocking function.
// Arguments:
//   longInterval: if true, wait with sleep of an interval; otherwise, wait
//   with `sched_yield` which is faster (but acquires CPU more frequently).
void NCCLComm::waitReady(bool longInterval) {
  LockType lock(mutex_);
  if (aborted_)
    return;
  // If timeout is reached, throw an exception.
  if (longInterval) {
    C10D_NCCL_CHECK_TIMEOUT_SLEEP(ncclInProgress, ncclComm_, std::nullopt);
  } else {
    C10D_NCCL_CHECK_TIMEOUT(ncclInProgress, ncclComm_, std::nullopt);
  }
}

std::optional<std::string> NCCLComm::getNcclCommFailureReason() const {
  LockType lock(mutex_);
  return commFailureReason_;
}

// TODO: why do we have `!defined(FBCODE_CAFFE2)` here?
#if defined(NCCL_HAS_COMM_SPLIT) && !defined(FBCODE_CAFFE2)
// last argument to split() API is not used to support
// multiple implementations
std::shared_ptr<NCCLComm> NCCLComm::split(
    NCCLComm* source,
    int color_id,
    int rank,
    ncclConfig_t& config,
    std::vector<uint64_t>& ranks_ull) {
  TORCH_CHECK(
      color_id >= NCCL_SPLIT_NOCOLOR,
      "Color must be a non-negative value or NCCL_SPLIT_NOCOLOR (-1)"
      ", but got ",
      color_id);
  LOG(INFO) << "Rank " << source->rank_ << ": split from parent comm "
            << source->repr() << " with color_id " << color_id << " and rank "
            << rank;
  at::cuda::OptionalCUDAGuard gpuGuard(source->deviceIndex_);
  auto comm = std::make_shared<NCCLComm>();
  // This call will block until the source communicator is initialized
  auto sourceComm = source->getNcclComm();
#ifndef NCCL_HAS_COMM_NONBLOCKING
  C10D_NCCL_CHECK(
      ncclCommSplit(sourceComm, color_id, rank, &(comm->ncclComm_), &config),
      std::nullopt);
#else
  // After calling ncclCommSplit in non-blocking mode, we should wait for the
  // source communicator to be out of ncclInProgress state.
  // Reason 1:
  //   it's unsafe to call new operations on the parent comm while it's in
  //   ncclInProgress state.
  // Reason 2:
  //   as of NCCL 2.23, the ptr value of child comm will not be filled until the
  //   state of parent comm is ncclSuccess. This may change in the future. See:
  //   https://github.com/NVIDIA/nccl/issues/1472
  C10D_NCCL_CHECK_TIMEOUT_SLEEP(
      ncclCommSplit(sourceComm, color_id, rank, &(comm->ncclComm_), &config),
      sourceComm, // wait on parent comm
      std::nullopt);
  if (color_id >= 0) {
    // Waiting for parent comm above still does not seem to guarantee the child
    // comm ptr is valid. Therefore we add a manual wait here for safety.
    // TODO: remove this wait after NCCL fix the semantics.
    auto startTime = std::chrono::steady_clock::now();
    auto timeout = nccl_nonblocking_timeout();
    while (!comm->ncclComm_) {
      C10D_CHECK_TIMEOUT(startTime, timeout);
      C10D_SCHED_SLEEP();
    }
  }
  // comm->ncclComm_ should have valid ptr by now, but not necessarily
  // initialized. Rely on getNcclComm() to wait for its initialization.
#endif
  ++source->ncclCommSplitCounter_;
  comm->rank_ = rank;
  // Child comm should be on the same device as parent comm
  comm->deviceIndex_ = source->deviceIndex_;
  comm->nonBlocking_ = config.blocking == 0;
  LOG(INFO) << "Rank " << source->rank_ << ": created child comm "
            << comm->repr() << " with color_id " << color_id;
  return comm;
}
#endif

void NCCLComm::finalize() {
  LockType lock(mutex_);
  if (aborted_) {
    LOG(INFO) << "Rank " << rank_
              << ": NCCL communicator already Invalidated. Skip finalize.";
    return;
  }
  at::cuda::OptionalCUDAGuard gpuGuard(deviceIndex_);
  auto comm = getNcclComm();
  C10D_NCCL_CHECK_NONBLOCKING(ncclCommFinalize(comm), std::nullopt);
}

void NCCLComm::destroy() {
  LockType lock(mutex_);
  if (aborted_) {
    LOG(INFO) << "Rank " << rank_
              << ": NCCL communicator already Invalidated. Skip destroy.";
    return;
  }
  at::cuda::OptionalCUDAGuard gpuGuard(deviceIndex_);
  auto comm = getNcclComm();
  C10D_NCCL_CHECK(ncclCommDestroy(comm), std::nullopt);
  // Poison future getNcclComm
  aborted_ = true;
}

void NCCLComm::abort(std::optional<std::string> commFailureReason) {
  LockType lock(mutex_);
  at::cuda::OptionalCUDAGuard gpuGuard(deviceIndex_);
#ifdef ENABLE_NCCL_ERROR_CHECKING
  if (aborted_ && !initialized_) {
    // Should not abort twice.
    return;
  }

#ifdef NCCL_HAS_COMM_REGISTER
  // Deregister all registered segments before aborting.
  for (auto& it : registeredSegmentHandles_) {
    void* handle = it.second;
    C10D_NCCL_CHECK(
        ::ncclCommDeregister(ncclComm_, handle),
        c10::str(
            "Failed to deregister segment handle ",
            handle,
            " on ncclComm_ ",
            ncclComm_));
  }
  registeredSegmentHandles_.clear();
#endif

  // Set true failure reason if provided by ProcessGroupNCCL (e.g. work
  // timeout)
  commFailureReason_ = commFailureReason;
  LOG(INFO) << "Aborting ncclComm_ " << ncclComm_ << " with reason: "
            << (commFailureReason ? *commFailureReason
                                  : "No abort reason provided.");
#ifndef NCCL_HAS_COMM_NONBLOCKING
  C10D_NCCL_CHECK(::ncclCommAbort(ncclComm_), commFailureReason_);
#else
  C10D_NCCL_CHECK_TIMEOUT(
      ::ncclCommAbort(ncclComm_), ncclComm_, commFailureReason_);
#endif
  aborted_ = true;
  ncclComm_ = nullptr;

  // Set an appropriate error so that we avoid using the communicator.
  if (ncclAsyncErr_ == ncclSuccess) {
    ncclAsyncErr_ = ncclSystemError;
  }
#else
  // This is a NOOP, if error checks are disabled.
  return;
#endif
}

bool NCCLComm::isInitialized() const {
  LockType lock(mutex_);
  return initialized_;
}

bool NCCLComm::isAborted() const {
  LockType lock(mutex_);
  return aborted_;
}

uint64_t NCCLComm::getCommSplitCounter() const {
  return ncclCommSplitCounter_;
}

ncclResult_t NCCLComm::checkForNcclError() {
  LockType lock(mutex_);
#ifdef ENABLE_NCCL_ERROR_CHECKING
  if (ncclAsyncErr_ != ncclSuccess) {
    return ncclAsyncErr_;
  }
  C10D_NCCL_CHECK(
      ncclCommGetAsyncError(ncclComm_, &ncclAsyncErr_), commFailureReason_);
  return ncclAsyncErr_;
#else
  // Always return success, if error checks are disabled.
  return ncclSuccess;
#endif
}

ncclResult_t NCCLComm::registerSegment(void* ptr, size_t size) {
  LockType lock(mutex_);
#ifdef NCCL_HAS_COMM_REGISTER
  // We register only segments from cache allocator
  // which are guaranteed to be with disjoint addr ranges. Thus, a ptr always
  // maps to a unique handle and should not be registered before the current
  // ptr is deregistered and freed.
  TORCH_CHECK(
      registeredSegmentHandles_.count(ptr) == 0,
      "Segment with ptr ",
      ptr,
      " has already been registered on ncclComm_ ",
      ncclComm_);

  void* handle = nullptr;
  // Use getNcclComm to make sure comm is ready before calling nccl APIs
  auto comm = getNcclComm();
  C10D_NCCL_CHECK(
      ncclCommRegister(comm, ptr, size, &handle),
      c10::str(
          "Failed to register segment with ptr ",
          ptr,
          ", size ",
          size,
          " on ncclComm_ ",
          comm));
  registeredSegmentHandles_[ptr] = handle;
  return ncclSuccess;
#else
  return ncclInvalidUsage;
#endif
}

ncclResult_t NCCLComm::deregisterSegment(void* ptr) {
  LockType lock(mutex_);
#ifdef NCCL_HAS_COMM_REGISTER
  TORCH_CHECK(
      registeredSegmentHandles_.count(ptr) == 1,
      "Segment with ptr ",
      ptr,
      " is not registered on ncclComm_ ",
      ncclComm_);

  void* handle = registeredSegmentHandles_[ptr];
  // Use getNcclComm to make sure comm is ready before calling nccl APIs
  auto comm = getNcclComm();
  C10D_NCCL_CHECK(
      ncclCommDeregister(comm, handle),
      c10::str(
          "Failed to deregister segment handle ",
          handle,
          ", with ptr ",
          ptr,
          " on ncclComm_ ",
          comm));
  registeredSegmentHandles_.erase(ptr);
  return ncclSuccess;
#else
  return ncclInvalidUsage;
#endif
}

std::string NCCLComm::repr() const {
  return c10::str((void*)ncclComm_);
}

#if (defined(IS_NCCLX) || defined(USE_ROCM)) && defined(NCCL_COMM_DUMP)
std::unordered_map<std::string, std::string> NCCLComm::ncclCommDump() {
  std::unordered_map<std::string, std::string> dump;
  if (isAborted()) {
    LOG(INFO) << "Communicator was aborted before trying to dump its state.";
    return dump;
  }
  C10D_NCCL_CHECK(::ncclCommDump(ncclComm_, dump), std::nullopt);
  return dump;
}
#endif

std::string getNcclVersion() {
  static std::string versionString = []() {
    int version = 0;
    std::string versionString;
    ncclResult_t status = ncclGetVersion(&version);
    // can't compute the version if call did not return successfully or version
    // code < 100 (corresponding to 0.1.0)
    if (status != ncclSuccess || version < 100) {
      versionString = "Unknown NCCL version";
    } else {
      // NCCL changed version coding starting 2.9
      const int majorBase = version < 2900 ? 1000 : 10000;
      const int minorBase = 100;
      auto ncclMajor = version / majorBase;
      auto ncclMinor = (version % majorBase) / minorBase;
      auto ncclPatch =
          version % (ncclMajor * majorBase + ncclMinor * minorBase);
      versionString = std::to_string(ncclMajor) + "." +
          std::to_string(ncclMinor) + "." + std::to_string(ncclPatch);
#ifdef NCCL_SUFFIX
      const auto ncclSuffix = std::string(NCCL_SUFFIX);
      if (!ncclSuffix.empty()) {
        versionString += "." + ncclSuffix;
      }
#endif
    }
    return versionString;
  }();

  return versionString;
}

size_t hashTensors(const std::vector<at::Tensor>& tensors) {
  size_t hash = 0;
  for (auto& tensor : tensors) {
    if (tensor.numel() > 0 && tensor.storage()) {
      size_t data_size = tensor.storage().nbytes();
      if (data_size > 0 && tensor.storage().data_ptr()) {
        auto src = static_cast<const char*>(tensor.storage().data_ptr().get());
        std::vector<char> dst(data_size);
        // This is needed so that we trigger a device synchronization so we can
        // get the collective finished if launched on GPU and hash its output.
        cudaMemcpy(dst.data(), src, data_size, cudaMemcpyDeviceToHost);
        for (size_t i = 0; i < data_size; ++i) {
          // Update the hash for each byte in the tensor
          hash = c10::hash_combine(hash, c10::get_hash(dst[i], data_size));
        }
      }
    }
  }
  return hash;
}

// Default value: 30 minutes
int nccl_nonblocking_timeout() {
  static int timeout = -2; // -2 means not initialized
  if (timeout == -2) {
    const auto val = c10::utils::get_env("TORCH_NCCL_NONBLOCKING_TIMEOUT");
    if (val.has_value() && !val.value().empty()) {
      timeout = stoi(val.value());
    } else {
      // Default value consistent with kBackendDefaultTimeout
      timeout = 30 * 60;
    }
  }
  return timeout;
}

std::string ncclGetErrorWithVersion(ncclResult_t error) {
  return std::string(ncclGetErrorString(error)) + ", NCCL version " +
      getNcclVersion();
}

// Provides additional detail into NCCL error codes based on when these are
// thrown in the NCCL codebase.
std::string getNcclErrorDetailStr(
    ncclResult_t error,
    std::optional<std::string> processGroupFailureReason /* = std::nullopt */
) {
  // Prioritize failure reason provided by PG NCCL first, as it can abort
  // communicators when it encounters collective timeouts, etc.
  if (processGroupFailureReason != std::nullopt) {
    return *processGroupFailureReason;
  }
  std::string interpret;
  std::string err;
#ifdef ENABLE_NCCL_GET_LAST_ERROR
  auto ret = ncclGetLastError(nullptr);
  if (ret) {
    err = "\nLast error:\n" + std::string(ret);
  } else {
    err = "\nLast error: Unknown NCCL Error\n";
  }
#endif
  switch (error) {
    case ncclUnhandledCudaError:
      interpret = "ncclUnhandledCudaError: Call to CUDA function failed.";
      break;
    case ncclSystemError:
      interpret =
          "ncclSystemError: System call (e.g. socket, malloc) or external library call failed or device error. ";
#ifndef NCCL_REMOTE_ERROR
      // Before ncclRemoteError was created, unexpected remote disconnect was
      // categorized as ncclSystemError
      interpret += "It can be also caused by unexpected exit of a remote peer.";
#endif
      break;
    case ncclInternalError:
      interpret = "ncclInternalError: Internal check failed.";
      break;
    case ncclInvalidArgument:
      interpret = "ncclInvalidArgument: Invalid value for an argument.";
      break;
    case ncclInvalidUsage:
      interpret =
          "ncclInvalidUsage: This usually reflects invalid usage of NCCL library.";
      break;
#ifdef NCCL_REMOTE_ERROR
    case ncclRemoteError:
      interpret =
          "ncclRemoteError: A call failed possibly due to a network error or a remote process exiting prematurely.";
      break;
#endif
    default:
      interpret = "Unknown NCCL error!";
  }
  return interpret + err;
}

// Dump proxyTrace log to stdout
void printNcclCommProxyTrace(
    std::string& dumpReason,
    const std::unordered_map<std::string, std::string>& dumpMap) {
  LOG(INFO) << "Dumping nccl comm trace, reason: " << dumpReason;
  for (auto& [key, value] : dumpMap) {
    LOG(INFO) << "key: " << key << ", value: " << value;
  }
  LOG(INFO) << "----------------------";
}

} // namespace c10d

#endif // USE_C10D_NCCL<|MERGE_RESOLUTION|>--- conflicted
+++ resolved
@@ -87,11 +87,9 @@
   comm->initialized_ = !comm->nonBlocking_;
   return comm;
 }
-<<<<<<< HEAD
 #ifdef NCCL_HAS_INIT_RANK_SCALABLE
 std::shared_ptr<NCCLComm> NCCLComm::create_scalable(
     int numRanks,
-    int rootIdx,
     int rank,
     std::vector<ncclUniqueId>& commIds,
     ncclConfig_t& config) {
@@ -109,16 +107,16 @@
           commIds.data(),
           &config),
       std::nullopt);
-  comm->ncclId_ = commIds[rootIdx];
+  // Only the first ncclUniqueId will be used to create the
+  // communicator hash id, which is used to identify the communicator
+  // in the log file and in the replay tool.
+  comm->ncclId_ = commIds[0];
   comm->rank_ = rank;
   comm->initialized_ = !comm->nonBlocking_;
   return comm;
 }
 #endif // NCCL_HAS_INIT_RANK_SCALABLE
-#endif // NCCL_HAS_COMM_NONBLOCKING
-=======
 #endif // NCCL_HAS_CONFIG
->>>>>>> 0dadd8b0
 
 ncclComm_t NCCLComm::getNcclComm() {
   LockType lock(mutex_);
