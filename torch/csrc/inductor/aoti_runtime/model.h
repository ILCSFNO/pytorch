--- conflicted
+++ resolved
@@ -1,9 +1,5 @@
 #pragma once
 
-<<<<<<< HEAD
-#include <optional>
-#include <regex>
-=======
 #include <dlfcn.h>
 #include <fcntl.h>
 #include <sys/mman.h>
@@ -11,7 +7,6 @@
 #include <optional>
 #include <regex>
 #include <stdexcept>
->>>>>>> f34905f6
 #include <unordered_map>
 
 // WARNING: Be careful when adding new includes here. This header will be used
@@ -171,23 +166,13 @@
       AOTI_RUNTIME_DEVICE_CHECK(cudaEventCreate(&run_finished));
       run_finished_.emplace(run_finished);
     }
-<<<<<<< HEAD
-=======
 #else // USE_CUDA
     run_finished_ = false;
 #endif // USE_CUDA
->>>>>>> f34905f6
 
     auto* model = static_cast<Model*>(this);
     auto folded_constants =
         model->const_run_impl(stream, proxy_executor, initialization);
-<<<<<<< HEAD
-    AOTI_RUNTIME_DEVICE_CHECK(cudaEventRecord(*run_finished_, stream));
-    return folded_constants;
-#else // !USE_CUDA
-    return {};
-#endif // USE_CUDA
-=======
 
 #ifdef USE_CUDA
     AOTI_RUNTIME_DEVICE_CHECK(cudaEventRecord(*run_finished_, stream));
@@ -196,7 +181,6 @@
 #endif // USE_CUDA
 
     return folded_constants;
->>>>>>> f34905f6
   }
 
   void load_constants() {
@@ -223,7 +207,6 @@
 #endif // USE_CUDA
       std::string name = this->constant_name(i);
       size_t data_size = this->constant_data_size(i);
-      bool from_folded = this->constant_from_folded(i);
       uint8_t* internal_ptr = (data_size != 0)
           ? constant_ptr(
                 constants_internal_offset[i],
@@ -285,11 +268,7 @@
     if (!skip_copy) {
       AOTI_RUNTIME_DEVICE_CHECK(cudaMemcpy(
           internal_ptr,
-<<<<<<< HEAD
-          _binary_constants_bin_start + bytes_read,
-=======
           _get_constants_start() + bytes_read,
->>>>>>> f34905f6
           data_size,
           cudaMemcpyHostToDevice));
     }
@@ -298,11 +277,7 @@
 #else
     // get pointer to constant which is packed in model during compile time.
     AOTI_RUNTIME_CHECK(!skip_copy, "pure cpu mode doesn't support skip copy");
-<<<<<<< HEAD
-    return const_cast<uint8_t*>(_binary_constants_bin_start) + bytes_read;
-=======
     return _get_constants_start() + bytes_read;
->>>>>>> f34905f6
 #endif // USE_CUDA
   }
 
