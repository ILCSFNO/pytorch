--- conflicted
+++ resolved
@@ -28,10 +28,7 @@
     lift_constants_pass,
     rewrite_script_object_meta,
 )
-<<<<<<< HEAD
-=======
 from torch._export.utils import placeholder_naming_pass, placeholder_prefixes
->>>>>>> f34905f6
 from torch._export.verifier import SpecViolationError
 from torch._export.wrappers import _wrap_submodules
 from torch._functorch.aot_autograd import aot_export_module
@@ -39,10 +36,7 @@
 from torch._subclasses.fake_tensor import FakeTensor, FakeTensorMode
 from torch._utils_internal import log_export_usage
 from torch.export.exported_program import OutputKind
-<<<<<<< HEAD
-=======
 from torch.fx._utils import first_call_function_nn_module_stack
->>>>>>> f34905f6
 from torch.fx.experimental.symbolic_shapes import (
     ConstraintViolationError,
     free_unbacked_symbols,
@@ -50,10 +44,7 @@
     ShapeEnv,
 )
 from torch.fx.graph import _PyTreeCodeGen, _PyTreeInfo
-<<<<<<< HEAD
-=======
 from torch.fx.passes.runtime_assert import insert_deferred_runtime_asserts
->>>>>>> f34905f6
 from torch.utils._pytree import TreeSpec
 from torch.utils._sympy.value_ranges import ValueRangeError
 
@@ -293,8 +284,6 @@
             constants[spec.target] = constant
 
 
-<<<<<<< HEAD
-=======
 def _rename_constants_nodes(
     gm: torch.fx.GraphModule,
     graph_signature: ExportGraphSignature,
@@ -344,7 +333,6 @@
         mod.recompile()
 
 
->>>>>>> f34905f6
 def _restore_state_dict(
     original_module: torch.nn.Module, traced_module: torch.fx.GraphModule
 ) -> None:
@@ -382,13 +370,9 @@
 
 
 def _get_module_hierarchy(mod: torch.nn.Module) -> Dict[str, str]:
-<<<<<<< HEAD
-    return {name: type(m).__name__ for name, m in mod.named_modules()}
-=======
     return {
         name: type(m).__name__ for name, m in mod.named_modules(remove_duplicate=False)
     }
->>>>>>> f34905f6
 
 
 def _make_module_call_graph(
@@ -553,15 +537,6 @@
 
         gm = replace_set_grad_with_hop_pass(gm)
 
-<<<<<<< HEAD
-    # Remove nn_module_stack metadata from all placeholders/inputs nodes.
-    for mod in gm.modules():
-        if not isinstance(mod, torch.fx.GraphModule):
-            continue
-        for node in mod.graph.nodes:
-            if node.op in ["placeholder", "output"]:
-                node.meta.pop("nn_module_stack", None)
-=======
     # Remove nn_module_stack, stack_trace metadata from all placeholders/inputs nodes.
     for _mod in gm.modules():
         if not isinstance(_mod, torch.fx.GraphModule):
@@ -570,7 +545,6 @@
             if node.op in ["placeholder", "output"]:
                 node.meta.pop("nn_module_stack", None)
                 node.meta.pop("stack_trace", None)
->>>>>>> f34905f6
 
     # NOTE: aot_export adds symint metadata for placeholders with int values;
     # since these become specialized, we replace such metadata with the original values
@@ -594,11 +568,7 @@
     def make_argument_spec(i, node) -> ArgumentSpec:
         if isinstance(node, (int, bool, float, type(None))):
             # For const outputs we just directly return this
-<<<<<<< HEAD
-            return ConstantArgument(value=node)
-=======
             return ConstantArgument(name="", value=node)
->>>>>>> f34905f6
 
         assert (
             "val" in node.meta
@@ -618,11 +588,7 @@
         else:
             # TODO: this branch is likely wrong, all permissible ConstantArgument type
             # should have been handled already
-<<<<<<< HEAD
-            return ConstantArgument(value=val)
-=======
             return ConstantArgument(name=node.name, value=val)
->>>>>>> f34905f6
 
     input_specs, output_specs = _sig_to_specs(
         user_inputs=set(graph_signature.user_inputs),
@@ -654,8 +620,6 @@
 
     constants = rewrite_script_object_meta(gm)
     constants.update(lift_constants_pass(gm, export_graph_signature, constant_attrs))
-<<<<<<< HEAD
-=======
 
     # prettify names for placeholder nodes
     placeholder_naming_pass(
@@ -667,7 +631,6 @@
         fake_params_buffers,
         constants,
     )
->>>>>>> f34905f6
 
     @dataclasses.dataclass
     class _ExportedProgramNonStrict:
@@ -752,12 +715,6 @@
         for node in mod.graph.nodes:
             if node.op in ["call_function", "get_attr"]:
                 if i == 0:
-<<<<<<< HEAD
-                    if node.meta.get("nn_module_stack", None) is None:
-                        raise SpecViolationError(
-                            f"Node {node} of type {node.op} is missing nn_module_stack metadata"
-                        )
-=======
                     if (
                         nn_module_stack := node.meta.get("nn_module_stack", None)
                     ) is None:
@@ -775,7 +732,6 @@
                             f"Node {node} of type {node.op} has incorrect nn_module_stack metadata format"
                             f"expected Dict[str, Tuple[str, str]], but got {nn_module_stack}"
                         )
->>>>>>> f34905f6
             elif node.op in ["placeholder", "output"]:
                 if node.meta.get("nn_module_stack", None):
                     raise SpecViolationError(
@@ -783,8 +739,6 @@
                     )
 
 
-<<<<<<< HEAD
-=======
 def _verify_stack_trace(graph_module: torch.fx.GraphModule) -> None:
     """
     Perform stack trace checks on the graph.
@@ -833,7 +787,6 @@
                     )
 
 
->>>>>>> f34905f6
 def get_ep_stats(ep: ExportedProgram) -> Dict[str, Any]:
     op_count = 0
     op_set = set()
@@ -1047,14 +1000,11 @@
                 pre_dispatch=pre_dispatch,
                 transform=_tuplify_outputs,
             )
-<<<<<<< HEAD
-=======
         ep_non_strict.gm.meta["inline_constraints"] = {
             k: v
             for k, v in fake_mode.shape_env.var_to_range.items()
             if free_unbacked_symbols(k)
         }
->>>>>>> f34905f6
         try:
             range_constraints = make_constraints(
                 fake_mode,
@@ -1100,13 +1050,9 @@
 
         _rewrite_non_persistent_buffers(mod, ep_non_strict.sig, ep_non_strict.constants)
         _verify_nn_module_stack(gm)
-<<<<<<< HEAD
-        return ExportedProgram(
-=======
         _verify_stack_trace(gm)
         _verify_placeholder_names(gm, ep_non_strict.sig)
         exported_program = ExportedProgram(
->>>>>>> f34905f6
             root=gm,
             graph=gm.graph,
             graph_signature=ep_non_strict.sig,
@@ -1231,16 +1177,10 @@
     export_graph_signature = ep_non_strict.sig
     constants = ep_non_strict.constants
 
-<<<<<<< HEAD
-    # Don't copy over nn_module_stack metadata for params/buffers nodes
-    for metadata in params_buffers_to_node_meta.values():
-        metadata.pop("nn_module_stack", None)
-=======
     # Don't copy over nn_module_stack, stack_trace metadata for params/buffers nodes
     for metadata in params_buffers_to_node_meta.values():
         metadata.pop("nn_module_stack", None)
         metadata.pop("stack_trace", None)
->>>>>>> f34905f6
 
     # After aot_export, set the param/buffer metadata back into placeholders
     # Technically, users can still construct this data from param names
@@ -1300,12 +1240,9 @@
 
     # 4. Rewrite constants to have the same FQN as the original module.
     _remap_constants(constant_attrs, export_graph_signature, constants)
-<<<<<<< HEAD
-=======
 
     # 5. Rename constants nodes in graph module from buffers to constants
     _rename_constants_nodes(gm, export_graph_signature)
->>>>>>> f34905f6
 
     module_call_signatures = {
         fqn: ModuleCallSignature(inputs=[], outputs=[], **specs)
@@ -1319,11 +1256,8 @@
 
     assert orig_out_spec is not None
     _verify_nn_module_stack(gm)
-<<<<<<< HEAD
-=======
     _verify_stack_trace(gm)
     _verify_placeholder_names(gm, export_graph_signature)
->>>>>>> f34905f6
     exported_program = ExportedProgram(
         root=gm,
         graph=gm.graph,
