--- conflicted
+++ resolved
@@ -2279,7 +2279,7 @@
 # A dataclass for storing shape guards
 @dataclass(frozen=True)
 class _ShapeGuardsHelper:
-    exprs: List[str]
+    exprs: list[str]
 
 
 # A dataclass for storing C++ expressions and helper variables
@@ -4645,12 +4645,8 @@
         _simplified: bool = False,
         # Indicates if we should produce guards for known static values.
         ignore_static: bool = True,
-<<<<<<< HEAD
-        langs: Tuple[str, ...] = ("python", "verbose_python"),
-    ) -> List[_ShapeGuardsHelper]:
-=======
-    ) -> tuple[list[str], list[str]]:  # python, verbose
->>>>>>> 19c3ba44
+        langs: tuple[str, ...] = ("python", "verbose_python"),
+    ) -> list[_ShapeGuardsHelper]:
         """
         Generates a list of guards strings which, when evaluated in a context that
         defines tensors for all the sources, returns True or False depending
@@ -4790,7 +4786,7 @@
         ] = collections.defaultdict(set)
         constraint_violations: list[tuple[bool, str, Callable[[], str]]] = []
 
-        printers: List[_ShapeGuardPrinter] = []
+        printers: list[_ShapeGuardPrinter] = []
         py_printer = ShapeGuardPythonPrinter(
             symbol_to_source, source_ref, self.var_to_sources
         )
@@ -5062,7 +5058,7 @@
         #    stored on the placeholder.  Given a placeholder (s0*2, s1),
         #    if we have an input (2, 3), we must show s0*2 == 2 and s1 == 3.
         #    This does a lot of work: it covers duck sizing and equality guards.
-        all_exprs: List[List[str]] = [[] for _ in langs]
+        all_exprs: list[list[str]] = [[] for _ in langs]
         self.dim_constraints = DimConstraints(
             symbol_to_source,
             self.var_to_val,
@@ -5393,7 +5389,7 @@
         if guards is None:
             self._check_translation_validate()
 
-        helpers: List[_ShapeGuardsHelper] = []
+        helpers: list[_ShapeGuardsHelper] = []
         for exprs, printer, lang in zip(all_exprs, printers, langs):
             if lang == "cpp":
                 assert isinstance(printer, _ShapeGuardCppPrinter)
