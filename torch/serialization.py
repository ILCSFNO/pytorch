# mypy: allow-untyped-defs
import copyreg
import difflib
import functools
import io
import os
import pickle
import re
import shutil
import struct
import sys
import tarfile
import tempfile
import threading
import warnings
from contextlib import closing, contextmanager
from enum import Enum
<<<<<<< HEAD
from typing import Any, BinaryIO, Callable, cast, Dict, IO, Optional, Union
=======
from typing import Any, Callable, cast, Generic, IO, Optional, TypeVar, Union
>>>>>>> b061c1be
from typing_extensions import TypeAlias, TypeIs

import torch
import torch._weights_only_unpickler as _weights_only_unpickler
from torch._sources import get_source_lines_and_file
from torch._utils import _import_dotted_name
from torch.storage import _get_dtype_from_pickle_storage_type
from torch.types import FileLike, Storage


__all__ = [
    "SourceChangeWarning",
    "mkdtemp",
    "register_package",
    "check_module_version_greater_or_equal",
    "validate_cuda_device",
    "validate_hpu_device",
    "location_tag",
    "default_restore_location",
    "normalize_storage_type",
    "storage_to_tensor_type",
    "save",
    "load",
    "StorageType",
    "LoadEndianness",
    "get_crc32_options",
    "set_crc32_options",
    "get_default_load_endianness",
    "set_default_load_endianness",
    "get_default_mmap_options",
    "set_default_mmap_options",
    "clear_safe_globals",
    "get_safe_globals",
    "add_safe_globals",
    "safe_globals",
    "get_unsafe_globals_in_checkpoint",
    "skip_data",
]

DEFAULT_PROTOCOL = 2

LONG_SIZE = struct.Struct("=l").size
INT_SIZE = struct.Struct("=i").size
SHORT_SIZE = struct.Struct("=h").size

MAGIC_NUMBER = 0x1950A86A20F9469CFC6C
PROTOCOL_VERSION = 1001
STORAGE_KEY_SEPARATOR = ","

MAP_LOCATION: TypeAlias = Optional[
    Union[Callable[[Storage, str], Storage], torch.device, str, dict[str, str]]
]
STORAGE: TypeAlias = Union[Storage, torch.storage.TypedStorage, torch.UntypedStorage]

IS_WINDOWS = sys.platform == "win32"

UNSAFE_MESSAGE = (
    "In PyTorch 2.6, we changed the default value of the `weights_only` argument in `torch.load` "
    "from `False` to `True`. Re-running `torch.load` with `weights_only` set to `False` will likely succeed, "
    "but it can result in arbitrary code execution. Do it only if you got the file from a "
    "trusted source."
)

if not IS_WINDOWS:
    from mmap import MAP_PRIVATE, MAP_SHARED
else:
    MAP_SHARED, MAP_PRIVATE = None, None  # type: ignore[assignment]


def _default_to_weights_only(pickle_module):
    is_fbcode = not hasattr(torch.version, "git_version")
    return pickle_module is None and not is_fbcode


# _serialization_tls is used to store thread local state specific to serialization
# that needs to be propagated to other files, in particular we use this for
# (1) map_location (needed for wrapper subclasses/third party devices to torch._utils)
# (2) skip_data (needed for torch.Tensor.__reduce_ex__ for skip_data ctx)
# (3) materialize_fake_tensors (needed for torch.Tensor.__reduce_ex__ for skip_data ctx)
class _SerializationLocal(threading.local):
    def __init__(self):
        super().__init__()
        self.map_location: Optional[MAP_LOCATION] = None
        self.skip_data: bool = False
        self.materialize_fake_tensors: bool = False


_serialization_tls = _SerializationLocal()


class SourceChangeWarning(Warning):
    pass


@contextmanager
def mkdtemp():
    path = tempfile.mkdtemp()
    try:
        yield path
    finally:
        shutil.rmtree(path)


_package_registry: list[
    tuple[
        int,
        Callable[[STORAGE], Optional[str]],
        Callable[[STORAGE, str], Optional[STORAGE]],
    ]
] = []


class LoadEndianness(Enum):
    NATIVE = 1
    LITTLE = 2
    BIG = 3


def get_default_load_endianness() -> Optional[LoadEndianness]:
    """
    Get fallback byte order for loading files

    If byteorder mark is not present in saved checkpoint,
    this byte order is used as fallback.
    By default, it's "native" byte order.

    Returns:
        default_load_endian: Optional[LoadEndianness]
    """
    from torch.utils.serialization import config

    return config.load.endianness


def set_default_load_endianness(endianness):
    """
    Set fallback byte order for loading files

    If byteorder mark is not present in saved checkpoint,
    this byte order is used as fallback.
    By default, it's "native" byte order.

    Args:
        endianness: the new fallback byte order
    """
    if not isinstance(endianness, LoadEndianness) and endianness is not None:
        raise TypeError("Invalid argument type in function set_default_load_endianness")
    from torch.utils.serialization import config

    config.load.endianness = endianness


def get_crc32_options() -> bool:
    """
    Get whether :func:`torch.save` computes and writes crc32 for each record.

    Defaults to ``True``.
    """
    from torch.utils.serialization import config

    return config.save.compute_crc32


def set_crc32_options(compute_crc32: bool):
    """
    Set whether :func:`torch.save` computes and writes crc32 for each record.

    .. note::
        Setting this to ``False`` may make unzipping of the ``torch.save`` output
        fail or warn due to corrupted CRC32. However ``torch.load`` will be
        able to load the file.

    Args:
        compute_crc32 (bool): set crc32 compuation flag
    """
    from torch.utils.serialization import config

    config.save.compute_crc32 = compute_crc32


def get_default_mmap_options() -> Optional[int]:
    """
    Get default mmap options for :func:`torch.load` with ``mmap=True``.

    Defaults to ``mmap.MAP_PRIVATE``.


    Returns:
        default_mmap_options: int
    """
    from torch.utils.serialization import config

    return config.load.mmap_flags


class set_default_mmap_options:
    """
    Context manager or function to set default mmap options for :func:`torch.load` with ``mmap=True`` to flags.

    For now, only either ``mmap.MAP_PRIVATE`` or ``mmap.MAP_SHARED`` are supported.
    Please open an issue if you need any other option to be added here.

    .. note::
        This feature is currently not supported for Windows.

    Args:
        flags: ``mmap.MAP_PRIVATE`` or ``mmap.MAP_SHARED``
    """

    def __init__(self, flags: int) -> None:
        if IS_WINDOWS:
            raise RuntimeError(
                "Changing the default mmap options is currently not supported for Windows"
            )
        if flags != MAP_PRIVATE and flags != MAP_SHARED:
            raise ValueError(
                "Invalid argument in function set_default_mmap_options, "
                f"expected mmap.MAP_PRIVATE or mmap.MAP_SHARED, but got {flags}"
            )
        # global config
        from torch.utils.serialization import config

        self.prev = config.load.mmap_flags
        config.load.mmap_flags = flags

    def __enter__(self) -> None:
        pass

    def __exit__(self, exc_type: Any, exc_value: Any, traceback: Any) -> None:
        from torch.utils.serialization import config

        config.load.mmap_flags = self.prev


def clear_safe_globals() -> None:
    """
    Clears the list of globals that are safe for ``weights_only`` load.
    """
    _weights_only_unpickler._clear_safe_globals()


def get_safe_globals() -> list[Union[Callable, tuple[Callable, str]]]:
    """
    Returns the list of user-added globals that are safe for ``weights_only`` load.
    """
    return _weights_only_unpickler._get_safe_globals()


def add_safe_globals(safe_globals: list[Union[Callable, tuple[Callable, str]]]) -> None:
    """
    Marks the given globals as safe for ``weights_only`` load. For example, functions
    added to this list can be called during unpickling, classes could be instantiated
    and have state set.

    Each item in the list can either be a function/class or a tuple of the form
    (function/class, string) where string is the full path of the function/class.

    Within the serialized format, each function is identified with its full
    path as ``{__module__}.{__name__}``. When calling this API, you can provide this
    full path that should match the one in the checkpoint otherwise the default
    ``{fn.__module__}.{fn.__name__}`` will be used.

    Args:
        safe_globals (List[Union[Callable, Tuple[Callable, str]]]): list of globals to mark as safe

    Example:
        >>> # xdoctest: +SKIP("Can't torch.save(t, ...) as doctest thinks MyTensor is defined on torch.serialization")
        >>> import tempfile
        >>> class MyTensor(torch.Tensor):
        ...     pass
        >>> t = MyTensor(torch.randn(2, 3))
        >>> with tempfile.NamedTemporaryFile() as f:
        ...     torch.save(t, f.name)
        # Running `torch.load(f.name, weights_only=True)` will fail with
        # Unsupported global: GLOBAL __main__.MyTensor was not an allowed global by default.
        # Check the code and make sure MyTensor is safe to be used when loaded from an arbitrary checkpoint.
        ...     torch.serialization.add_safe_globals([MyTensor])
        ...     torch.load(f.name, weights_only=True)
        # MyTensor([[-0.5024, -1.8152, -0.5455],
        #          [-0.8234,  2.0500, -0.3657]])
    """
    _weights_only_unpickler._add_safe_globals(safe_globals)


class safe_globals(_weights_only_unpickler._safe_globals):
    r"""Context-manager that adds certain globals as safe for ``weights_only`` load.

    Args:
        safe_globals: List of globals for weights_only load.

    Example:
        >>> # xdoctest: +SKIP("Can't torch.save(t, ...) as doctest thinks MyTensor is defined on torch.serialization")
        >>> import tempfile
        >>> class MyTensor(torch.Tensor):
        ...     pass
        >>> t = MyTensor(torch.randn(2, 3))
        >>> with tempfile.NamedTemporaryFile() as f:
        ...     torch.save(t, f.name)
        # Running `torch.load(f.name, weights_only=True)` will fail with
        # Unsupported global: GLOBAL __main__.MyTensor was not an allowed global by default.
        # Check the code and make sure MyTensor is safe to be used when loaded from an arbitrary checkpoint.
        ...     with torch.serialization.safe_globals([MyTensor]):
        ...         torch.load(f.name, weights_only=True)
        # MyTensor([[-0.5024, -1.8152, -0.5455],
        #          [-0.8234,  2.0500, -0.3657]])
        >>> assert torch.serialization.get_safe_globals() == []
    """


def get_unsafe_globals_in_checkpoint(f: FileLike) -> list[str]:
    """Returns a list of strings of functions/classes in a ``torch.save`` object that are not safe for ``weights_only``.

    For a given function or class ``f``, the corresponding string will be of the form
    ``{f.__module__}.{f.__name__}``.

    This function will return any GLOBALs in the checkpoint that are not in the set marked safe
    for ``weights_only`` (either via :func:`add_safe_globals` or :class:`safe_globals` context or
    allowlisted by ``torch`` by default).

    .. note::
        This function will statically disassemble the pickle file in the checkpoint.
        The implication is any classes dynamically pushed onto the stack during unpickling
        will not be included in the output.

    Args:
        f: File-like object or string containing the checkpoint object saved via ``torch.save``

    Returns:
        A list of strings of pickle GLOBALs in the checkpoint that are not allowlisted for ``weights_only``.
    """
    default_safe_globals_strings = set(
        _weights_only_unpickler._get_allowed_globals().keys()
    )
    user_safe_global_strings = set(
        _weights_only_unpickler._get_user_allowed_globals().keys()
    )
    safe_global_strings = default_safe_globals_strings.union(user_safe_global_strings)

    with _open_file_like(f, "rb") as opened_file:
        if not _is_zipfile(opened_file):
            raise ValueError("Expected input to be a checkpoint returned by torch.save")
        with _open_zipfile_reader(opened_file) as zip_file:
            if _is_torchscript_zip(zip_file):
                raise ValueError(
                    "Expected input to be a checkpoint returned by torch.save but got a torchscript checkpoint"
                )
            data_file = io.BytesIO(zip_file.get_record("data.pkl"))
            all_globals = _weights_only_unpickler.get_globals_in_pkl(data_file)
            return list(all_globals.difference(safe_global_strings))


class skip_data:
    """
    Context-manager that skips writing storage bytes for ``torch.save`` calls.

    Storages will still be saved, but the space that their bytes would usually be written to
    will be empty space. The storage bytes can then be populated in a separate pass.

    .. warning::
        The ``skip_data`` context manager is an early prototype and is subject to change.

    Args:
        materialize_fake_tensors: Whether to materialize FakeTensors.

    Example:
        >>> # xdoctest: +SKIP("NamedTemporaryFile on Windows")
        >>> import tempfile
        >>> t = torch.randn(2, 3)
        >>> with tempfile.NamedTemporaryFile() as f:
        ...     with torch.serialization.skip_data():
        ...         torch.save(t, f.name)
        ...     torch.load(f.name, weights_only=True)
        tensor([[0., 0., 0.],
                [0., 0., 0.]])
    """

    def __init__(self, materialize_fake_tensors: bool = False):
        self.materialize_fake_tensors = materialize_fake_tensors

    def __enter__(self):
        global _serialization_tls
        self._old_skip_data = _serialization_tls.skip_data
        self._old_materialize_fake_tensors = _serialization_tls.materialize_fake_tensors
        _serialization_tls.skip_data = True
        _serialization_tls.materialize_fake_tensors = self.materialize_fake_tensors

    def __exit__(self, type, value, tb):
        global _serialization_tls
        _serialization_tls.skip_data = self._old_skip_data
        _serialization_tls.materialize_fake_tensors = self._old_materialize_fake_tensors


def _is_zipfile(f) -> bool:
    # This is a stricter implementation than zipfile.is_zipfile().
    # zipfile.is_zipfile() is True if the magic number appears anywhere in the
    # binary. Since we expect the files here to be generated by torch.save or
    # torch.jit.save, it's safe to only check the start bytes and avoid
    # collisions and assume the zip has only 1 file.
    # See bugs.python.org/issue28494.

    start = f.tell()
    # Read the first few bytes and match against the ZIP file signature
    local_header_magic_number = b"PK\x03\x04"
    read_bytes = f.read(len(local_header_magic_number))
    f.seek(start)
    return read_bytes == local_header_magic_number


def register_package(
    priority: int,
    tagger: Callable[[STORAGE], Optional[str]],
    deserializer: Callable[[STORAGE, str], Optional[STORAGE]],
):
    """
    Registers callables for tagging and deserializing storage objects with an associated priority.
    Tagging associates a device with a storage object at save time while deserializing moves a
    storage object to an appropriate device at load time. :attr:`tagger` and :attr:`deserializer`
    are run in the order given by their :attr:`priority` until a tagger/deserializer returns a
    value that is not `None`.

    To override the deserialization behavior for a device in the global registry, one can register a
    tagger with a higher priority than the existing tagger.

    This function can also be used to register a tagger and deserializer for new devices.

    Args:
        priority: Indicates the priority associated with the tagger and deserializer, where a lower
            value indicates higher priority.
        tagger: Callable that takes in a storage object and returns its tagged device as a string
            or None.
        deserializer: Callable that takes in storage object and a device string and returns a storage
            object on the appropriate device or None.

    Returns:
        `None`

    Example:
        >>> def ipu_tag(obj):
        >>>     if obj.device.type == 'ipu':
        >>>         return 'ipu'
        >>> def ipu_deserialize(obj, location):
        >>>     if location.startswith('ipu'):
        >>>         ipu = getattr(torch, "ipu", None)
        >>>         assert ipu is not None, "IPU device module is not loaded"
        >>>         assert torch.ipu.is_available(), "ipu is not available"
        >>>         return obj.ipu(location)
        >>> torch.serialization.register_package(11, ipu_tag, ipu_deserialize)
    """
    queue_elem = (priority, tagger, deserializer)
    _package_registry.append(queue_elem)
    _package_registry.sort()


def check_module_version_greater_or_equal(
    module,
    req_version_tuple,
    error_if_malformed=True,
):
    """
    Check if a module's version satisfies requirements

    Usually, a module's version string will be like 'x.y.z', which would be represented
    as a tuple (x, y, z), but sometimes it could be an unexpected format. If the version
    string does not match the given tuple's format up to the length of the tuple, then
    error and exit or emit a warning.

    Args:
        module: the module to check the version of
        req_version_tuple: tuple (usually of ints) representing the required version
        error_if_malformed: whether we should exit if module version string is malformed

    Returns:
        requirement_is_met: bool
    """
    try:
        version_strs = module.__version__.split(".")
        # Cast module version fields to match the types of the required version
        module_version = tuple(
            type(req_field)(version_strs[idx])
            for idx, req_field in enumerate(req_version_tuple)
        )
        requirement_is_met = module_version >= req_version_tuple

    except Exception as e:
        message = (
            f"'{module.__name__}' module version string is malformed '{module.__version__}' and cannot be compared"
            f" with tuple {str(req_version_tuple)}"
        )
        if error_if_malformed:
            raise RuntimeError(message) from e
        else:
            warnings.warn(message + ", but continuing assuming that requirement is met")
            requirement_is_met = True

    return requirement_is_met


def _cpu_tag(obj):
    if obj.device.type == "cpu":
        return "cpu"


def _mps_tag(obj):
    if obj.device.type == "mps":
        return "mps"


def _meta_tag(obj):
    if obj.device.type == "meta":
        return "meta"


def _backend_tag(backend_name, obj):
    if backend_name == "privateuse1":
        backend_name = torch._C._get_privateuse1_backend_name()
    if obj.device.type == backend_name:
        if obj.device.index is None:
            return backend_name
        else:
            return backend_name + ":" + str(obj.device.index)


def _cpu_deserialize(obj, location):
    if location == "cpu":
        return obj


def _mps_deserialize(obj, location):
    if location.startswith("mps"):
        return obj.mps()


def _meta_deserialize(obj, location):
    if location == "meta":
        return torch.UntypedStorage(obj.nbytes(), device="meta")


def _validate_device(location, backend_name):
    """
    Check whether the device index of specified backend is valid

    In case of privateuse1 backend, your must first register a device_module for
    privateuse1 using torch._register_device_module. Implement the following
    methods in device_module like cuda: device_module._utils._get_device_index(location, True),
    device_module.device_count().

    Args:
        location: string of device
        backend_name: the backend name or the name of privateuse1, which can be renamed

    Returns:
        device_index: int
    """
    if not hasattr(torch, backend_name):
        raise RuntimeError(
            f"The {backend_name.upper()} device module is not registered. "
            "If you are running on a CPU-only machine, "
            "please use torch.load with map_location=torch.device('cpu') "
            "to map your storages to the CPU."
        )
    device_module = getattr(torch, backend_name)
    if hasattr(device_module, "_utils") and hasattr(
        device_module._utils, "_get_device_index"
    ):
        device_index = device_module._utils._get_device_index(location, True)
        device = torch.device(backend_name, device_index)
    else:
        device = torch.device(location)
        device_index = device.index if device.index else 0
    if hasattr(device_module, "is_available") and not device_module.is_available():
        raise RuntimeError(
            f"Attempting to deserialize object on a {backend_name.upper()} "
            f"device but torch.{backend_name}.is_available() is False. "
            "If you are running on a CPU-only machine, "
            "please use torch.load with map_location=torch.device('cpu') "
            "to map your storages to the CPU."
        )
    if hasattr(device_module, "device_count"):
        device_count = device_module.device_count()
        if device_index >= device_count:
            raise RuntimeError(
                f"Attempting to deserialize object on {backend_name.upper()} device "
                f"{device_index} but torch.{backend_name}.device_count() is {device_count}. "
                "Please use torch.load with map_location to map your storages "
                "to an existing device."
            )
    return device


def validate_cuda_device(location):
    return _validate_device(location, "cuda").index


def validate_hpu_device(location):
    return _validate_device(location, "hpu").index


def _deserialize(backend_name, obj, location):
    if backend_name == "privateuse1":
        backend_name = torch._C._get_privateuse1_backend_name()
    if location.startswith(backend_name):
        device = _validate_device(location, backend_name)
        return obj.to(device=device)


register_package(10, _cpu_tag, _cpu_deserialize)
register_package(
    20,
    functools.partial(_backend_tag, "cuda"),
    functools.partial(_deserialize, "cuda"),
)
register_package(21, _mps_tag, _mps_deserialize)
register_package(22, _meta_tag, _meta_deserialize)
register_package(
    23,
    functools.partial(_backend_tag, "privateuse1"),
    functools.partial(_deserialize, "privateuse1"),
)
register_package(
    24,
    functools.partial(_backend_tag, "hpu"),
    functools.partial(_deserialize, "hpu"),
)
register_package(
    25,
    functools.partial(_backend_tag, "xpu"),
    functools.partial(_deserialize, "xpu"),
)


def location_tag(
    storage: Union[Storage, torch.storage.TypedStorage, torch.UntypedStorage],
):
    for _, tagger, _ in _package_registry:
        location = tagger(storage)
        if location:
            return location
    raise RuntimeError(
        "don't know how to determine data location of " + torch.typename(storage)
    )


def default_restore_location(storage, location):
    """
    Restores `storage` using a deserializer function registered for the `location`.

    This function looks in the registry for deserializer functions that match the `location`.
    If found, it attempts to use them, in priority order, to restore `storage` until one
    returns a not `None` result. If no deserializer can be found in the registry, or all found fail
    to bear a result, it raises a `RuntimeError`.

    Args:
        storage (STORAGE): the storage object to restore
        location (str): the location tag associated with the storage object

    Returns:
        storage: Optional[STORAGE]

    Raises:
        RuntimeError: If no deserializer matching `location` is found in the registry or if
           all matching ones return `None`.
    """
    for _, _, fn in _package_registry:
        result = fn(storage, location)
        if result is not None:
            return result
    raise RuntimeError(
        "don't know how to restore data location of "
        + torch.typename(storage)
        + " (tagged with "
        + location
        + ")"
    )


def normalize_storage_type(storage_type):
    return getattr(torch, storage_type.__name__)


def storage_to_tensor_type(storage):
    storage_type = type(storage)
    module = _import_dotted_name(storage_type.__module__)
    return getattr(module, storage_type.__name__.replace("Storage", "Tensor"))


def _is_path(name_or_buffer: object) -> TypeIs[Union[str, os.PathLike]]:
    return isinstance(name_or_buffer, (str, os.PathLike))


T = TypeVar("T")


class _opener(Generic[T]):
    def __init__(self, file_like: T) -> None:
        self.file_like: T = file_like

    def __enter__(self):
        return self.file_like

    def __exit__(self, *args):
        pass


class _open_file(_opener[IO[bytes]]):
    def __init__(self, name: Union[str, os.PathLike[str]], mode: str) -> None:
        super().__init__(open(name, mode))

    def __exit__(self, *args):
        self.file_like.close()


class _open_buffer_reader(_opener[IO[bytes]]):
    def __init__(self, buffer: IO[bytes]) -> None:
        super().__init__(buffer)
        _check_seekable(buffer)


class _open_buffer_writer(_opener[IO[bytes]]):
    def __exit__(self, *args):
        self.file_like.flush()


def _open_file_like(name_or_buffer: FileLike, mode: str) -> _opener[IO[bytes]]:
    if _is_path(name_or_buffer):
        return _open_file(name_or_buffer, mode)
    else:
        if "w" in mode:
            return _open_buffer_writer(name_or_buffer)
        elif "r" in mode:
            return _open_buffer_reader(name_or_buffer)
        else:
            raise RuntimeError(f"Expected 'r' or 'w' in mode but got {mode}")


class _open_zipfile_reader(_opener[torch._C.PyTorchFileReader]):
    def __init__(self, name_or_buffer: Union[str, IO[bytes]]) -> None:
        super().__init__(torch._C.PyTorchFileReader(name_or_buffer))


class _open_zipfile_writer_file(_opener[torch._C.PyTorchFileWriter]):
    def __init__(self, name: str) -> None:
        self.file_stream = None
        self.name = name
        try:
            self.name.encode("ascii")
        except UnicodeEncodeError:
            # PyTorchFileWriter only supports ascii filename.
            # For filenames with non-ascii characters, we rely on Python
            # for writing out the file.
            self.file_stream = io.FileIO(self.name, mode="w")
            super().__init__(
                torch._C.PyTorchFileWriter(self.file_stream, get_crc32_options())
            )
        else:
            super().__init__(torch._C.PyTorchFileWriter(self.name, get_crc32_options()))

    def __exit__(self, *args) -> None:
        self.file_like.write_end_of_file()
        if self.file_stream is not None:
            self.file_stream.close()


class _open_zipfile_writer_buffer(_opener[torch._C.PyTorchFileWriter]):
    def __init__(self, buffer: IO[bytes]) -> None:
        if not callable(getattr(buffer, "write", None)):
            msg = f"Buffer of {str(type(buffer)).strip('<>')} has no callable attribute 'write'"
            if not hasattr(buffer, "write"):
                raise AttributeError(msg)
            raise TypeError(msg)
        self.buffer = buffer
        super().__init__(torch._C.PyTorchFileWriter(buffer, get_crc32_options()))

    def __exit__(self, *args) -> None:
        self.file_like.write_end_of_file()
        self.buffer.flush()


def _open_zipfile_writer(name_or_buffer: Union[str, IO[bytes]]) -> _opener:
    container: type[_opener]
    if _is_path(name_or_buffer):
        container = _open_zipfile_writer_file
    else:
        container = _open_zipfile_writer_buffer
    return container(name_or_buffer)


def _is_compressed_file(f) -> bool:
    compress_modules = ["gzip"]
    try:
        return f.__module__ in compress_modules
    except AttributeError:
        return False


def _should_read_directly(f):
    """
    Checks if f is a file that should be read directly. It should be read
    directly if it is backed by a real file (has a fileno) and is not a
    a compressed file (e.g. gzip)
    """
    if _is_compressed_file(f):
        return False
    try:
        return f.fileno() >= 0
    except io.UnsupportedOperation:
        return False
    except AttributeError:
        return False


def _check_seekable(f) -> bool:
    def raise_err_msg(patterns, e):
        for p in patterns:
            if p in str(e):
                msg = (
                    str(e)
                    + ". You can only torch.load from a file that is seekable."
                    + " Please pre-load the data into a buffer like io.BytesIO and"
                    + " try to load from it instead."
                )
                raise type(e)(msg)
        raise e

    try:
        f.seek(f.tell())
        return True
    except (io.UnsupportedOperation, AttributeError) as e:
        raise_err_msg(["seek", "tell"], e)
    return False


def _check_dill_version(pickle_module) -> None:
    """Checks if using dill as the pickle module, and if so, checks if it is the correct version.
    If dill version is lower than 0.3.1, a ValueError is raised.

    Args:
        pickle_module: module used for pickling metadata and objects

    """
    if pickle_module is not None and pickle_module.__name__ == "dill":
        required_dill_version = (0, 3, 1)
        if not check_module_version_greater_or_equal(
            pickle_module, required_dill_version, False
        ):
            raise ValueError(
                (
                    "'torch' supports dill >= {}, but you have dill {}."
                    " Please upgrade dill or switch to 'pickle'"
                ).format(
                    ".".join([str(num) for num in required_dill_version]),
                    pickle_module.__version__,
                )
            )


def _check_save_filelike(f):
    if not _is_path(f) and not hasattr(f, "write"):
        raise AttributeError(
            "expected 'f' to be string, path, or a file-like object with "
            "a 'write' attribute"
        )


def save(
    obj: object,
    f: FileLike,
    pickle_module: Any = pickle,
    pickle_protocol: int = DEFAULT_PROTOCOL,
    _use_new_zipfile_serialization: bool = True,
    _disable_byteorder_record: bool = False,
) -> None:
    # Reference: https://github.com/pytorch/pytorch/issues/54354
    # The first line of this docstring overrides the one Sphinx generates for the
    # documentation. We need it so that Sphinx doesn't leak `pickle`s path from
    # the build environment (e.g. `<module 'pickle' from '/leaked/path').

    """save(obj, f, pickle_module=pickle, pickle_protocol=2, _use_new_zipfile_serialization=True)

    Saves an object to a disk file.

    See also: :ref:`saving-loading-tensors`

    Args:
        obj: saved object
        f: a file-like object (has to implement write and flush) or a string or
           os.PathLike object containing a file name
        pickle_module: module used for pickling metadata and objects
        pickle_protocol: can be specified to override the default protocol

    .. note::
        A common PyTorch convention is to save tensors using .pt file extension.

    .. note::
        PyTorch preserves storage sharing across serialization. See
        :ref:`preserve-storage-sharing` for more details.

    .. note::
        The 1.6 release of PyTorch switched ``torch.save`` to use a new
        zipfile-based file format. ``torch.load`` still retains the ability to
        load files in the old format. If for any reason you want ``torch.save``
        to use the old format, pass the kwarg ``_use_new_zipfile_serialization=False``.

    Example:
        >>> # xdoctest: +SKIP("makes cwd dirty")
        >>> # Save to file
        >>> x = torch.tensor([0, 1, 2, 3, 4])
        >>> torch.save(x, "tensor.pt")
        >>> # Save to io.BytesIO buffer
        >>> buffer = io.BytesIO()
        >>> torch.save(x, buffer)
    """
    torch._C._log_api_usage_once("torch.save")
    _check_dill_version(pickle_module)
    _check_save_filelike(f)

    if isinstance(f, (str, os.PathLike)):
        f = os.fspath(f)

    if _use_new_zipfile_serialization:
        with _open_zipfile_writer(f) as opened_zipfile:
            _save(
                obj,
                opened_zipfile,
                pickle_module,
                pickle_protocol,
                _disable_byteorder_record,
            )
            return
    else:
        global _serialization_tls
        if _serialization_tls.skip_data:
            raise RuntimeError(
                "Cannot use skip_data=True with _use_new_zipfile_serialization=False"
            )
        with _open_file_like(f, "wb") as opened_file:
            _legacy_save(obj, opened_file, pickle_module, pickle_protocol)


def _legacy_save(obj, f, pickle_module, pickle_protocol) -> None:
    import torch.nn as nn

    serialized_container_types = {}
    serialized_storages: dict[str, tuple[torch.UntypedStorage, torch.dtype]] = {}

    # Since loading storages that view the same data with different dtypes is
    # not supported, we need to keep track of the dtype associated with each
    # storage data_ptr and throw an error if the dtype is ever different.
    # TODO: This feature could be added in the future
    storage_dtypes: dict[int, torch.dtype] = {}

    def persistent_id(obj: Any) -> Optional[tuple]:
        # FIXME: the docs say that persistent_id should only return a string
        # but torch store returns tuples. This works only in the binary protocol
        # see
        # https://docs.python.org/2/library/pickle.html#pickling-and-unpickling-external-objects
        # https://github.com/python/cpython/blob/master/Lib/pickle.py#L527-L537
        if isinstance(obj, type) and issubclass(obj, nn.Module):
            if obj in serialized_container_types:
                return None
            serialized_container_types[obj] = True
            source_file = source = None
            try:
                source_lines, _, source_file = get_source_lines_and_file(obj)
                source = "".join(source_lines)
            except (
                Exception
            ):  # saving the source is optional, so we can ignore any errors
                warnings.warn(
                    "Couldn't retrieve source code for container of "
                    "type " + obj.__name__ + ". It won't be checked "
                    "for correctness upon loading."
                )
            return ("module", obj, source_file, source)

        if isinstance(obj, torch.storage.TypedStorage) or torch.is_storage(obj):
            storage: torch.UntypedStorage

            if isinstance(obj, torch.storage.TypedStorage):
                # TODO: Once we decide to break serialization FC, this case
                # can be deleted
                storage = obj._untyped_storage
                storage_dtype = obj.dtype
                storage_type_str = obj._pickle_storage_type()
                storage_type = getattr(torch, storage_type_str)
                dtype = obj.dtype
                storage_numel = obj._size()

            elif isinstance(obj, torch.UntypedStorage):
                storage = obj
                storage_dtype = torch.uint8
                storage_type = normalize_storage_type(type(obj))
                dtype = torch.uint8
                storage_numel = storage.nbytes()
            else:
                raise TypeError(f"type not recognized: {type(obj)}")

            # If storage is allocated, ensure that any other saved storages
            # pointing to the same data all have the same dtype. If storage is
            # not allocated, don't perform this check
            if storage.data_ptr() != 0:
                if storage.data_ptr() in storage_dtypes:
                    if storage_dtype != storage_dtypes[storage.data_ptr()]:
                        raise RuntimeError(
                            "Cannot save multiple tensors or storages that "
                            "view the same data as different types"
                        )
                else:
                    storage_dtypes[storage.data_ptr()] = storage_dtype

            view_metadata: Optional[tuple[str, int, int]]

            # Offset is always 0, but we keep it for backwards compatibility
            # with the old serialization format (which supported storage views)
            offset = 0
            storage_key = str(storage._cdata)
            location = location_tag(storage)

            # TODO: There's an issue here with FC. It might be impossible to
            # solve, but it's worth noting. Imagine we save a list `[storage,
            # tensor]`, where `tensor.storage()` is the same as `storage`, and
            # `tensor.element_size() > 1`. Let's say that `tensor.dtype ==
            # torch.float`.  The storage will be serialized with element size
            # of 1, since we're choosing to serialize the first occurance of
            # a duplicate storage. Since this legacy serialization format saves
            # the numel of the storage, rather than nbytes directly, we'll be
            # effectively saving nbytes in this case.  We'll be able to load it
            # and the tensor back up with no problems in _this_ and future
            # versions of pytorch, but in older versions, here's the problem:
            # the storage will be loaded up as a UntypedStorage, and then the
            # FloatTensor will loaded and the UntypedStorage will be assigned to
            # it. Since the storage dtype does not match the tensor dtype, this
            # will cause an error.  If we reverse the list, like `[tensor,
            # storage]`, then we will save the `tensor.storage()` as a faked
            # `FloatStorage`, and the saved size will be the correct
            # dtype-specific numel count that old versions expect. `tensor`
            # will be able to load up properly in old versions, pointing to
            # a FloatStorage. However, `storage` is still being translated to
            # a UntypedStorage, and it will try to resolve to the same
            # FloatStorage that `tensor` contains. This will also cause an
            # error. It doesn't seem like there's any way around this.
            # Probably, we just cannot maintain FC for the legacy format if the
            # saved list contains both a tensor and a storage that point to the
            # same data.  We should still be able to maintain FC for lists of
            # just tensors, as long as all views share the same dtype as the
            # tensor they are viewing.

            if storage_key not in serialized_storages:
                serialized_storages[storage_key] = (storage, dtype)
            is_view = storage._cdata != storage._cdata
            if is_view:
                view_metadata = (str(storage._cdata), offset, storage.nbytes())
            else:
                view_metadata = None

            res = (
                "storage",
                storage_type,
                storage_key,
                location,
                storage_numel,
                view_metadata,
            )
            return res
        return None

    sys_info = dict(
        protocol_version=PROTOCOL_VERSION,
        little_endian=sys.byteorder == "little",
        type_sizes=dict(
            short=SHORT_SIZE,
            int=INT_SIZE,
            long=LONG_SIZE,
        ),
    )

    pickle_module.dump(MAGIC_NUMBER, f, protocol=pickle_protocol)
    pickle_module.dump(PROTOCOL_VERSION, f, protocol=pickle_protocol)
    pickle_module.dump(sys_info, f, protocol=pickle_protocol)

    class PyTorchLegacyPickler(pickle_module.Pickler):
        def persistent_id(self, obj):
            return persistent_id(obj)

    pickler = PyTorchLegacyPickler(f, protocol=pickle_protocol)
    pickler.dump(obj)

    serialized_storage_keys = sorted(serialized_storages.keys())
    pickle_module.dump(serialized_storage_keys, f, protocol=pickle_protocol)
    f.flush()
    for key in serialized_storage_keys:
        storage, dtype = serialized_storages[key]
        storage._write_file(
            f, _should_read_directly(f), True, torch._utils._element_size(dtype)
        )


def _save(
    obj,
    zip_file,
    pickle_module,
    pickle_protocol,
    _disable_byteorder_record,
):
    serialized_storages = {}
    id_map: dict[int, str] = {}

    # Since loading storages that view the same data with different dtypes is
    # not supported, we need to keep track of the dtype associated with each
    # storage data_ptr and throw an error if the dtype is ever different.
    # TODO: This feature could be added in the future
    storage_dtypes: dict[int, torch.dtype] = {}

    def persistent_id(obj):
        # FIXME: the docs say that persistent_id should only return a string
        # but torch store returns tuples. This works only in the binary protocol
        # see
        # https://docs.python.org/2/library/pickle.html#pickling-and-unpickling-external-objects
        # https://github.com/python/cpython/blob/master/Lib/pickle.py#L527-L537
        if isinstance(obj, torch.storage.TypedStorage) or torch.is_storage(obj):
            if isinstance(obj, torch.storage.TypedStorage):
                # TODO: Once we decide to break serialization FC, this case
                # can be deleted
                storage = obj._untyped_storage
                storage_dtype = obj.dtype
                storage_type_str = obj._pickle_storage_type()
                storage_type = getattr(torch, storage_type_str)
                storage_numel = obj._size()

            else:
                storage = obj
                storage_dtype = torch.uint8
                storage_type = normalize_storage_type(type(obj))
                storage_numel = storage.nbytes()

            # If storage is allocated, ensure that any other saved storages
            # pointing to the same data all have the same dtype. If storage is
            # not allocated, don't perform this check
            if str(storage.device) != "meta" and storage.data_ptr() != 0:
                if storage.data_ptr() in storage_dtypes:
                    if storage_dtype != storage_dtypes[storage.data_ptr()]:
                        raise RuntimeError(
                            "Cannot save multiple tensors or storages that "
                            "view the same data as different types"
                        )
                else:
                    storage_dtypes[storage.data_ptr()] = storage_dtype

            storage_key = id_map.setdefault(storage._cdata, str(len(id_map)))
            if hasattr(obj, "_fake_device") and obj._fake_device is not None:
                location = str(obj._fake_device)
            else:
                location = location_tag(storage)
            serialized_storages[storage_key] = storage

            return ("storage", storage_type, storage_key, location, storage_numel)

        return None

    # Write the pickle data for `obj`
    data_buf = io.BytesIO()

    class PyTorchPickler(pickle_module.Pickler):  # type: ignore[name-defined]
        def persistent_id(self, obj):
            return persistent_id(obj)

    pickler = PyTorchPickler(data_buf, protocol=pickle_protocol)
    pickler.dump(obj)
    data_value = data_buf.getvalue()
    zip_file.write_record("data.pkl", data_value, len(data_value))
    # .format_version is used to track
    #     1. version 1 represents the order of storages being changed from
    #        lexicographical based on keys to numerically ordered based on keys
    zip_file.write_record(".format_version", "1", len("1"))

    # Write byte order marker
    if not _disable_byteorder_record:
        if sys.byteorder not in ["little", "big"]:
            raise ValueError("Unknown endianness type: " + sys.byteorder)

        zip_file.write_record("byteorder", sys.byteorder, len(sys.byteorder))

    # Write each tensor to a file named tensor/the_tensor_key in the zip archive
    for key in serialized_storages.keys():
        name = f"data/{key}"
        storage = serialized_storages[key]
        num_bytes = storage.nbytes()
        global _serialization_tls
        if _serialization_tls.skip_data:
            zip_file.write_record_metadata(name, num_bytes)
        else:
            # given that we copy things around anyway, we might use storage.cpu()
            # this means to that to get tensors serialized, you need to implement
            # .cpu() on the underlying Storage
            if storage.device.type != "cpu":
                from torch.utils.serialization import config

                if (
                    config.save.use_pinned_memory_for_d2h
                    and torch.accelerator.is_available()
                    and torch.accelerator.current_accelerator().type
                    == storage.device.type
                ):
                    new_storage = torch.empty(
                        num_bytes, dtype=torch.uint8, device="cpu", pin_memory=True
                    ).untyped_storage()
                    new_storage.copy_(storage)
                    torch.accelerator.current_stream(storage.device.index).synchronize()
                    storage = new_storage
                else:
                    storage = storage.cpu()
            # Now that it is on the CPU we can directly copy it into the zip file
            zip_file.write_record(name, storage, num_bytes)


def load(
    f: FileLike,
    map_location: MAP_LOCATION = None,
    pickle_module: Any = None,
    *,
    weights_only: Optional[bool] = None,
    mmap: Optional[bool] = None,
    **pickle_load_args: Any,
) -> Any:
    # Reference: https://github.com/pytorch/pytorch/issues/54354
    # The first line of this docstring overrides the one Sphinx generates for the
    # documentation. We need it so that Sphinx doesn't leak `pickle`s path from
    # the build environment (e.g. `<module 'pickle' from '/leaked/path').

    """load(f, map_location=None, pickle_module=pickle, *, weights_only=True, mmap=None, **pickle_load_args)

    Loads an object saved with :func:`torch.save` from a file.

    :func:`torch.load` uses Python's unpickling facilities but treats storages,
    which underlie tensors, specially. They are first deserialized on the
    CPU and are then moved to the device they were saved from. If this fails
    (e.g. because the run time system doesn't have certain devices), an exception
    is raised. However, storages can be dynamically remapped to an alternative
    set of devices using the :attr:`map_location` argument.

    If :attr:`map_location` is a callable, it will be called once for each serialized
    storage with two arguments: storage and location. The storage argument
    will be the initial deserialization of the storage, residing on the CPU.
    Each serialized storage has a location tag associated with it which
    identifies the device it was saved from, and this tag is the second
    argument passed to :attr:`map_location`. The builtin location tags are ``'cpu'``
    for CPU tensors and ``'cuda:device_id'`` (e.g. ``'cuda:2'``) for CUDA tensors.
    :attr:`map_location` should return either ``None`` or a storage. If
    :attr:`map_location` returns a storage, it will be used as the final deserialized
    object, already moved to the right device. Otherwise, :func:`torch.load` will
    fall back to the default behavior, as if :attr:`map_location` wasn't specified.

    If :attr:`map_location` is a :class:`torch.device` object or a string containing
    a device tag, it indicates the location where all tensors should be loaded.

    Otherwise, if :attr:`map_location` is a dict, it will be used to remap location tags
    appearing in the file (keys), to ones that specify where to put the
    storages (values).

    User extensions can register their own location tags and tagging and
    deserialization methods using :func:`torch.serialization.register_package`.

    Args:
        f: a file-like object (has to implement :meth:`read`, :meth:`readline`, :meth:`tell`, and :meth:`seek`),
            or a string or os.PathLike object containing a file name
        map_location: a function, :class:`torch.device`, string or a dict specifying how to remap storage
            locations
        pickle_module: module used for unpickling metadata and objects (has to
            match the :attr:`pickle_module` used to serialize file)
        weights_only: Indicates whether unpickler should be restricted to
            loading only tensors, primitive types, dictionaries
            and any types added via :func:`torch.serialization.add_safe_globals`.
            See :ref:`weights-only` for more details.
        mmap: Indicates whether the file should be mmaped rather than loading all the storages into memory.
            Typically, tensor storages in the file will first be moved from disk to CPU memory, after which they
            are moved to the location that they were tagged with when saving, or specified by ``map_location``. This
            second step is a no-op if the final location is CPU. When the ``mmap`` flag is set, instead of copying the
            tensor storages from disk to CPU memory in the first step, ``f`` is mmaped.
        pickle_load_args: (Python 3 only) optional keyword arguments passed over to
            :func:`pickle_module.load` and :func:`pickle_module.Unpickler`, e.g.,
            :attr:`errors=...`.

    .. warning::
        :func:`torch.load()` unless `weights_only` parameter is set to `True`,
        uses ``pickle`` module implicitly, which is known to be insecure.
        It is possible to construct malicious pickle data which will execute arbitrary code
        during unpickling. Never load data that could have come from an untrusted
        source in an unsafe mode, or that could have been tampered with. **Only load data you trust**.

    .. note::
        When you call :func:`torch.load()` on a file which contains GPU tensors, those tensors
        will be loaded to GPU by default. You can call ``torch.load(.., map_location='cpu')``
        and then :meth:`load_state_dict` to avoid GPU RAM surge when loading a model checkpoint.

    .. note::
        By default, we decode byte strings as ``utf-8``.  This is to avoid a common error
        case ``UnicodeDecodeError: 'ascii' codec can't decode byte 0x...``
        when loading files saved by Python 2 in Python 3.  If this default
        is incorrect, you may use an extra :attr:`encoding` keyword argument to specify how
        these objects should be loaded, e.g., :attr:`encoding='latin1'` decodes them
        to strings using ``latin1`` encoding, and :attr:`encoding='bytes'` keeps them
        as byte arrays which can be decoded later with ``byte_array.decode(...)``.

    Example:
        >>> # xdoctest: +SKIP("undefined filepaths")
        >>> torch.load("tensors.pt", weights_only=True)
        # Load all tensors onto the CPU
        >>> torch.load("tensors.pt", map_location=torch.device("cpu"), weights_only=True)
        # Load all tensors onto the CPU, using a function
        >>> torch.load(
        ...     "tensors.pt", map_location=lambda storage, loc: storage, weights_only=True
        ... )
        # Load all tensors onto GPU 1
        >>> torch.load(
        ...     "tensors.pt",
        ...     map_location=lambda storage, loc: storage.cuda(1),
        ...     weights_only=True,
        ... )  # type: ignore[attr-defined]
        # Map tensors from GPU 1 to GPU 0
        >>> torch.load("tensors.pt", map_location={"cuda:1": "cuda:0"}, weights_only=True)
        # Load tensor from io.BytesIO object
        # Loading from a buffer setting weights_only=False, warning this can be unsafe
        >>> with open("tensor.pt", "rb") as f:
        ...     buffer = io.BytesIO(f.read())
        >>> torch.load(buffer, weights_only=False)
        # Load a module with 'ascii' encoding for unpickling
        # Loading from a module setting weights_only=False, warning this can be unsafe
        >>> torch.load("module.pt", encoding="ascii", weights_only=False)
    """
    torch._C._log_api_usage_once("torch.load")
    DOCS_MESSAGE = (
        "\n\nCheck the documentation of torch.load to learn more about types accepted by default with "
        "weights_only https://pytorch.org/docs/stable/generated/torch.load.html."
    )

    def _get_wo_message(message: str) -> str:
        unsafe_global_pattern = r"GLOBAL (\S+) was not an allowed global by default."
        has_unsafe_global = re.search(unsafe_global_pattern, message) is not None
        blocklist_pattern = r"whose module (\S+) is blocked"
        has_blocklist = re.search(blocklist_pattern, message) is not None
        import_pattern = r"(\S+) must be (\S+) to load"
        has_import = re.search(import_pattern, message) is not None
        if has_unsafe_global:
            updated_message = (
                "Weights only load failed. This file can still be loaded, to do so you have two options, "
                "\033[1mdo those steps only if you trust the source of the checkpoint\033[0m. "
                f"\n\t(1) {UNSAFE_MESSAGE}\n\t(2) Alternatively, to load with `weights_only=True` please check "
                "the recommended steps in the following error message.\n\tWeightsUnpickler error: "
                + message
            )
        else:
            if has_import:
                return f"Weights only load failed. {message}\n {UNSAFE_MESSAGE}\n"
            else:
                updated_message = f"Weights only load failed. {UNSAFE_MESSAGE}\n"
                if not has_blocklist:
                    updated_message += (
                        "Please file an issue with the following so that we can make "
                        "`weights_only=True` compatible with your use case: WeightsUnpickler error: "
                    )
            updated_message += message
        return updated_message + DOCS_MESSAGE

    global _serialization_tls
    skip_data = _serialization_tls.skip_data
    if skip_data:
        raise RuntimeError(
            "`torch.load` called within a torch.serialization.skip_data context manager "
            "is not supported yet. Please call torch.load outside the skip_data context manager."
        )

    weights_only_not_set = weights_only is None

    if weights_only_not_set:
        weights_only = _default_to_weights_only(pickle_module)

    true_values = ["1", "y", "yes", "true"]
    # Add ability to force safe only or non-safe weight loads via environment variables
    force_weights_only_load = (
        os.getenv("TORCH_FORCE_WEIGHTS_ONLY_LOAD", "0") in true_values
    )
    force_no_weights_only_load = (
        os.getenv("TORCH_FORCE_NO_WEIGHTS_ONLY_LOAD", "0") in true_values
    )

    if force_weights_only_load and force_no_weights_only_load:
        raise RuntimeError(
            "Only one of `TORCH_FORCE_WEIGHTS_ONLY_LOAD` or `TORCH_FORCE_NO_WEIGHTS_ONLY_LOAD` "
            "should be set, but both were set."
        )
    elif force_weights_only_load:
        weights_only = True
    elif force_no_weights_only_load:
        # TORCH_FORCE_NO_WEIGHTS_ONLY_LOAD can only override if callsite did not explicitly set weights_only
        if weights_only_not_set:
            warnings.warn(
                "Environment variable TORCH_FORCE_NO_WEIGHTS_ONLY_LOAD detected, since the"
                "`weights_only` argument was not explicitly passed to `torch.load`, forcing weights_only=False.",
                UserWarning,
                stacklevel=2,
            )
            weights_only = False

    if weights_only:
        if pickle_module is not None:
            raise RuntimeError(
                "Can not safely load weights when explicit pickle_module is specified"
            )
    else:
        if pickle_module is None:
            pickle_module = pickle

    # make flipping default BC-compatible
    if mmap is None:
        from torch.utils.serialization import config

        mmap = config.load.mmap

    _check_dill_version(pickle_module)

    if "encoding" not in pickle_load_args.keys():
        pickle_load_args["encoding"] = "utf-8"

    with _open_file_like(f, "rb") as opened_file:
        if _is_zipfile(opened_file):
            # The zipfile reader is going to advance the current file position.
            # If we want to actually tail call to torch.jit.load, we need to
            # reset back to the original position.
            orig_position = opened_file.tell()
            overall_storage = None
            with _open_zipfile_reader(opened_file) as opened_zipfile:
                if _is_torchscript_zip(opened_zipfile):
                    warnings.warn(
                        "'torch.load' received a zip file that looks like a TorchScript archive"
                        " dispatching to 'torch.jit.load' (call 'torch.jit.load' directly to"
                        " silence this warning)",
                        UserWarning,
                    )
                    if weights_only:
                        raise RuntimeError(
                            "Cannot use ``weights_only=True`` with TorchScript archives passed to "
                            "``torch.load``. " + UNSAFE_MESSAGE
                        )
                    opened_file.seek(orig_position)
                    return torch.jit.load(opened_file, map_location=map_location)
                if mmap:
                    if not _is_path(f):
                        raise ValueError(
                            "f must be a file path in order to use the mmap argument"
                        )
                    size = os.path.getsize(f)
                    if not IS_WINDOWS:
                        shared = get_default_mmap_options() == MAP_SHARED
                    else:
                        shared = False
                    overall_storage = torch.UntypedStorage.from_file(
                        os.fspath(f), shared, size
                    )
                if weights_only:
                    try:
                        return _load(
                            opened_zipfile,
                            map_location,
                            _weights_only_unpickler,
                            overall_storage=overall_storage,
                            **pickle_load_args,
                        )
                    except pickle.UnpicklingError as e:
                        raise pickle.UnpicklingError(_get_wo_message(str(e))) from None
                return _load(
                    opened_zipfile,
                    map_location,
                    pickle_module,
                    overall_storage=overall_storage,
                    **pickle_load_args,
                )
        if mmap:
            f_name = "" if not isinstance(f, str) else f"{f}, "
            raise RuntimeError(
                "mmap can only be used with files saved with "
                f"`torch.save({f_name}_use_new_zipfile_serialization=True), "
                "please torch.save your checkpoint with this option in order to use mmap."
            )
        if weights_only:
            try:
                return _legacy_load(
                    opened_file,
                    map_location,
                    _weights_only_unpickler,
                    **pickle_load_args,
                )
            except pickle.UnpicklingError as e:
                raise pickle.UnpicklingError(_get_wo_message(str(e))) from None
        return _legacy_load(
            opened_file, map_location, pickle_module, **pickle_load_args
        )


# Register pickling support for layout instances such as
# torch.sparse_coo, etc
def _get_layout(name):
    """Get layout extension object from its string representation."""
    cache = _get_layout.cache  # type: ignore[attr-defined]
    if not cache:
        for v in torch.__dict__.values():
            if isinstance(v, torch.layout):
                cache[str(v)] = v
    return cache[name]


# There are yet not good way to type annotate function attributes https://github.com/python/mypy/issues/2087
_get_layout.cache = {}  # type: ignore[attr-defined]
copyreg.pickle(torch.layout, lambda obj: (_get_layout, (str(obj),)))


def _legacy_load(f, map_location, pickle_module, **pickle_load_args):
    deserialized_objects: dict[int, Any] = {}

    restore_location = _get_restore_location(map_location)

    class UnpicklerWrapper(pickle_module.Unpickler):  # type: ignore[name-defined]
        def find_class(self, mod_name, name):
            if type(name) is str and "Storage" in name:
                try:
                    return StorageType(name)
                except KeyError:
                    pass
            return super().find_class(mod_name, name)

    def _check_container_source(container_type, source_file, original_source):
        try:
            current_source = "".join(get_source_lines_and_file(container_type)[0])
        except Exception:  # saving the source is optional, so we can ignore any errors
            warnings.warn(
                "Couldn't retrieve source code for container of "
                "type " + container_type.__name__ + ". It won't be checked "
                "for correctness upon loading."
            )
            return
        if original_source != current_source:
            if container_type.dump_patches:
                file_name = container_type.__name__ + ".patch"
                diff = difflib.unified_diff(
                    current_source.split("\n"),
                    original_source.split("\n"),
                    source_file,
                    source_file,
                    lineterm="",
                )
                lines = "\n".join(diff)
                try:
                    with open(file_name, "a+") as f:
                        file_size = f.seek(0, 2)
                        f.seek(0)
                        if file_size == 0:
                            f.write(lines)
                        elif file_size != len(lines) or f.read() != lines:
                            raise OSError
                    msg = (
                        "Saved a reverse patch to " + file_name + ". "
                        "Run `patch -p0 < " + file_name + "` to revert your "
                        "changes."
                    )
                except OSError:
                    msg = (
                        "Tried to save a patch, but couldn't create a "
                        "writable file " + file_name + ". Make sure it "
                        "doesn't exist and your working directory is "
                        "writable."
                    )
            else:
                msg = (
                    "you can retrieve the original source code by "
                    "accessing the object's source attribute or set "
                    "`torch.nn.Module.dump_patches = True` and use the "
                    "patch tool to revert the changes."
                )
            msg = f"source code of class '{torch.typename(container_type)}' has changed. {msg}"
            warnings.warn(msg, SourceChangeWarning)

    def legacy_load(f):
        deserialized_objects: dict[int, Any] = {}

        def persistent_load(saved_id):
            if isinstance(saved_id, tuple):
                # Ignore containers that don't have any sources saved
                if all(saved_id[1:]):
                    _check_container_source(*saved_id)
                return saved_id[0]
            return deserialized_objects[int(saved_id)]

        with closing(
            tarfile.open(fileobj=f, mode="r:", format=tarfile.PAX_FORMAT)
        ) as tar, mkdtemp() as tmpdir:
            if pickle_module is _weights_only_unpickler:
                raise RuntimeError(
                    "Cannot use ``weights_only=True`` with files saved in the "
                    "legacy .tar format. " + UNSAFE_MESSAGE
                )
            tar.extract("storages", path=tmpdir)
            with open(os.path.join(tmpdir, "storages"), "rb", 0) as f:
                num_storages = pickle_module.load(f, **pickle_load_args)
                for _ in range(num_storages):
                    args = pickle_module.load(f, **pickle_load_args)
                    key, location, storage_type = args
                    dtype = storage_type._dtype
                    obj = cast(Storage, torch.UntypedStorage)._new_with_file(
                        f, torch._utils._element_size(dtype)
                    )
                    obj = restore_location(obj, location)
                    # TODO: Once we decide to break serialization FC, we can
                    # stop wrapping with TypedStorage
                    deserialized_objects[key] = torch.storage.TypedStorage(
                        wrap_storage=obj, dtype=dtype, _internal=True
                    )

                storage_views = pickle_module.load(f, **pickle_load_args)
                for target_cdata, root_cdata, offset, numel in storage_views:
                    root = deserialized_objects[root_cdata]
                    element_size = torch._utils._element_size(root.dtype)
                    offset_bytes = offset * element_size
                    # TODO: Once we decide to break serialization FC, we can
                    # stop wrapping with TypedStorage
                    deserialized_objects[target_cdata] = torch.storage.TypedStorage(
                        wrap_storage=root._untyped_storage[
                            offset_bytes : offset_bytes + numel * element_size
                        ],
                        dtype=root.dtype,
                        _internal=True,
                    )

            tar.extract("tensors", path=tmpdir)
            with open(os.path.join(tmpdir, "tensors"), "rb", 0) as f:
                num_tensors = pickle_module.load(f, **pickle_load_args)
                for _ in range(num_tensors):
                    args = pickle_module.load(f, **pickle_load_args)
                    key, storage_id, _original_tensor_type = args
                    storage = deserialized_objects[storage_id]
                    (ndim,) = struct.unpack("<i", f.read(4))
                    # skip next 4 bytes; legacy encoding treated ndim as 8 bytes
                    f.read(4)
                    numel = struct.unpack(f"<{ndim}q", f.read(8 * ndim))
                    stride = struct.unpack(f"<{ndim}q", f.read(8 * ndim))
                    (storage_offset,) = struct.unpack("<q", f.read(8))
                    tensor = torch.empty((0,), dtype=storage.dtype).set_(
                        storage._untyped_storage, storage_offset, numel, stride
                    )
                    deserialized_objects[key] = tensor

            pickle_file = tar.extractfile("pickle")
            unpickler = UnpicklerWrapper(pickle_file, **pickle_load_args)
            unpickler.persistent_load = persistent_load
            result = unpickler.load()
            return result

    deserialized_objects = {}

    def persistent_load(saved_id):
        assert isinstance(saved_id, tuple)
        typename = _maybe_decode_ascii(saved_id[0])
        data = saved_id[1:]

        if typename == "module":
            # Ignore containers that don't have any sources saved
            if all(data[1:]):
                _check_container_source(*data)
            return data[0]
        elif typename == "storage":
            storage_type, root_key, location, numel, view_metadata = data
            location = _maybe_decode_ascii(location)
            dtype = storage_type.dtype

            nbytes = numel * torch._utils._element_size(dtype)

            if root_key not in deserialized_objects:
                if torch._guards.active_fake_mode() is not None:
                    obj = cast(Storage, torch.UntypedStorage(nbytes, device="meta"))
                else:
                    obj = cast(Storage, torch.UntypedStorage(nbytes))
                    obj._torch_load_uninitialized = True
                    obj = restore_location(obj, location)
                # TODO: Once we decide to break serialization FC, we can
                # stop wrapping with TypedStorage
                typed_storage = torch.storage.TypedStorage(
                    wrap_storage=obj, dtype=dtype, _internal=True
                )
                deserialized_objects[root_key] = typed_storage
            else:
                typed_storage = deserialized_objects[root_key]
                if typed_storage._data_ptr() == 0:
                    typed_storage = torch.storage.TypedStorage(
                        device=typed_storage._untyped_storage.device,
                        dtype=dtype,
                        _internal=True,
                    )

            if view_metadata is not None:
                view_key, offset, view_size = view_metadata
                offset_bytes = offset * torch._utils._element_size(dtype)
                view_size_bytes = view_size * torch._utils._element_size(dtype)
                if view_key not in deserialized_objects:
                    # TODO: Once we decide to break serialization FC, we can
                    # stop wrapping with TypedStorage
                    deserialized_objects[view_key] = torch.storage.TypedStorage(
                        wrap_storage=typed_storage._untyped_storage[
                            offset_bytes : offset_bytes + view_size_bytes
                        ],
                        dtype=dtype,
                        _internal=True,
                    )
                res = deserialized_objects[view_key]

            else:
                res = typed_storage
            return res
        else:
            raise RuntimeError(f"Unknown saved id type: {saved_id[0]}")

    _check_seekable(f)
    f_should_read_directly = _should_read_directly(f)

    if f_should_read_directly and f.tell() == 0:
        # legacy_load requires that f has fileno()
        # only if offset is zero we can attempt the legacy tar file loader
        try:
            return legacy_load(f)
        except tarfile.TarError:
            if _is_zipfile(f):
                # .zip is used for torch.jit.save and will throw an un-pickling error here
                raise RuntimeError(
                    f"{f.name} is a zip archive (did you mean to use torch.jit.load()?)"
                ) from None
            # if not a tarfile, reset file offset and proceed
            f.seek(0)

    if not hasattr(f, "readinto") and (3, 8, 0) <= sys.version_info < (3, 8, 2):
        raise RuntimeError(
            "torch.load does not work with file-like objects that do not implement readinto on Python 3.8.0 and 3.8.1. "
            f'Received object of type "{type(f)}". Please update to Python 3.8.2 or newer to restore this '
            "functionality."
        )

    magic_number = pickle_module.load(f, **pickle_load_args)
    if magic_number != MAGIC_NUMBER:
        raise RuntimeError("Invalid magic number; corrupt file?")
    protocol_version = pickle_module.load(f, **pickle_load_args)
    if protocol_version != PROTOCOL_VERSION:
        raise RuntimeError(f"Invalid protocol version: {protocol_version}")

    _sys_info = pickle_module.load(f, **pickle_load_args)
    unpickler = UnpicklerWrapper(f, **pickle_load_args)
    unpickler.persistent_load = persistent_load
    result = unpickler.load()

    deserialized_storage_keys = pickle_module.load(f, **pickle_load_args)

    if torch._guards.active_fake_mode() is None:
        offset = f.tell() if f_should_read_directly else None
        for key in deserialized_storage_keys:
            assert key in deserialized_objects
            typed_storage = deserialized_objects[key]
            typed_storage._untyped_storage._set_from_file(
                f,
                offset,
                f_should_read_directly,
                torch._utils._element_size(typed_storage.dtype),
            )
            if offset is not None:
                offset = f.tell()

    torch._utils._validate_loaded_sparse_tensors()

    return result


def _maybe_decode_ascii(bytes_str: Union[bytes, str]) -> str:
    # When using encoding='bytes' in Py3, some **internal** keys stored as
    # strings in Py2 are loaded as bytes. This function decodes them with
    # ascii encoding, one that Py3 uses by default.
    #
    # NOTE: This should only be used on internal keys (e.g., `typename` and
    #       `location` in `persistent_load` below!
    if isinstance(bytes_str, bytes):
        return bytes_str.decode("ascii")
    return bytes_str


def _get_restore_location(map_location):
    if map_location is None:
        restore_location = default_restore_location
    elif isinstance(map_location, dict):

        def restore_location(storage, location):
            location = map_location.get(location, location)
            return default_restore_location(storage, location)

    elif isinstance(map_location, (str, bytes)):

        def restore_location(storage, location):
            return default_restore_location(storage, map_location)

    elif isinstance(map_location, torch.device):

        def restore_location(storage, location):
            return default_restore_location(storage, str(map_location))

    else:

        def restore_location(storage, location):
            result = map_location(storage, location)
            if result is None:
                result = default_restore_location(storage, location)
            return result

    return restore_location


class StorageType:
    def __init__(self, name):
        self._dtype = _get_dtype_from_pickle_storage_type(name)

    @property
    def dtype(self):
        return self._dtype

    def __str__(self):
        return f"StorageType(dtype={self.dtype})"


def _load(
    zip_file,
    map_location,
    pickle_module,
    pickle_file="data.pkl",
    overall_storage=None,
    **pickle_load_args,
):
    restore_location = _get_restore_location(map_location)

    loaded_storages = {}

    can_calculate_storage_offsets = False
    if zip_file.has_record(".format_version"):
        version = zip_file.get_record(".format_version")
        can_calculate_storage_offsets = version >= b"1"

    # check if byteswapping is needed
    byteordername = "byteorder"
    byteorderdata = None
    if zip_file.has_record(byteordername):
        byteorderdata = zip_file.get_record(byteordername)
        if byteorderdata not in [b"little", b"big"]:
            raise ValueError("Unknown endianness type: " + byteorderdata.decode())
    elif (
        get_default_load_endianness() == LoadEndianness.LITTLE
        or get_default_load_endianness() is None
    ):
        byteorderdata = b"little"
    elif get_default_load_endianness() == LoadEndianness.BIG:
        byteorderdata = b"big"
    elif get_default_load_endianness() == LoadEndianness.NATIVE:
        pass
    else:
        raise ValueError("Invalid load endianness type")

    if (
        not zip_file.has_record(byteordername)
        and get_default_load_endianness() is None
        and sys.byteorder == "big"
    ):
        # Default behaviour was changed
        # See https://github.com/pytorch/pytorch/issues/101688
        warnings.warn(
            "The default load endianness for checkpoints without a byteorder mark "
            "on big endian machines was changed from 'native' to 'little' endian, "
            "to avoid this behavior please use "
            "torch.serialization.set_default_load_endianness to set "
            "the desired default load endianness",
            UserWarning,
        )

    from torch.utils.serialization import config

    calculate_storage_offsets = config.load.calculate_storage_offsets
    run_debug_asserts = os.environ.get("TORCH_SERIALIZATION_DEBUG", "0") == "1"
    current_offset = None
    # constants from miniz.h/miniz.c
    data_descripter_size64 = 24
    data_descripter_size32 = 16
    mz_uint32_max = 0xFFFFFFFF
    offsets: Dict[str, int] = dict()

    def _get_offset(key, name, numel):
        """
        Return the offset of the storage associated with key with record name `name` and size numel.
        It is expected that the zipfile header of this storage starts at current_offset.

        WARNING: This function relies on the behavior of the zipwriter in miniz.c. In particular,
        the behavior of `mz_zip_writer_add_mem_ex_v2`. The behavior of this function must be kept
        in sync with that of miniz!

        After reading a storage of size numel that starts at storage_offset
        if it is the first time that storage was read, update nonlocal variable
        current_offset to the start of the next zipfile header by incrementing
        it by numel and the data descriptor size.
        """
        nonlocal current_offset, offsets
        if name in offsets:
            storage_offset = offsets[name]
            return storage_offset

        if current_offset is None:
            assert key == "0"
            current_offset = zip_file.get_record_offset(name)
            storage_offset = current_offset
        else:
            storage_offset = zip_file.get_record_offset_no_read(
                current_offset, name, numel
            )

        # This is only actually needed for storages that have typed_storage._data_ptr() == 0
        # after being read. Otherwise persistent_load would never "re-call" load_tensor
        # for a given key.
        offsets[name] = storage_offset

        # Increment current_offset of offset where next zipfile header starts
        local_header_offset = current_offset
        current_offset = storage_offset + numel
        # add size of data descriptor after payload
        if local_header_offset >= mz_uint32_max or numel >= mz_uint32_max:
            current_offset += data_descripter_size64
        else:
            current_offset += data_descripter_size32

        return storage_offset

    def load_tensor(dtype, numel, key, location):
        name = f"data/{key}"
        if torch._guards.detect_fake_mode(None) is not None:
            nbytes = numel * torch._utils._element_size(dtype)
            storage = torch.UntypedStorage(nbytes, device="meta")
        elif overall_storage is not None:
            if can_calculate_storage_offsets and calculate_storage_offsets:
                storage_offset = _get_offset(key, name, numel)
                if run_debug_asserts:
                    if storage_offset != zip_file.get_record_offset(name):
                        raise RuntimeError(
                            "This is a debug assert that was run as the `TORCH_SERIALIZATION_DEBUG` environment "
                            f"variable was set: Incorrect offset for {name}, got {storage_offset} expected "
                            f"{zip_file.get_record_offset(name)}"
                        )
            else:
                storage_offset = zip_file.get_record_offset(name)
            storage = overall_storage[storage_offset : storage_offset + numel]
        else:
            if can_calculate_storage_offsets and run_debug_asserts:
                # This is debug code that we use to test the validity of
                # torch.utils.serialization.config.load.calculate_storage_offsets throughout CI
                storage_offset = _get_offset(key, name, numel)
                if storage_offset != zip_file.get_record_offset(name):
                    raise RuntimeError(
                        "This is a debug assert that was run as the `TORCH_SERIALIZATION_DEBUG` environment "
                        f"variable was set: Incorrect offset for {name}, got {storage_offset} expected "
                        f"{zip_file.get_record_offset(name)}"
                    )
            storage = (
                zip_file.get_storage_from_record(name, numel, torch.UntypedStorage)
                ._typed_storage()
                ._untyped_storage
            )
        # swap here if byteswapping is needed
        if byteorderdata is not None:
            if byteorderdata.decode() != sys.byteorder:
                storage.byteswap(dtype)

        # TODO: Once we decide to break serialization FC, we can
        # stop wrapping with TypedStorage
        typed_storage = torch.storage.TypedStorage(
            wrap_storage=restore_location(storage, location),
            dtype=dtype,
            _internal=True,
        )

        if typed_storage._data_ptr() != 0:
            loaded_storages[key] = typed_storage

        return typed_storage

    def persistent_load(saved_id):
        assert isinstance(saved_id, tuple)
        typename = _maybe_decode_ascii(saved_id[0])
        data = saved_id[1:]

        assert (
            typename == "storage"
        ), f"Unknown typename for persistent_load, expected 'storage' but got '{typename}'"
        storage_type, key, location, numel = data
        if storage_type is torch.UntypedStorage:
            dtype = torch.uint8
        else:
            dtype = storage_type.dtype

        if key in loaded_storages:
            typed_storage = loaded_storages[key]
        else:
            nbytes = numel * torch._utils._element_size(dtype)
            typed_storage = load_tensor(
                dtype, nbytes, key, _maybe_decode_ascii(location)
            )

        return typed_storage

    load_module_mapping: dict[str, str] = {
        # See https://github.com/pytorch/pytorch/pull/51633
        "torch.tensor": "torch._tensor"
    }

    # Need to subclass Unpickler instead of directly monkey-patching the find_class method
    # because it's marked readonly in pickle.
    # The type: ignore is because mypy can't statically determine the type of this class.
    class UnpicklerWrapper(pickle_module.Unpickler):  # type: ignore[name-defined]
        # from https://stackoverflow.com/questions/13398462/unpickling-python-objects-with-a-changed-module-path/13405732
        # Lets us override the imports that pickle uses when unpickling an object.
        # This is useful for maintaining BC if we change a module path that tensor instantiation relies on.
        def find_class(self, mod_name, name):
            if type(name) is str and "Storage" in name:
                try:
                    return StorageType(name)
                except KeyError:
                    pass
            mod_name = load_module_mapping.get(mod_name, mod_name)
            return super().find_class(mod_name, name)

    # Load the data (which may in turn use `persistent_load` to load tensors)
    data_file = io.BytesIO(zip_file.get_record(pickle_file))

    unpickler = UnpicklerWrapper(data_file, **pickle_load_args)
    unpickler.persistent_load = persistent_load
    # Needed for tensors where storage device and rebuild tensor device are
    # not connected (wrapper subclasses and tensors rebuilt using numpy)
    global _serialization_tls
    _serialization_tls.map_location = map_location
    result = unpickler.load()
    _serialization_tls.map_location = None

    torch._utils._validate_loaded_sparse_tensors()
    torch._C._log_api_usage_metadata(
        "torch.load.metadata", {"serialization_id": zip_file.serialization_id()}
    )
    return result


def _is_torchscript_zip(zip_file):
    return "constants.pkl" in zip_file.get_all_records()<|MERGE_RESOLUTION|>--- conflicted
+++ resolved
@@ -15,11 +15,7 @@
 import warnings
 from contextlib import closing, contextmanager
 from enum import Enum
-<<<<<<< HEAD
-from typing import Any, BinaryIO, Callable, cast, Dict, IO, Optional, Union
-=======
-from typing import Any, Callable, cast, Generic, IO, Optional, TypeVar, Union
->>>>>>> b061c1be
+from typing import Any, Callable, cast, Dict, Generic, IO, Optional, TypeVar, Union
 from typing_extensions import TypeAlias, TypeIs
 
 import torch
