--- conflicted
+++ resolved
@@ -1009,11 +1009,7 @@
         if t.name == BaseTy.Device:
             return "_device"
         elif t.name == BaseTy.Dimname:
-<<<<<<< HEAD
-            ret = "str | None"
-=======
-            return "Optional[str]"
->>>>>>> daa3ffe0
+            return "str | None"
         else:
             return argument_type_str_pyi(t)
 
